// -*- Mode: Go; indent-tabs-mode: t -*-

/*
 * Copyright (C) 2016 Canonical Ltd
 *
 * This program is free software: you can redistribute it and/or modify
 * it under the terms of the GNU General Public License version 3 as
 * published by the Free Software Foundation.
 *
 * This program is distributed in the hope that it will be useful,
 * but WITHOUT ANY WARRANTY; without even the implied warranty of
 * MERCHANTABILITY or FITNESS FOR A PARTICULAR PURPOSE.  See the
 * GNU General Public License for more details.
 *
 * You should have received a copy of the GNU General Public License
 * along with this program.  If not, see <http://www.gnu.org/licenses/>.
 *
 */

package snapstate_test

import (
	"encoding/json"
	"errors"
	"fmt"
	"io/ioutil"
	"os"
	"path/filepath"
	"sort"
	"testing"
	"time"

	. "gopkg.in/check.v1"

	"github.com/snapcore/snapd/dirs"
	"github.com/snapcore/snapd/interfaces"
	"github.com/snapcore/snapd/logger"
	"github.com/snapcore/snapd/overlord"
	"github.com/snapcore/snapd/overlord/auth"
	"github.com/snapcore/snapd/overlord/configstate/config"
	"github.com/snapcore/snapd/overlord/hookstate"
	"github.com/snapcore/snapd/overlord/snapstate"
	"github.com/snapcore/snapd/overlord/snapstate/backend"
	"github.com/snapcore/snapd/overlord/state"
	"github.com/snapcore/snapd/release"
	"github.com/snapcore/snapd/snap"
	"github.com/snapcore/snapd/snap/snaptest"
	"github.com/snapcore/snapd/store"
	"github.com/snapcore/snapd/testutil"
	"github.com/snapcore/snapd/timeutil"

	// So it registers Configure.
	_ "github.com/snapcore/snapd/overlord/configstate"
)

func TestSnapManager(t *testing.T) { TestingT(t) }

type snapmgrTestSuite struct {
	testutil.BaseTest
	o       *overlord.Overlord
	state   *state.State
	snapmgr *snapstate.SnapManager

	fakeBackend *fakeSnappyBackend
	fakeStore   *fakeStore

	user  *auth.UserState
	user2 *auth.UserState
}

func (s *snapmgrTestSuite) settle(c *C) {
	err := s.o.Settle(5 * time.Second)
	c.Assert(err, IsNil)
}

var _ = Suite(&snapmgrTestSuite{})

func (s *snapmgrTestSuite) SetUpTest(c *C) {
	s.BaseTest.SetUpTest(c)
	dirs.SetRootDir(c.MkDir())

	s.o = overlord.Mock()
	s.state = s.o.State()

	s.BaseTest.AddCleanup(snap.MockSanitizePlugsSlots(func(snapInfo *snap.Info) {}))

	s.fakeBackend = &fakeSnappyBackend{}
	s.fakeBackend.emptyContainer = emptyContainer(c)
	s.fakeStore = &fakeStore{
		fakeCurrentProgress: 75,
		fakeTotalProgress:   100,
		fakeBackend:         s.fakeBackend,
		state:               s.state,
	}

	oldSetupInstallHook := snapstate.SetupInstallHook
	oldSetupPreRefreshHook := snapstate.SetupPreRefreshHook
	oldSetupPostRefreshHook := snapstate.SetupPostRefreshHook
	oldSetupRemoveHook := snapstate.SetupRemoveHook
	snapstate.SetupInstallHook = hookstate.SetupInstallHook
	snapstate.SetupPreRefreshHook = hookstate.SetupPreRefreshHook
	snapstate.SetupPostRefreshHook = hookstate.SetupPostRefreshHook
	snapstate.SetupRemoveHook = hookstate.SetupRemoveHook

	var err error
	s.snapmgr, err = snapstate.Manager(s.state)
	c.Assert(err, IsNil)
	s.snapmgr.AddForeignTaskHandlers(s.fakeBackend)

	snapstate.SetSnapManagerBackend(s.snapmgr, s.fakeBackend)

	s.o.AddManager(s.snapmgr)

	s.BaseTest.AddCleanup(snapstate.MockReadInfo(s.fakeBackend.ReadInfo))
	s.BaseTest.AddCleanup(snapstate.MockOpenSnapFile(s.fakeBackend.OpenSnapFile))

	s.BaseTest.AddCleanup(func() {
		snapstate.SetupInstallHook = oldSetupInstallHook
		snapstate.SetupPreRefreshHook = oldSetupPreRefreshHook
		snapstate.SetupPostRefreshHook = oldSetupPostRefreshHook
		snapstate.SetupRemoveHook = oldSetupRemoveHook

		dirs.SetRootDir("/")
	})

	s.state.Lock()
	snapstate.ReplaceStore(s.state, s.fakeStore)
	s.user, err = auth.NewUser(s.state, "username", "email@test.com", "macaroon", []string{"discharge"})
	c.Assert(err, IsNil)
	s.user2, err = auth.NewUser(s.state, "username2", "email2@test.com", "macaroon2", []string{"discharge2"})
	c.Assert(err, IsNil)

	snapstate.Set(s.state, "core", &snapstate.SnapState{
		Active: true,
		Sequence: []*snap.SideInfo{
			{RealName: "core", Revision: snap.R(1)},
		},
		Current:  snap.R(1),
		SnapType: "os",
	})
	s.state.Unlock()

	snapstate.AutoAliases = func(*state.State, *snap.Info) (map[string]string, error) {
		return nil, nil
	}
}

func (s *snapmgrTestSuite) TearDownTest(c *C) {
	s.BaseTest.TearDownTest(c)
	snapstate.ValidateRefreshes = nil
	snapstate.AutoAliases = nil
	snapstate.CanAutoRefresh = nil
}

func (s *snapmgrTestSuite) TestKnownTaskKinds(c *C) {
	kinds := s.snapmgr.KnownTaskKinds()
	sort.Strings(kinds)
	c.Assert(kinds, DeepEquals, []string{
		"alias",
		"auto-connect",
		"cleanup",
		"clear-aliases",
		"clear-snap",
		"configure-snapd",
		"copy-snap-data",
		"disable-aliases",
		"discard-conns",
		"discard-snap",
		"download-snap",
		"error-trigger",
		"link-snap",
		"mount-snap",
		"nop",
		"prefer-aliases",
		"prepare-snap",
		"prerequisites",
		"prune-auto-aliases",
		"refresh-aliases",
		"remove-aliases",
		"remove-profiles",
		"run-hook",
		"set-auto-aliases",
		"setup-aliases",
		"setup-profiles",
		"start-snap-services",
		"stop-snap-services",
		"switch-snap",
		"switch-snap-channel",
		"toggle-snap-flags",
		"transition-ubuntu-core",
		"unalias",
		"unlink-current-snap",
		"unlink-snap",
		"validate-snap"})
}

func (s *snapmgrTestSuite) TestStore(c *C) {
	s.state.Lock()
	defer s.state.Unlock()

	sto := &store.Store{}
	snapstate.ReplaceStore(s.state, sto)
	store1 := snapstate.Store(s.state)
	c.Check(store1, Equals, sto)

	// cached
	store2 := snapstate.Store(s.state)
	c.Check(store2, Equals, sto)
}

func (s *snapmgrTestSuite) TestUserFromUserID(c *C) {
	s.state.Lock()
	defer s.state.Unlock()

	tests := []struct {
		ids     []int
		u       *auth.UserState
		invalid bool
	}{
		{[]int{0}, nil, false},
		{[]int{2}, s.user2, false},
		{[]int{99}, nil, true},
		{[]int{1, 99}, s.user, false},
		{[]int{99, 0}, nil, false},
		{[]int{99, 2}, s.user2, false},
		{[]int{99, 100}, nil, true},
	}

	for _, t := range tests {
		u, err := snapstate.UserFromUserID(s.state, t.ids...)
		c.Check(u, DeepEquals, t.u)
		if t.invalid {
			c.Check(err, Equals, auth.ErrInvalidUser)
		} else {
			c.Check(err, IsNil)
		}
	}
}

const (
	unlinkBefore = 1 << iota
	cleanupAfter
	maybeCore
	runCoreConfigure
)

func taskKinds(tasks []*state.Task) []string {
	kinds := make([]string, len(tasks))
	for i, task := range tasks {
		k := task.Kind()
		if k == "run-hook" {
			var hooksup hookstate.HookSetup
			if err := task.Get("hook-setup", &hooksup); err != nil {
				panic(err)
			}
			k = fmt.Sprintf("%s[%s]", k, hooksup.Hook)
		}
		kinds[i] = k
	}
	return kinds
}

func verifyInstallTasks(c *C, opts, discards int, ts *state.TaskSet, st *state.State) {
	kinds := taskKinds(ts.Tasks())

	expected := []string{
		"prerequisites",
		"download-snap",
		"validate-snap",
		"mount-snap",
	}
	if opts&unlinkBefore != 0 {
		expected = append(expected,
			"stop-snap-services",
			"remove-aliases",
			"unlink-current-snap",
		)
	}
	expected = append(expected,
		"copy-snap-data",
		"setup-profiles",
		"link-snap",
	)
	if opts&maybeCore != 0 {
		expected = append(expected,
			"setup-profiles",
		)
	}
	expected = append(expected,
		"auto-connect",
		"set-auto-aliases",
		"setup-aliases",
		"run-hook[install]",
		"start-snap-services")
	for i := 0; i < discards; i++ {
		expected = append(expected,
			"clear-snap",
			"discard-snap",
		)
	}
	if opts&cleanupAfter != 0 {
		expected = append(expected,
			"cleanup",
		)
	}
	expected = append(expected,
		"run-hook[configure]",
	)

	c.Assert(kinds, DeepEquals, expected)
}

func verifyUpdateTasks(c *C, opts, discards int, ts *state.TaskSet, st *state.State) {
	kinds := taskKinds(ts.Tasks())

	expected := []string{
		"prerequisites",
		"download-snap",
		"validate-snap",
		"mount-snap",
	}
	expected = append(expected, "run-hook[pre-refresh]")
	if opts&unlinkBefore != 0 {
		expected = append(expected,
			"stop-snap-services",
		)
	}
	if opts&unlinkBefore != 0 {
		expected = append(expected,
			"remove-aliases",
			"unlink-current-snap",
		)
	}
	expected = append(expected,
		"copy-snap-data",
		"setup-profiles",
		"link-snap",
	)
	if opts&maybeCore != 0 {
		expected = append(expected, "setup-profiles")
	}
	expected = append(expected,
		"auto-connect",
		"set-auto-aliases",
		"setup-aliases",
		"reconnect",
		"run-hook[post-refresh]",
		"start-snap-services")

	c.Assert(ts.Tasks()[len(expected)-2].Summary(), Matches, `Run post-refresh hook of .*`)
	for i := 0; i < discards; i++ {
		expected = append(expected,
			"clear-snap",
			"discard-snap",
		)
	}
	if opts&cleanupAfter != 0 {
		expected = append(expected,
			"cleanup",
		)
	}
	expected = append(expected,
		"run-hook[configure]",
	)

	c.Assert(kinds, DeepEquals, expected)
}

func verifyRemoveTasks(c *C, ts *state.TaskSet) {
	c.Assert(taskKinds(ts.Tasks()), DeepEquals, []string{
		"stop-snap-services",
		"run-hook[remove]",
		"remove-aliases",
		"unlink-snap",
		"remove-profiles",
		"clear-snap",
		"discard-snap",
		"discard-conns",
	})
	verifyStopReason(c, ts, "remove")
}

func (s *snapmgrTestSuite) TestLastIndexFindsLast(c *C) {
	snapst := &snapstate.SnapState{Sequence: []*snap.SideInfo{
		{Revision: snap.R(7)},
		{Revision: snap.R(11)},
		{Revision: snap.R(11)},
	}}
	c.Check(snapst.LastIndex(snap.R(11)), Equals, 2)
}

func (s *snapmgrTestSuite) TestInstallDevModeConfinementFiltering(c *C) {
	s.state.Lock()
	defer s.state.Unlock()

	// if a snap is devmode, you can't install it without --devmode
	_, err := snapstate.Install(s.state, "some-snap", "channel-for-devmode", snap.R(0), s.user.ID, snapstate.Flags{})
	c.Assert(err, ErrorMatches, `.* requires devmode or confinement override`)

	// if a snap is devmode, you *can* install it with --devmode
	_, err = snapstate.Install(s.state, "some-snap", "channel-for-devmode", snap.R(0), s.user.ID, snapstate.Flags{DevMode: true})
	c.Assert(err, IsNil)

	// if a snap is *not* devmode, you can still install it with --devmode
	_, err = snapstate.Install(s.state, "some-snap", "channel-for-strict", snap.R(0), s.user.ID, snapstate.Flags{DevMode: true})
	c.Assert(err, IsNil)
}

func (s *snapmgrTestSuite) TestInstallClassicConfinementFiltering(c *C) {
	if !dirs.SupportsClassicConfinement() {
		c.Skip("no support for classic")
	}

	s.state.Lock()
	defer s.state.Unlock()

	// if a snap is classic, you can't install it without --classic
	_, err := snapstate.Install(s.state, "some-snap", "channel-for-classic", snap.R(0), s.user.ID, snapstate.Flags{})
	c.Assert(err, ErrorMatches, `.* requires classic confinement`)

	// if a snap is classic, you *can* install it with --classic
	_, err = snapstate.Install(s.state, "some-snap", "channel-for-classic", snap.R(0), s.user.ID, snapstate.Flags{Classic: true})
	c.Assert(err, IsNil)

	// if a snap is *not* classic, you can still install it with --classic
	_, err = snapstate.Install(s.state, "some-snap", "channel-for-strict", snap.R(0), s.user.ID, snapstate.Flags{Classic: true})
	c.Assert(err, IsNil)
}

func (s *snapmgrTestSuite) TestInstallFailsWhenClassicSnapsAreNotSupported(c *C) {
	s.state.Lock()
	defer s.state.Unlock()

	reset := release.MockReleaseInfo(&release.OS{
		ID: "fedora",
	})
	defer reset()

	// this needs doing because dirs depends on the release info
	dirs.SetRootDir(dirs.GlobalRootDir)

	_, err := snapstate.Install(s.state, "some-snap", "channel-for-classic", snap.R(0), s.user.ID, snapstate.Flags{Classic: true})
	c.Assert(err, ErrorMatches, "classic confinement requires snaps under /snap or symlink from /snap to "+dirs.SnapMountDir)
}

func (s *snapmgrTestSuite) TestInstallTasks(c *C) {
	s.state.Lock()
	defer s.state.Unlock()

	ts, err := snapstate.Install(s.state, "some-snap", "some-channel", snap.R(0), 0, snapstate.Flags{})
	c.Assert(err, IsNil)

	verifyInstallTasks(c, 0, 0, ts, s.state)
	c.Assert(s.state.TaskCount(), Equals, len(ts.Tasks()))
}

func (s *snapmgrTestSuite) TestInstallHookNotRunForInstalledSnap(c *C) {
	s.state.Lock()
	defer s.state.Unlock()

	snapstate.Set(s.state, "some-snap", &snapstate.SnapState{
		Active: true,
		Sequence: []*snap.SideInfo{
			{RealName: "some-snap", Revision: snap.R(7)},
		},
		Current:  snap.R(7),
		SnapType: "app",
	})

	mockSnap := makeTestSnap(c, `name: some-snap
version: 1.0`)
	ts, err := snapstate.InstallPath(s.state, &snap.SideInfo{RealName: "some-snap", SnapID: "some-snap-id", Revision: snap.R(8)}, mockSnap, "", snapstate.Flags{})
	c.Assert(err, IsNil)

	runHooks := tasksWithKind(ts, "run-hook")
	// hook tasks for refresh and for configure hook only; no install hook
	c.Assert(runHooks, HasLen, 3)
	c.Assert(runHooks[0].Summary(), Equals, `Run pre-refresh hook of "some-snap" snap if present`)
	c.Assert(runHooks[1].Summary(), Equals, `Run post-refresh hook of "some-snap" snap if present`)
	c.Assert(runHooks[2].Summary(), Equals, `Run configure hook of "some-snap" snap if present`)
}

func (s *snapmgrTestSuite) TestCoreInstallTasks(c *C) {
	s.state.Lock()
	defer s.state.Unlock()

	ts, err := snapstate.Install(s.state, "some-core", "some-channel", snap.R(0), 0, snapstate.Flags{})
	c.Assert(err, IsNil)

	verifyInstallTasks(c, maybeCore, 0, ts, s.state)
	c.Assert(s.state.TaskCount(), Equals, len(ts.Tasks()))
	var phase2 *state.Task
	for _, t := range ts.Tasks() {
		if t.Kind() == "setup-profiles" {
			phase2 = t
		}
	}
	c.Assert(phase2, NotNil)
	var flag bool
	err = phase2.Get("core-phase-2", &flag)
	c.Assert(err, IsNil)
	c.Check(flag, Equals, true)
}

type fullFlags struct{ before, change, after, setup snapstate.Flags }

func (s *snapmgrTestSuite) testRevertTasksFullFlags(flags fullFlags, c *C) {
	s.state.Lock()
	defer s.state.Unlock()

	snapstate.Set(s.state, "some-snap", &snapstate.SnapState{
		Active: true,
		Sequence: []*snap.SideInfo{
			{RealName: "some-snap", Revision: snap.R(7)},
			{RealName: "some-snap", Revision: snap.R(11)},
		},
		Flags:    flags.before,
		Current:  snap.R(11),
		SnapType: "app",
	})

	ts, err := snapstate.Revert(s.state, "some-snap", flags.change)
	c.Assert(err, IsNil)

	tasks := ts.Tasks()
	c.Assert(s.state.TaskCount(), Equals, len(tasks))
	c.Assert(taskKinds(tasks), DeepEquals, []string{
		"prerequisites",
		"prepare-snap",
		"stop-snap-services",
		"remove-aliases",
		"unlink-current-snap",
		"setup-profiles",
		"link-snap",
		"auto-connect",
		"set-auto-aliases",
		"setup-aliases",
		"reconnect",
		"start-snap-services",
		"run-hook[configure]",
	})
	// a revert is a special refresh
	verifyStopReason(c, ts, "refresh")

	snapsup, err := snapstate.TaskSnapSetup(tasks[0])
	c.Assert(err, IsNil)
	flags.setup.Revert = true
	c.Check(snapsup.Flags, Equals, flags.setup)

	chg := s.state.NewChange("revert", "revert snap")
	chg.AddAll(ts)

	s.state.Unlock()
	defer s.snapmgr.Stop()
	s.settle(c)
	s.state.Lock()

	var snapst snapstate.SnapState
	err = snapstate.Get(s.state, "some-snap", &snapst)
	c.Assert(err, IsNil)
	c.Check(snapst.Flags, Equals, flags.after)
}

func (s *snapmgrTestSuite) testRevertTasks(flags snapstate.Flags, c *C) {
	s.testRevertTasksFullFlags(fullFlags{before: flags, change: flags, after: flags, setup: flags}, c)
}

func (s *snapmgrTestSuite) TestRevertTasks(c *C) {
	s.testRevertTasks(snapstate.Flags{}, c)
}

func (s *snapmgrTestSuite) TestRevertTasksFromDevMode(c *C) {
	// the snap is installed in devmode, but the request to revert does not specify devmode
	s.testRevertTasksFullFlags(fullFlags{
		before: snapstate.Flags{DevMode: true}, // the snap is installed in devmode
		change: snapstate.Flags{},              // the request to revert does not specify devmode
		after:  snapstate.Flags{DevMode: true}, // the reverted snap is installed in devmode
		setup:  snapstate.Flags{DevMode: true}, // because setup said so
	}, c)
}

func (s *snapmgrTestSuite) TestRevertTasksFromJailMode(c *C) {
	// the snap is installed in jailmode, but the request to revert does not specify jailmode
	s.testRevertTasksFullFlags(fullFlags{
		before: snapstate.Flags{JailMode: true}, // the snap is installed in jailmode
		change: snapstate.Flags{},               // the request to revert does not specify jailmode
		after:  snapstate.Flags{JailMode: true}, // the reverted snap is installed in jailmode
		setup:  snapstate.Flags{JailMode: true}, // because setup said so
	}, c)
}

func (s *snapmgrTestSuite) TestRevertTasksFromClassic(c *C) {
	if !dirs.SupportsClassicConfinement() {
		c.Skip("no support for classic")
	}

	// the snap is installed in classic, but the request to revert does not specify classic
	s.testRevertTasksFullFlags(fullFlags{
		before: snapstate.Flags{Classic: true}, // the snap is installed in classic
		change: snapstate.Flags{},              // the request to revert does not specify classic
		after:  snapstate.Flags{Classic: true}, // the reverted snap is installed in classic
		setup:  snapstate.Flags{Classic: true}, // because setup said so
	}, c)
}

func (s *snapmgrTestSuite) TestRevertTasksDevMode(c *C) {
	s.testRevertTasks(snapstate.Flags{DevMode: true}, c)
}

func (s *snapmgrTestSuite) TestRevertTasksJailMode(c *C) {
	s.testRevertTasks(snapstate.Flags{JailMode: true}, c)
}

func (s *snapmgrTestSuite) TestRevertTasksClassic(c *C) {
	if !dirs.SupportsClassicConfinement() {
		c.Skip("no support for classic")
	}
	s.testRevertTasks(snapstate.Flags{Classic: true}, c)
}

func (s *snapmgrTestSuite) TestUpdateCreatesGCTasks(c *C) {
	s.state.Lock()
	defer s.state.Unlock()

	snapstate.Set(s.state, "some-snap", &snapstate.SnapState{
		Active: true,
		Sequence: []*snap.SideInfo{
			{RealName: "some-snap", SnapID: "some-snap-id", Revision: snap.R(1)},
			{RealName: "some-snap", SnapID: "some-snap-id", Revision: snap.R(2)},
			{RealName: "some-snap", SnapID: "some-snap-id", Revision: snap.R(3)},
			{RealName: "some-snap", SnapID: "some-snap-id", Revision: snap.R(4)},
		},
		Current:  snap.R(4),
		SnapType: "app",
	})

	ts, err := snapstate.Update(s.state, "some-snap", "", snap.R(0), 0, snapstate.Flags{})
	c.Assert(err, IsNil)

	verifyUpdateTasks(c, unlinkBefore|cleanupAfter, 2, ts, s.state)
	c.Assert(s.state.TaskCount(), Equals, len(ts.Tasks()))
}

func (s snapmgrTestSuite) TestInstallFailsOnDisabledSnap(c *C) {
	snapst := &snapstate.SnapState{
		Active:   false,
		Channel:  "channel",
		Sequence: []*snap.SideInfo{{RealName: "some-snap", SnapID: "some-snap-id", Revision: snap.R(2)}},
		Current:  snap.R(2),
		SnapType: "app",
	}
	snapsup := &snapstate.SnapSetup{SideInfo: &snap.SideInfo{RealName: "some-snap", SnapID: "some-snap-id", Revision: snap.R(1)}}
	_, err := snapstate.DoInstall(s.state, snapst, snapsup, 0)
	c.Assert(err, NotNil)
	c.Assert(err, ErrorMatches, `cannot update disabled snap "some-snap"`)
}

func (s *snapmgrTestSuite) TestUpdateCreatesDiscardAfterCurrentTasks(c *C) {
	s.state.Lock()
	defer s.state.Unlock()

	snapstate.Set(s.state, "some-snap", &snapstate.SnapState{
		Active: true,
		Sequence: []*snap.SideInfo{
			{RealName: "some-snap", SnapID: "some-snap-id", Revision: snap.R(1)},
			{RealName: "some-snap", SnapID: "some-snap-id", Revision: snap.R(2)},
			{RealName: "some-snap", SnapID: "some-snap-id", Revision: snap.R(3)},
			{RealName: "some-snap", SnapID: "some-snap-id", Revision: snap.R(4)},
		},
		Current:  snap.R(1),
		SnapType: "app",
	})

	ts, err := snapstate.Update(s.state, "some-snap", "", snap.R(0), 0, snapstate.Flags{})
	c.Assert(err, IsNil)

	verifyUpdateTasks(c, unlinkBefore|cleanupAfter, 3, ts, s.state)
	c.Assert(s.state.TaskCount(), Equals, len(ts.Tasks()))
}

func (s *snapmgrTestSuite) TestUpdateMany(c *C) {
	s.state.Lock()
	defer s.state.Unlock()

	snapstate.Set(s.state, "some-snap", &snapstate.SnapState{
		Active: true,
		Sequence: []*snap.SideInfo{
			{RealName: "some-snap", SnapID: "some-snap-id", Revision: snap.R(1)},
			{RealName: "some-snap", SnapID: "some-snap-id", Revision: snap.R(2)},
			{RealName: "some-snap", SnapID: "some-snap-id", Revision: snap.R(3)},
			{RealName: "some-snap", SnapID: "some-snap-id", Revision: snap.R(4)},
		},
		Current:  snap.R(1),
		SnapType: "app",
	})

	updates, tts, err := snapstate.UpdateMany(s.state, nil, 0)
	c.Assert(err, IsNil)
	c.Assert(tts, HasLen, 1)
	c.Check(updates, DeepEquals, []string{"some-snap"})

	ts := tts[0]
	verifyUpdateTasks(c, unlinkBefore|cleanupAfter, 3, ts, s.state)

	// check that the tasks are in non-default lane
	for _, t := range ts.Tasks() {
		c.Assert(t.Lanes(), DeepEquals, []int{1})
	}
	c.Assert(s.state.TaskCount(), Equals, len(ts.Tasks()))
}

func (s *snapmgrTestSuite) TestUpdateManyDevModeConfinementFiltering(c *C) {
	s.state.Lock()
	defer s.state.Unlock()

	snapstate.Set(s.state, "some-snap", &snapstate.SnapState{
		Active:   true,
		Channel:  "channel-for-devmode",
		Sequence: []*snap.SideInfo{{RealName: "some-snap", SnapID: "some-snap-id", Revision: snap.R(7)}},
		Current:  snap.R(7),
		SnapType: "app",
	})

	// updated snap is devmode, updatemany doesn't update it
	_, tts, _ := snapstate.UpdateMany(s.state, []string{"some-snap"}, s.user.ID)
	// FIXME: UpdateMany will not error out in this case (daemon catches this case, with a weird error)
	c.Assert(tts, HasLen, 0)
}

func (s *snapmgrTestSuite) TestUpdateManyClassicConfinementFiltering(c *C) {
	if !dirs.SupportsClassicConfinement() {
		c.Skip("no support for classic")
	}

	s.state.Lock()
	defer s.state.Unlock()

	snapstate.Set(s.state, "some-snap", &snapstate.SnapState{
		Active:   true,
		Channel:  "channel-for-classic",
		Sequence: []*snap.SideInfo{{RealName: "some-snap", SnapID: "some-snap-id", Revision: snap.R(7)}},
		Current:  snap.R(7),
		SnapType: "app",
	})

	// if a snap installed without --classic gets a classic update it isn't installed
	_, tts, _ := snapstate.UpdateMany(s.state, []string{"some-snap"}, s.user.ID)
	// FIXME: UpdateMany will not error out in this case (daemon catches this case, with a weird error)
	c.Assert(tts, HasLen, 0)
}

func (s *snapmgrTestSuite) TestUpdateManyClassic(c *C) {
	if !dirs.SupportsClassicConfinement() {
		c.Skip("no support for classic")
	}

	s.state.Lock()
	defer s.state.Unlock()

	snapstate.Set(s.state, "some-snap", &snapstate.SnapState{
		Active:   true,
		Channel:  "channel-for-classic",
		Sequence: []*snap.SideInfo{{RealName: "some-snap", SnapID: "some-snap-id", Revision: snap.R(7)}},
		Current:  snap.R(7),
		SnapType: "app",
		Flags:    snapstate.Flags{Classic: true},
	})

	// snap installed with classic: refresh gets classic
	_, tts, err := snapstate.UpdateMany(s.state, []string{"some-snap"}, s.user.ID)
	c.Assert(err, IsNil)
	c.Assert(tts, HasLen, 1)
}

func (s *snapmgrTestSuite) TestUpdateManyDevMode(c *C) {
	s.state.Lock()
	defer s.state.Unlock()

	snapstate.Set(s.state, "some-snap", &snapstate.SnapState{
		Active: true,
		Flags:  snapstate.Flags{DevMode: true},
		Sequence: []*snap.SideInfo{
			{RealName: "some-snap", SnapID: "some-snap-id", Revision: snap.R(1)},
		},
		Current:  snap.R(1),
		SnapType: "app",
	})

	updates, _, err := snapstate.UpdateMany(s.state, []string{"some-snap"}, 0)
	c.Assert(err, IsNil)
	c.Check(updates, HasLen, 1)
}

func (s *snapmgrTestSuite) TestUpdateAllDevMode(c *C) {
	s.state.Lock()
	defer s.state.Unlock()

	snapstate.Set(s.state, "some-snap", &snapstate.SnapState{
		Active: true,
		Flags:  snapstate.Flags{DevMode: true},
		Sequence: []*snap.SideInfo{
			{RealName: "some-snap", SnapID: "some-snap-id", Revision: snap.R(1)},
		},
		Current:  snap.R(1),
		SnapType: "app",
	})

	updates, _, err := snapstate.UpdateMany(s.state, nil, 0)
	c.Assert(err, IsNil)
	c.Check(updates, HasLen, 0)
}

func (s *snapmgrTestSuite) TestUpdateManyValidateRefreshes(c *C) {
	s.state.Lock()
	defer s.state.Unlock()

	snapstate.Set(s.state, "some-snap", &snapstate.SnapState{
		Active: true,
		Sequence: []*snap.SideInfo{
			{RealName: "some-snap", SnapID: "some-snap-id", Revision: snap.R(1)},
		},
		Current:  snap.R(1),
		SnapType: "app",
	})

	validateCalled := false
	validateRefreshes := func(st *state.State, refreshes []*snap.Info, ignoreValidation map[string]bool, userID int) ([]*snap.Info, error) {
		validateCalled = true
		c.Check(refreshes, HasLen, 1)
		c.Check(refreshes[0].SnapID, Equals, "some-snap-id")
		c.Check(refreshes[0].Revision, Equals, snap.R(11))
		c.Check(ignoreValidation, HasLen, 0)
		return refreshes, nil
	}
	// hook it up
	snapstate.ValidateRefreshes = validateRefreshes

	updates, tts, err := snapstate.UpdateMany(s.state, nil, 0)
	c.Assert(err, IsNil)
	c.Assert(tts, HasLen, 1)
	c.Check(updates, DeepEquals, []string{"some-snap"})
	verifyUpdateTasks(c, unlinkBefore|cleanupAfter, 0, tts[0], s.state)

	c.Check(validateCalled, Equals, true)
}

func (s *snapmgrTestSuite) TestUpdateManyValidateRefreshesUnhappy(c *C) {
	s.state.Lock()
	defer s.state.Unlock()

	snapstate.Set(s.state, "some-snap", &snapstate.SnapState{
		Active: true,
		Sequence: []*snap.SideInfo{
			{RealName: "some-snap", SnapID: "some-snap-id", Revision: snap.R(1)},
		},
		Current: snap.R(1),
	})

	validateErr := errors.New("refresh control error")
	validateRefreshes := func(st *state.State, refreshes []*snap.Info, ignoreValidation map[string]bool, userID int) ([]*snap.Info, error) {
		c.Check(refreshes, HasLen, 1)
		c.Check(refreshes[0].SnapID, Equals, "some-snap-id")
		c.Check(refreshes[0].Revision, Equals, snap.R(11))
		c.Check(ignoreValidation, HasLen, 0)
		return nil, validateErr
	}
	// hook it up
	snapstate.ValidateRefreshes = validateRefreshes

	// refresh all => no error
	updates, tts, err := snapstate.UpdateMany(s.state, nil, 0)
	c.Assert(err, IsNil)
	c.Check(tts, HasLen, 0)
	c.Check(updates, HasLen, 0)

	// refresh some-snap => report error
	updates, tts, err = snapstate.UpdateMany(s.state, []string{"some-snap"}, 0)
	c.Assert(err, Equals, validateErr)
	c.Check(tts, HasLen, 0)
	c.Check(updates, HasLen, 0)

}

func (s *snapmgrTestSuite) TestRevertCreatesNoGCTasks(c *C) {
	s.state.Lock()
	defer s.state.Unlock()

	snapstate.Set(s.state, "some-snap", &snapstate.SnapState{
		Active:   true,
		SnapType: "app",
		Sequence: []*snap.SideInfo{
			{RealName: "some-snap", Revision: snap.R(1)},
			{RealName: "some-snap", Revision: snap.R(2)},
			{RealName: "some-snap", Revision: snap.R(3)},
			{RealName: "some-snap", Revision: snap.R(4)},
		},
		Current: snap.R(2),
	})

	ts, err := snapstate.RevertToRevision(s.state, "some-snap", snap.R(4), snapstate.Flags{})
	c.Assert(err, IsNil)

	// ensure that we do not run any form of garbage-collection
	c.Assert(s.state.TaskCount(), Equals, len(ts.Tasks()))
	c.Assert(taskKinds(ts.Tasks()), DeepEquals, []string{
		"prerequisites",
		"prepare-snap",
		"stop-snap-services",
		"remove-aliases",
		"unlink-current-snap",
		"setup-profiles",
		"link-snap",
		"auto-connect",
		"set-auto-aliases",
		"setup-aliases",
		"reconnect",
		"start-snap-services",
		"run-hook[configure]",
	})
}

func (s *snapmgrTestSuite) TestEnableTasks(c *C) {
	s.state.Lock()
	defer s.state.Unlock()

	snapstate.Set(s.state, "some-snap", &snapstate.SnapState{
		Sequence: []*snap.SideInfo{
			{RealName: "some-snap", Revision: snap.R(11)},
		},
		Current: snap.R(11),
		Active:  false,
	})

	ts, err := snapstate.Enable(s.state, "some-snap")
	c.Assert(err, IsNil)

	c.Assert(s.state.TaskCount(), Equals, len(ts.Tasks()))
	c.Assert(taskKinds(ts.Tasks()), DeepEquals, []string{
		"prepare-snap",
		"setup-profiles",
		"link-snap",
		"setup-aliases",
		"start-snap-services",
	})
}

func (s *snapmgrTestSuite) TestSwitchTasks(c *C) {
	s.state.Lock()
	defer s.state.Unlock()

	snapstate.Set(s.state, "some-snap", &snapstate.SnapState{
		Sequence: []*snap.SideInfo{
			{RealName: "some-snap", Revision: snap.R(11)},
		},
		Current: snap.R(11),
		Active:  false,
	})

	ts, err := snapstate.Switch(s.state, "some-snap", "some-channel")
	c.Assert(err, IsNil)

	c.Assert(s.state.TaskCount(), Equals, len(ts.Tasks()))
	c.Assert(taskKinds(ts.Tasks()), DeepEquals, []string{"switch-snap"})
}

func (s *snapmgrTestSuite) TestSwitchConflict(c *C) {
	s.state.Lock()
	defer s.state.Unlock()

	snapstate.Set(s.state, "some-snap", &snapstate.SnapState{
		Sequence: []*snap.SideInfo{
			{RealName: "some-snap", Revision: snap.R(11)},
		},
		Current: snap.R(11),
		Active:  false,
	})

	ts, err := snapstate.Switch(s.state, "some-snap", "some-channel")
	c.Assert(err, IsNil)
	// need a change to make the tasks visible
	s.state.NewChange("switch-snap", "...").AddAll(ts)

	_, err = snapstate.Switch(s.state, "some-snap", "other-channel")
	c.Check(err, ErrorMatches, `snap "some-snap" has "switch-snap" change in progress`)
}

func (s *snapmgrTestSuite) TestSwitchUnhappy(c *C) {
	s.state.Lock()
	defer s.state.Unlock()

	_, err := snapstate.Switch(s.state, "non-existing-snap", "some-channel")
	c.Assert(err, ErrorMatches, `snap "non-existing-snap" is not installed`)
}

func (s *snapmgrTestSuite) TestDisableTasks(c *C) {
	s.state.Lock()
	defer s.state.Unlock()

	snapstate.Set(s.state, "some-snap", &snapstate.SnapState{
		Sequence: []*snap.SideInfo{
			{RealName: "some-snap", Revision: snap.R(11)},
		},
		Current: snap.R(11),
		Active:  true,
	})

	ts, err := snapstate.Disable(s.state, "some-snap")
	c.Assert(err, IsNil)

	c.Assert(s.state.TaskCount(), Equals, len(ts.Tasks()))
	c.Assert(taskKinds(ts.Tasks()), DeepEquals, []string{
		"stop-snap-services",
		"remove-aliases",
		"unlink-snap",
		"remove-profiles",
	})
	verifyStopReason(c, ts, "disable")
}

func (s *snapmgrTestSuite) TestEnableConflict(c *C) {
	s.state.Lock()
	defer s.state.Unlock()

	snapstate.Set(s.state, "some-snap", &snapstate.SnapState{
		Sequence: []*snap.SideInfo{
			{RealName: "some-snap", Revision: snap.R(11)},
		},
		Current: snap.R(11),
		Active:  false,
	})

	ts, err := snapstate.Enable(s.state, "some-snap")
	c.Assert(err, IsNil)
	// need a change to make the tasks visible
	s.state.NewChange("enable", "...").AddAll(ts)

	_, err = snapstate.Enable(s.state, "some-snap")
	c.Assert(err, ErrorMatches, `snap "some-snap" has "enable" change in progress`)
}

func (s *snapmgrTestSuite) TestDisableConflict(c *C) {
	s.state.Lock()
	defer s.state.Unlock()

	snapstate.Set(s.state, "some-snap", &snapstate.SnapState{
		Sequence: []*snap.SideInfo{
			{RealName: "some-snap", Revision: snap.R(11)},
		},
		Current: snap.R(11),
		Active:  true,
	})

	ts, err := snapstate.Disable(s.state, "some-snap")
	c.Assert(err, IsNil)
	// need a change to make the tasks visible
	s.state.NewChange("install", "...").AddAll(ts)

	_, err = snapstate.Disable(s.state, "some-snap")
	c.Assert(err, ErrorMatches, `snap "some-snap" has "install" change in progress`)
}

func (s *snapmgrTestSuite) TestDoInstallChannelDefault(c *C) {
	s.state.Lock()
	defer s.state.Unlock()

	ts, err := snapstate.Install(s.state, "some-snap", "", snap.R(0), 0, snapstate.Flags{})
	c.Assert(err, IsNil)

	var snapsup snapstate.SnapSetup
	err = ts.Tasks()[0].Get("snap-setup", &snapsup)
	c.Assert(err, IsNil)

	c.Check(snapsup.Channel, Equals, "stable")
}

func (s *snapmgrTestSuite) TestInstallRevision(c *C) {
	s.state.Lock()
	defer s.state.Unlock()

	ts, err := snapstate.Install(s.state, "some-snap", "", snap.R(7), 0, snapstate.Flags{})
	c.Assert(err, IsNil)

	var snapsup snapstate.SnapSetup
	err = ts.Tasks()[0].Get("snap-setup", &snapsup)
	c.Assert(err, IsNil)

	c.Check(snapsup.Revision(), Equals, snap.R(7))
}

func (s *snapmgrTestSuite) TestInstallConflict(c *C) {
	s.state.Lock()
	defer s.state.Unlock()

	ts, err := snapstate.Install(s.state, "some-snap", "some-channel", snap.R(0), 0, snapstate.Flags{})
	c.Assert(err, IsNil)
	// need a change to make the tasks visible
	s.state.NewChange("install", "...").AddAll(ts)

	_, err = snapstate.Install(s.state, "some-snap", "some-channel", snap.R(0), 0, snapstate.Flags{})
	c.Assert(err, ErrorMatches, `snap "some-snap" has "install" change in progress`)
}

func (s *snapmgrTestSuite) TestInstallAliasConflict(c *C) {
	s.state.Lock()
	defer s.state.Unlock()

	snapstate.Set(s.state, "otherfoosnap", &snapstate.SnapState{
		Sequence: []*snap.SideInfo{
			{RealName: "otherfoosnap", Revision: snap.R(30)},
		},
		Current: snap.R(30),
		Active:  true,
		Aliases: map[string]*snapstate.AliasTarget{
			"foo.bar": {Manual: "bar"},
		},
		SnapType: "app",
	})

	_, err := snapstate.Install(s.state, "foo", "some-channel", snap.R(0), 0, snapstate.Flags{})
	c.Assert(err, ErrorMatches, `snap "foo" command namespace conflicts with alias "foo\.bar" for "otherfoosnap" snap`)
}

// A sneakyStore changes the state when called
type sneakyStore struct {
	*fakeStore
	state *state.State
}

func (s sneakyStore) SnapInfo(spec store.SnapSpec, user *auth.UserState) (*snap.Info, error) {
	s.state.Lock()
	snapstate.Set(s.state, "some-snap", &snapstate.SnapState{
		Active:   true,
		Channel:  "edge",
		Sequence: []*snap.SideInfo{{RealName: "some-snap", SnapID: "some-snap-id", Revision: snap.R(1)}},
		Current:  snap.R(1),
		SnapType: "app",
	})
	s.state.Unlock()
	return s.fakeStore.SnapInfo(spec, user)
}

func (s *snapmgrTestSuite) TestInstallStateConflict(c *C) {
	s.state.Lock()
	defer s.state.Unlock()

	snapstate.ReplaceStore(s.state, sneakyStore{fakeStore: s.fakeStore, state: s.state})

	_, err := snapstate.Install(s.state, "some-snap", "some-channel", snap.R(0), 0, snapstate.Flags{})
	c.Assert(err, ErrorMatches, `snap "some-snap" state changed during install preparations`)
}

func (s *snapmgrTestSuite) TestInstallPathConflict(c *C) {
	s.state.Lock()
	defer s.state.Unlock()

	ts, err := snapstate.Install(s.state, "some-snap", "some-channel", snap.R(0), 0, snapstate.Flags{})
	c.Assert(err, IsNil)
	// need a change to make the tasks visible
	s.state.NewChange("install", "...").AddAll(ts)

	mockSnap := makeTestSnap(c, "name: some-snap\nversion: 1.0")
	_, err = snapstate.InstallPath(s.state, &snap.SideInfo{RealName: "some-snap"}, mockSnap, "", snapstate.Flags{})
	c.Assert(err, ErrorMatches, `snap "some-snap" has "install" change in progress`)
}

func (s *snapmgrTestSuite) TestInstallPathMissingName(c *C) {
	s.state.Lock()
	defer s.state.Unlock()

	mockSnap := makeTestSnap(c, "name: some-snap\nversion: 1.0")
	_, err := snapstate.InstallPath(s.state, &snap.SideInfo{}, mockSnap, "", snapstate.Flags{})
	c.Assert(err, ErrorMatches, fmt.Sprintf(`internal error: snap name to install %q not provided`, mockSnap))
}

func (s *snapmgrTestSuite) TestInstallPathSnapIDRevisionUnset(c *C) {
	s.state.Lock()
	defer s.state.Unlock()

	mockSnap := makeTestSnap(c, "name: some-snap\nversion: 1.0")
	_, err := snapstate.InstallPath(s.state, &snap.SideInfo{RealName: "some-snap", SnapID: "snapididid"}, mockSnap, "", snapstate.Flags{})
	c.Assert(err, ErrorMatches, fmt.Sprintf(`internal error: snap id set to install %q but revision is unset`, mockSnap))
}

func (s *snapmgrTestSuite) TestUpdateTasksPropagatesErrors(c *C) {
	s.state.Lock()
	defer s.state.Unlock()

	snapstate.Set(s.state, "some-snap", &snapstate.SnapState{
		Active:   true,
		Channel:  "edge",
		Sequence: []*snap.SideInfo{{RealName: "some-snap", SnapID: "fakestore-please-error-on-refresh", Revision: snap.R(7)}},
		Current:  snap.R(7),
	})

	_, err := snapstate.Update(s.state, "some-snap", "some-channel", snap.R(0), s.user.ID, snapstate.Flags{})
	c.Assert(err, ErrorMatches, `failing as requested`)
}

func (s *snapmgrTestSuite) TestUpdateTasks(c *C) {
	s.state.Lock()
	defer s.state.Unlock()

	snapstate.Set(s.state, "some-snap", &snapstate.SnapState{
		Active:   true,
		Channel:  "edge",
		Sequence: []*snap.SideInfo{{RealName: "some-snap", SnapID: "some-snap-id", Revision: snap.R(7)}},
		Current:  snap.R(7),
		SnapType: "app",
	})

	validateCalled := false
	happyValidateRefreshes := func(st *state.State, refreshes []*snap.Info, ignoreValidation map[string]bool, userID int) ([]*snap.Info, error) {
		validateCalled = true
		return refreshes, nil
	}
	// hook it up
	snapstate.ValidateRefreshes = happyValidateRefreshes

	ts, err := snapstate.Update(s.state, "some-snap", "some-channel", snap.R(0), s.user.ID, snapstate.Flags{})
	c.Assert(err, IsNil)
	verifyUpdateTasks(c, unlinkBefore|cleanupAfter, 0, ts, s.state)
	c.Assert(s.state.TaskCount(), Equals, len(ts.Tasks()))

	c.Check(validateCalled, Equals, true)

	var snapsup snapstate.SnapSetup
	err = ts.Tasks()[0].Get("snap-setup", &snapsup)
	c.Assert(err, IsNil)

	c.Check(snapsup.Channel, Equals, "some-channel")
}

func (s *snapmgrTestSuite) TestUpdateTasksCoreSetsIgnoreOnConfigure(c *C) {
	s.state.Lock()
	defer s.state.Unlock()

	snapstate.Set(s.state, "core", &snapstate.SnapState{
		Active:   true,
		Channel:  "edge",
		Sequence: []*snap.SideInfo{{RealName: "core", SnapID: "core-snap-id", Revision: snap.R(7)}},
		Current:  snap.R(7),
		SnapType: "os",
	})

	oldConfigure := snapstate.Configure
	defer func() { snapstate.Configure = oldConfigure }()

	var configureFlags int
	snapstate.Configure = func(st *state.State, snapName string, patch map[string]interface{}, flags int) *state.TaskSet {
		configureFlags = flags
		return state.NewTaskSet()
	}

	_, err := snapstate.Update(s.state, "core", "some-channel", snap.R(0), s.user.ID, snapstate.Flags{})
	c.Assert(err, IsNil)

	// ensure the core snap sets the "ignore-hook-error" flag
	c.Check(configureFlags&snapstate.IgnoreHookError, Equals, 1)
}

func (s *snapmgrTestSuite) TestUpdateDevModeConfinementFiltering(c *C) {
	if !dirs.SupportsClassicConfinement() {
		c.Skip("no support for classic")
	}

	s.state.Lock()
	defer s.state.Unlock()

	snapstate.Set(s.state, "some-snap", &snapstate.SnapState{
		Active:   true,
		Channel:  "channel-for-devmode",
		Sequence: []*snap.SideInfo{{RealName: "some-snap", SnapID: "some-snap-id", Revision: snap.R(7)}},
		Current:  snap.R(7),
		SnapType: "app",
	})

	// updated snap is devmode, refresh without --devmode, do nothing
	// TODO: better error message here
	_, err := snapstate.Update(s.state, "some-snap", "", snap.R(0), s.user.ID, snapstate.Flags{})
	c.Assert(err, ErrorMatches, `.* requires devmode or confinement override`)

	// updated snap is devmode, refresh with --devmode
	_, err = snapstate.Update(s.state, "some-snap", "", snap.R(0), s.user.ID, snapstate.Flags{DevMode: true})
	c.Assert(err, IsNil)
}

func (s *snapmgrTestSuite) TestUpdateClassicConfinementFiltering(c *C) {
	if !dirs.SupportsClassicConfinement() {
		c.Skip("no support for classic")
	}

	s.state.Lock()
	defer s.state.Unlock()

	snapstate.Set(s.state, "some-snap", &snapstate.SnapState{
		Active:   true,
		Channel:  "channel-for-classic",
		Sequence: []*snap.SideInfo{{RealName: "some-snap", SnapID: "some-snap-id", Revision: snap.R(7)}},
		Current:  snap.R(7),
		SnapType: "app",
	})

	// updated snap is classic, refresh without --classic, do nothing
	// TODO: better error message here
	_, err := snapstate.Update(s.state, "some-snap", "", snap.R(0), s.user.ID, snapstate.Flags{})
	c.Assert(err, ErrorMatches, `.* requires classic confinement`)

	// updated snap is classic, refresh with --classic
	ts, err := snapstate.Update(s.state, "some-snap", "", snap.R(0), s.user.ID, snapstate.Flags{Classic: true})
	c.Assert(err, IsNil)

	chg := s.state.NewChange("refresh", "refresh snap")
	chg.AddAll(ts)

	s.state.Unlock()
	defer s.snapmgr.Stop()
	s.settle(c)
	s.state.Lock()

	// verify snap is in classic
	var snapst snapstate.SnapState
	err = snapstate.Get(s.state, "some-snap", &snapst)
	c.Assert(err, IsNil)
	c.Check(snapst.Classic, Equals, true)
}

func (s *snapmgrTestSuite) TestUpdateClassicFromClassic(c *C) {
	if !dirs.SupportsClassicConfinement() {
		c.Skip("no support for classic")
	}

	s.state.Lock()
	defer s.state.Unlock()

	snapstate.Set(s.state, "some-snap", &snapstate.SnapState{
		Active:   true,
		Channel:  "channel-for-classic",
		Sequence: []*snap.SideInfo{{RealName: "some-snap", SnapID: "some-snap-id", Revision: snap.R(7)}},
		Current:  snap.R(7),
		SnapType: "app",
		Flags:    snapstate.Flags{Classic: true},
	})

	// snap installed with --classic, update needs classic, refresh with --classic works
	ts, err := snapstate.Update(s.state, "some-snap", "", snap.R(0), s.user.ID, snapstate.Flags{Classic: true})
	c.Assert(err, IsNil)
	c.Assert(ts.Tasks(), Not(HasLen), 0)
	snapsup, err := snapstate.TaskSnapSetup(ts.Tasks()[0])
	c.Assert(err, IsNil)
	c.Check(snapsup.Flags.Classic, Equals, true)

	// devmode overrides the snapsetup classic flag
	ts, err = snapstate.Update(s.state, "some-snap", "", snap.R(0), s.user.ID, snapstate.Flags{DevMode: true})
	c.Assert(err, IsNil)
	c.Assert(ts.Tasks(), Not(HasLen), 0)
	snapsup, err = snapstate.TaskSnapSetup(ts.Tasks()[0])
	c.Assert(err, IsNil)
	c.Check(snapsup.Flags.Classic, Equals, false)

	// jailmode overrides it too (you need to provide both)
	ts, err = snapstate.Update(s.state, "some-snap", "", snap.R(0), s.user.ID, snapstate.Flags{JailMode: true})
	c.Assert(err, IsNil)
	c.Assert(ts.Tasks(), Not(HasLen), 0)
	snapsup, err = snapstate.TaskSnapSetup(ts.Tasks()[0])
	c.Assert(err, IsNil)
	c.Check(snapsup.Flags.Classic, Equals, false)

	// jailmode and classic together gets you both
	ts, err = snapstate.Update(s.state, "some-snap", "", snap.R(0), s.user.ID, snapstate.Flags{JailMode: true, Classic: true})
	c.Assert(err, IsNil)
	c.Assert(ts.Tasks(), Not(HasLen), 0)
	snapsup, err = snapstate.TaskSnapSetup(ts.Tasks()[0])
	c.Assert(err, IsNil)
	c.Check(snapsup.Flags.Classic, Equals, true)

	// snap installed with --classic, update needs classic, refresh without --classic works
	ts, err = snapstate.Update(s.state, "some-snap", "", snap.R(0), s.user.ID, snapstate.Flags{})
	c.Assert(err, IsNil)
	c.Assert(ts.Tasks(), Not(HasLen), 0)
	snapsup, err = snapstate.TaskSnapSetup(ts.Tasks()[0])
	c.Assert(err, IsNil)
	c.Check(snapsup.Flags.Classic, Equals, true)

	chg := s.state.NewChange("refresh", "refresh snap")
	chg.AddAll(ts)

	s.state.Unlock()
	defer s.snapmgr.Stop()
	s.settle(c)
	s.state.Lock()

	// verify snap is in classic
	var snapst snapstate.SnapState
	err = snapstate.Get(s.state, "some-snap", &snapst)
	c.Assert(err, IsNil)
	c.Check(snapst.Classic, Equals, true)
}

func (s *snapmgrTestSuite) TestUpdateStrictFromClassic(c *C) {
	if !dirs.SupportsClassicConfinement() {
		c.Skip("no support for classic")
	}

	s.state.Lock()
	defer s.state.Unlock()

	snapstate.Set(s.state, "some-snap", &snapstate.SnapState{
		Active:   true,
		Channel:  "channel",
		Sequence: []*snap.SideInfo{{RealName: "some-snap", SnapID: "some-snap-id", Revision: snap.R(7)}},
		Current:  snap.R(7),
		SnapType: "app",
		Flags:    snapstate.Flags{Classic: true},
	})

	// snap installed with --classic, update does not need classic, refresh works without --classic
	_, err := snapstate.Update(s.state, "some-snap", "", snap.R(0), s.user.ID, snapstate.Flags{})
	c.Assert(err, IsNil)

	// snap installed with --classic, update does not need classic, refresh works with --classic
	_, err = snapstate.Update(s.state, "some-snap", "", snap.R(0), s.user.ID, snapstate.Flags{Classic: true})
	c.Assert(err, IsNil)
}

func (s *snapmgrTestSuite) TestUpdateChannelFallback(c *C) {
	s.state.Lock()
	defer s.state.Unlock()

	snapstate.Set(s.state, "some-snap", &snapstate.SnapState{
		Active:   true,
		Channel:  "edge",
		Sequence: []*snap.SideInfo{{RealName: "some-snap", SnapID: "some-snap-id", Revision: snap.R(7)}},
		Current:  snap.R(7),
		SnapType: "app",
	})

	ts, err := snapstate.Update(s.state, "some-snap", "", snap.R(0), s.user.ID, snapstate.Flags{})
	c.Assert(err, IsNil)

	var snapsup snapstate.SnapSetup
	err = ts.Tasks()[0].Get("snap-setup", &snapsup)
	c.Assert(err, IsNil)

	c.Check(snapsup.Channel, Equals, "edge")
}

func (s *snapmgrTestSuite) TestUpdateConflict(c *C) {
	s.state.Lock()
	defer s.state.Unlock()

	snapstate.Set(s.state, "some-snap", &snapstate.SnapState{
		Active:   true,
		Sequence: []*snap.SideInfo{{RealName: "some-snap", SnapID: "some-snap-id", Revision: snap.R(7)}},
		Current:  snap.R(7),
		SnapType: "app",
	})

	ts, err := snapstate.Update(s.state, "some-snap", "some-channel", snap.R(0), s.user.ID, snapstate.Flags{})
	c.Assert(err, IsNil)
	// need a change to make the tasks visible
	s.state.NewChange("refresh", "...").AddAll(ts)

	_, err = snapstate.Update(s.state, "some-snap", "some-channel", snap.R(0), s.user.ID, snapstate.Flags{})
	c.Assert(err, ErrorMatches, `snap "some-snap" has "refresh" change in progress`)
}

func (s *snapmgrTestSuite) testChangeConflict(c *C, kind string) {
	s.state.Lock()
	defer s.state.Unlock()

	snapstate.Set(s.state, "producer", &snapstate.SnapState{
		Active:   true,
		Sequence: []*snap.SideInfo{{RealName: "producer", SnapID: "producer-id", Revision: snap.R(1)}},
		Current:  snap.R(1),
		SnapType: "app",
	})
	snapstate.Set(s.state, "consumer", &snapstate.SnapState{
		Active:   true,
		Sequence: []*snap.SideInfo{{RealName: "consumer", SnapID: "consumer-id", Revision: snap.R(1)}},
		Current:  snap.R(1),
		SnapType: "app",
	})

	chg := s.state.NewChange("another change", "...")
	t := s.state.NewTask(kind, "...")
	t.Set("slot", interfaces.SlotRef{Snap: "producer", Name: "slot"})
	t.Set("plug", interfaces.PlugRef{Snap: "consumer", Name: "plug"})
	chg.AddTask(t)

	_, err := snapstate.Update(s.state, "producer", "some-channel", snap.R(2), s.user.ID, snapstate.Flags{})
	c.Assert(err, ErrorMatches, `snap "producer" has "another change" change in progress`)

	_, err = snapstate.Update(s.state, "consumer", "some-channel", snap.R(2), s.user.ID, snapstate.Flags{})
	c.Assert(err, ErrorMatches, `snap "consumer" has "another change" change in progress`)
}

func (s *snapmgrTestSuite) TestUpdateConflictWithConnect(c *C) {
	s.testChangeConflict(c, "connect")
}

func (s *snapmgrTestSuite) TestUpdateConflictWithDisconnect(c *C) {
	s.testChangeConflict(c, "disconnect")
}

func (s *snapmgrTestSuite) TestRemoveTasks(c *C) {
	s.state.Lock()
	defer s.state.Unlock()

	snapstate.Set(s.state, "foo", &snapstate.SnapState{
		Active: true,
		Sequence: []*snap.SideInfo{
			{RealName: "foo", Revision: snap.R(11)},
		},
		Current: snap.R(11),
	})

	ts, err := snapstate.Remove(s.state, "foo", snap.R(0))
	c.Assert(err, IsNil)

	c.Assert(s.state.TaskCount(), Equals, len(ts.Tasks()))
	verifyRemoveTasks(c, ts)
}

func (s *snapmgrTestSuite) TestRemoveHookNotExecutedIfNotLastRevison(c *C) {
	s.state.Lock()
	defer s.state.Unlock()

	snapstate.Set(s.state, "foo", &snapstate.SnapState{
		Active: true,
		Sequence: []*snap.SideInfo{
			{RealName: "foo", Revision: snap.R(11)},
			{RealName: "foo", Revision: snap.R(12)},
		},
		Current: snap.R(12),
	})

	ts, err := snapstate.Remove(s.state, "foo", snap.R(11))
	c.Assert(err, IsNil)

	runHooks := tasksWithKind(ts, "run-hook")
	// no 'remove' hook task
	c.Assert(runHooks, HasLen, 0)
}

func (s *snapmgrTestSuite) TestRemoveConflict(c *C) {
	s.state.Lock()
	defer s.state.Unlock()

	snapstate.Set(s.state, "some-snap", &snapstate.SnapState{
		Active:   true,
		Sequence: []*snap.SideInfo{{RealName: "some-snap", Revision: snap.R(11)}},
		Current:  snap.R(11),
	})

	ts, err := snapstate.Remove(s.state, "some-snap", snap.R(0))
	c.Assert(err, IsNil)
	// need a change to make the tasks visible
	s.state.NewChange("remove", "...").AddAll(ts)

	_, err = snapstate.Remove(s.state, "some-snap", snap.R(0))
	c.Assert(err, ErrorMatches, `snap "some-snap" has "remove" change in progress`)
}

func (s *snapmgrTestSuite) TestInstallRunThrough(c *C) {
	s.state.Lock()
	defer s.state.Unlock()

	chg := s.state.NewChange("install", "install a snap")
	ts, err := snapstate.Install(s.state, "some-snap", "some-channel", snap.R(42), s.user.ID, snapstate.Flags{})
	c.Assert(err, IsNil)
	chg.AddAll(ts)

	s.state.Unlock()
	defer s.snapmgr.Stop()
	s.settle(c)
	s.state.Lock()

	// ensure all our tasks ran
	c.Assert(chg.Err(), IsNil)
	c.Assert(chg.IsReady(), Equals, true)
	c.Check(snapstate.Installing(s.state), Equals, false)
	c.Check(s.fakeStore.downloads, DeepEquals, []fakeDownload{{
		macaroon: s.user.StoreMacaroon,
		name:     "some-snap",
	}})
	expected := fakeOps{
		{
			op:     "storesvc-snap",
			name:   "some-snap",
			revno:  snap.R(42),
			userID: 1,
		},
		{
			op:   "storesvc-download",
			name: "some-snap",
		},
		{
			op:    "validate-snap:Doing",
			name:  "some-snap",
			revno: snap.R(42),
		},
		{
			op:  "current",
			old: "<no-current>",
		},
		{
			op:   "open-snap-file",
			name: filepath.Join(dirs.SnapBlobDir, "some-snap_42.snap"),
			sinfo: snap.SideInfo{
				RealName: "some-snap",
				Channel:  "some-channel",
				SnapID:   "some-snap-id",
				Revision: snap.R(42),
			},
		},
		{
			op:    "setup-snap",
			name:  filepath.Join(dirs.SnapBlobDir, "some-snap_42.snap"),
			revno: snap.R(42),
		},
		{
			op:   "copy-data",
			name: filepath.Join(dirs.SnapMountDir, "some-snap/42"),
			old:  "<no-old>",
		},
		{
			op:    "setup-profiles:Doing",
			name:  "some-snap",
			revno: snap.R(42),
		},
		{
			op: "candidate",
			sinfo: snap.SideInfo{
				RealName: "some-snap",
				Channel:  "some-channel",
				SnapID:   "some-snap-id",
				Revision: snap.R(42),
			},
		},
		{
			op:   "link-snap",
			name: filepath.Join(dirs.SnapMountDir, "some-snap/42"),
		},
		{
			op:    "auto-connect:Doing",
			name:  "some-snap",
			revno: snap.R(42),
		},
		{
			op: "update-aliases",
		},
		{
			op:    "cleanup-trash",
			name:  "some-snap",
			revno: snap.R(42),
		},
	}
	// start with an easier-to-read error if this fails:
	c.Assert(s.fakeBackend.ops.Ops(), DeepEquals, expected.Ops())
	c.Assert(s.fakeBackend.ops, DeepEquals, expected)

	// check progress
	ta := ts.Tasks()
	task := ta[1]
	_, cur, total := task.Progress()
	c.Assert(cur, Equals, s.fakeStore.fakeCurrentProgress)
	c.Assert(total, Equals, s.fakeStore.fakeTotalProgress)
	c.Check(task.Summary(), Equals, `Download snap "some-snap" (42) from channel "some-channel"`)

	// check link/start snap summary
	linkTask := ta[len(ta)-7]
	c.Check(linkTask.Summary(), Equals, `Make snap "some-snap" (42) available to the system`)
	startTask := ta[len(ta)-2]
	c.Check(startTask.Summary(), Equals, `Start snap "some-snap" (42) services`)

	// verify snap-setup in the task state
	var snapsup snapstate.SnapSetup
	err = task.Get("snap-setup", &snapsup)
	c.Assert(err, IsNil)
	c.Assert(snapsup, DeepEquals, snapstate.SnapSetup{
		Channel:  "some-channel",
		UserID:   s.user.ID,
		SnapPath: filepath.Join(dirs.SnapBlobDir, "some-snap_42.snap"),
		DownloadInfo: &snap.DownloadInfo{
			DownloadURL: "https://some-server.com/some/path.snap",
		},
		SideInfo: snapsup.SideInfo,
	})
	c.Assert(snapsup.SideInfo, DeepEquals, &snap.SideInfo{
		RealName: "some-snap",
		Revision: snap.R(42),
		Channel:  "some-channel",
		SnapID:   "some-snap-id",
	})

	// verify snaps in the system state
	var snaps map[string]*snapstate.SnapState
	err = s.state.Get("snaps", &snaps)
	c.Assert(err, IsNil)

	snapst := snaps["some-snap"]
	c.Assert(snapst.Active, Equals, true)
	c.Assert(snapst.Channel, Equals, "some-channel")
	c.Assert(snapst.Sequence[0], DeepEquals, &snap.SideInfo{
		RealName: "some-snap",
		Channel:  "some-channel",
		SnapID:   "some-snap-id",
		Revision: snap.R(42),
	})
	c.Assert(snapst.Required, Equals, false)
}

func (s *snapmgrTestSuite) TestInstalling(c *C) {
	s.state.Lock()
	defer s.state.Unlock()

	c.Check(snapstate.Installing(s.state), Equals, false)

	chg := s.state.NewChange("install", "install a snap")
	ts, err := snapstate.Install(s.state, "some-snap", "some-channel", snap.R(42), 0, snapstate.Flags{})
	c.Assert(err, IsNil)
	chg.AddAll(ts)

	c.Check(snapstate.Installing(s.state), Equals, true)
}

func (s *snapmgrTestSuite) TestUpdateRunThrough(c *C) {
	// use services-snap here to make sure services would be stopped/started appropriately
	si := snap.SideInfo{
		RealName: "services-snap",
		Revision: snap.R(7),
		SnapID:   "services-snap-id",
	}

	s.state.Lock()
	defer s.state.Unlock()

	snapstate.Set(s.state, "services-snap", &snapstate.SnapState{
		Active:   true,
		Sequence: []*snap.SideInfo{&si},
		Current:  si.Revision,
		SnapType: "app",
	})

	chg := s.state.NewChange("refresh", "refresh a snap")
	ts, err := snapstate.Update(s.state, "services-snap", "some-channel", snap.R(0), s.user.ID, snapstate.Flags{})
	c.Assert(err, IsNil)
	chg.AddAll(ts)

	s.state.Unlock()
	defer s.snapmgr.Stop()
	s.settle(c)
	s.state.Lock()

	expected := fakeOps{
		{
			op: "storesvc-list-refresh",
			cand: store.RefreshCandidate{
				Channel:  "some-channel",
				SnapID:   "services-snap-id",
				Revision: snap.R(7),
			},
			revno:  snap.R(11),
			userID: 1,
		},
		{
			op:   "storesvc-download",
			name: "services-snap",
		},
		{
			op:    "validate-snap:Doing",
			name:  "services-snap",
			revno: snap.R(11),
		},
		{
			op:  "current",
			old: filepath.Join(dirs.SnapMountDir, "services-snap/7"),
		},
		{
			op:   "open-snap-file",
			name: filepath.Join(dirs.SnapBlobDir, "services-snap_11.snap"),
			sinfo: snap.SideInfo{
				RealName: "services-snap",
				SnapID:   "services-snap-id",
				Channel:  "some-channel",
				Revision: snap.R(11),
			},
		},
		{
			op:    "setup-snap",
			name:  filepath.Join(dirs.SnapBlobDir, "services-snap_11.snap"),
			revno: snap.R(11),
		},
		{
			op:   "stop-snap-services:refresh",
			name: filepath.Join(dirs.SnapMountDir, "services-snap/7"),
		},
		{
			op:   "remove-snap-aliases",
			name: "services-snap",
		},
		{
			op:   "unlink-snap",
			name: filepath.Join(dirs.SnapMountDir, "services-snap/7"),
		},
		{
			op:   "copy-data",
			name: filepath.Join(dirs.SnapMountDir, "services-snap/11"),
			old:  filepath.Join(dirs.SnapMountDir, "services-snap/7"),
		},
		{
			op:    "setup-profiles:Doing",
			name:  "services-snap",
			revno: snap.R(11),
		},
		{
			op: "candidate",
			sinfo: snap.SideInfo{
				RealName: "services-snap",
				SnapID:   "services-snap-id",
				Channel:  "some-channel",
				Revision: snap.R(11),
			},
		},
		{
			op:   "link-snap",
			name: filepath.Join(dirs.SnapMountDir, "services-snap/11"),
		},
		{
			op:    "auto-connect:Doing",
			name:  "services-snap",
			revno: snap.R(11),
		},
		{
			op: "update-aliases",
		},
		{
			op:   "start-snap-services",
			name: filepath.Join(dirs.SnapMountDir, "services-snap/11"),
		},
		{
			op:    "cleanup-trash",
			name:  "services-snap",
			revno: snap.R(11),
		},
	}

	// ensure all our tasks ran
	c.Check(s.fakeStore.downloads, DeepEquals, []fakeDownload{{
		macaroon: s.user.StoreMacaroon,
		name:     "services-snap",
	}})
	// start with an easier-to-read error if this fails:
	c.Assert(s.fakeBackend.ops.Ops(), DeepEquals, expected.Ops())
	c.Assert(s.fakeBackend.ops, DeepEquals, expected)

	// check progress
	task := ts.Tasks()[1]
	_, cur, total := task.Progress()
	c.Assert(cur, Equals, s.fakeStore.fakeCurrentProgress)
	c.Assert(total, Equals, s.fakeStore.fakeTotalProgress)

	// verify snapSetup info
	var snapsup snapstate.SnapSetup
	err = task.Get("snap-setup", &snapsup)
	c.Assert(err, IsNil)
	c.Assert(snapsup, DeepEquals, snapstate.SnapSetup{
		Channel: "some-channel",
		UserID:  s.user.ID,

		SnapPath: filepath.Join(dirs.SnapBlobDir, "services-snap_11.snap"),
		DownloadInfo: &snap.DownloadInfo{
			DownloadURL: "https://some-server.com/some/path.snap",
		},
		SideInfo: snapsup.SideInfo,
	})
	c.Assert(snapsup.SideInfo, DeepEquals, &snap.SideInfo{
		RealName: "services-snap",
		Revision: snap.R(11),
		Channel:  "some-channel",
		SnapID:   "services-snap-id",
	})

	// verify services stop reason
	verifyStopReason(c, ts, "refresh")

	// check post-refresh hook
<<<<<<< HEAD
	task = ts.Tasks()[15]
=======
	task = ts.Tasks()[14]
>>>>>>> 4bb71594
	c.Assert(task.Kind(), Equals, "run-hook")
	c.Assert(task.Summary(), Matches, `Run post-refresh hook of "services-snap" snap if present`)

	// verify snaps in the system state
	var snapst snapstate.SnapState
	err = snapstate.Get(s.state, "services-snap", &snapst)
	c.Assert(err, IsNil)

	c.Assert(snapst.Active, Equals, true)
	c.Assert(snapst.Sequence, HasLen, 2)
	c.Assert(snapst.Sequence[0], DeepEquals, &snap.SideInfo{
		RealName: "services-snap",
		SnapID:   "services-snap-id",
		Channel:  "",
		Revision: snap.R(7),
	})
	c.Assert(snapst.Sequence[1], DeepEquals, &snap.SideInfo{
		RealName: "services-snap",
		Channel:  "some-channel",
		SnapID:   "services-snap-id",
		Revision: snap.R(11),
	})
}

func (s *snapmgrTestSuite) TestUpdateRememberedUserRunThrough(c *C) {
	s.state.Lock()
	defer s.state.Unlock()

	snapstate.Set(s.state, "some-snap", &snapstate.SnapState{
		Active: true,
		Sequence: []*snap.SideInfo{
			{RealName: "some-snap", Revision: snap.R(5), SnapID: "some-snap-id"},
		},
		Current:  snap.R(5),
		SnapType: "app",
		UserID:   1,
	})

	chg := s.state.NewChange("refresh", "refresh a snap")
	ts, err := snapstate.Update(s.state, "some-snap", "some-channel", snap.R(0), 0, snapstate.Flags{})
	c.Assert(err, IsNil)
	chg.AddAll(ts)

	s.state.Unlock()
	defer s.snapmgr.Stop()
	s.settle(c)
	s.state.Lock()

	c.Assert(chg.Status(), Equals, state.DoneStatus)
	c.Assert(chg.Err(), IsNil)

	for _, op := range s.fakeBackend.ops {
		switch op.op {
		case "storesvc-list-refresh":
			c.Check(op.userID, Equals, 1)
		case "storesvc-download":
			snapName := op.name
			c.Check(s.fakeStore.downloads[0], DeepEquals, fakeDownload{
				macaroon: "macaroon",
				name:     "some-snap",
			}, Commentf(snapName))
		}
	}
}

func (s *snapmgrTestSuite) TestUpdateToRevisionRememberedUserRunThrough(c *C) {
	s.state.Lock()
	defer s.state.Unlock()

	snapstate.Set(s.state, "some-snap", &snapstate.SnapState{
		Active: true,
		Sequence: []*snap.SideInfo{
			{RealName: "some-snap", Revision: snap.R(5), SnapID: "some-snap-id"},
		},
		Current:  snap.R(5),
		SnapType: "app",
		UserID:   1,
	})

	chg := s.state.NewChange("refresh", "refresh a snap")
	ts, err := snapstate.Update(s.state, "some-snap", "some-channel", snap.R(11), 0, snapstate.Flags{})
	c.Assert(err, IsNil)
	chg.AddAll(ts)

	s.state.Unlock()
	defer s.snapmgr.Stop()
	s.settle(c)
	s.state.Lock()

	c.Assert(chg.Status(), Equals, state.DoneStatus)
	c.Assert(chg.Err(), IsNil)

	for _, op := range s.fakeBackend.ops {
		switch op.op {
		case "storesvc-snap":
			c.Check(op.userID, Equals, 1)
		case "storesvc-download":
			snapName := op.name
			c.Check(s.fakeStore.downloads[0], DeepEquals, fakeDownload{
				macaroon: "macaroon",
				name:     "some-snap",
			}, Commentf(snapName))
		}
	}
}

func (s *snapmgrTestSuite) TestUpdateManyMultipleCredsNoUserRunThrough(c *C) {
	s.state.Lock()
	defer s.state.Unlock()

	snapstate.Set(s.state, "core", &snapstate.SnapState{
		Active: true,
		Sequence: []*snap.SideInfo{
			{RealName: "core", Revision: snap.R(1), SnapID: "core-snap-id"},
		},
		Current:  snap.R(1),
		SnapType: "os",
	})
	snapstate.Set(s.state, "some-snap", &snapstate.SnapState{
		Active: true,
		Sequence: []*snap.SideInfo{
			{RealName: "some-snap", Revision: snap.R(5), SnapID: "some-snap-id"},
		},
		Current:  snap.R(5),
		SnapType: "app",
		UserID:   1,
	})
	snapstate.Set(s.state, "services-snap", &snapstate.SnapState{
		Active: true,
		Sequence: []*snap.SideInfo{
			{RealName: "services-snap", Revision: snap.R(2), SnapID: "services-snap-id"},
		},
		Current:  snap.R(2),
		SnapType: "app",
		UserID:   2,
	})

	chg := s.state.NewChange("refresh", "refresh all snaps")
	// no user is passed to use for UpdateMany
	updated, tts, err := snapstate.UpdateMany(s.state, nil, 0)
	c.Assert(err, IsNil)
	for _, ts := range tts {
		chg.AddAll(ts)
	}
	c.Check(updated, HasLen, 3)

	s.state.Unlock()
	defer s.snapmgr.Stop()
	s.settle(c)
	s.state.Lock()

	c.Assert(chg.Status(), Equals, state.DoneStatus)
	c.Assert(chg.Err(), IsNil)

	macaroonMap := map[string]string{
		"core":          "",
		"some-snap":     "macaroon",
		"services-snap": "macaroon2",
	}

	type snapIDuserID struct {
		snapID string
		userID int
	}
	seen := make(map[snapIDuserID]bool)
	di := 0
	for _, op := range s.fakeBackend.ops {
		switch op.op {
		case "storesvc-list-refresh":
			snapID := op.cand.SnapID
			seen[snapIDuserID{snapID: snapID, userID: op.userID}] = true
		case "storesvc-download":
			snapName := op.name
			c.Check(s.fakeStore.downloads[di], DeepEquals, fakeDownload{
				macaroon: macaroonMap[snapName],
				name:     snapName,
			}, Commentf(snapName))
			di++
		}
	}
	// we check all snaps with each user
	c.Check(seen, DeepEquals, map[snapIDuserID]bool{
		{snapID: "core-snap-id", userID: 1}:     true,
		{snapID: "some-snap-id", userID: 1}:     true,
		{snapID: "services-snap-id", userID: 1}: true,
		{snapID: "core-snap-id", userID: 2}:     true,
		{snapID: "some-snap-id", userID: 2}:     true,
		{snapID: "services-snap-id", userID: 2}: true,
	})
}

func (s *snapmgrTestSuite) TestUpdateManyMultipleCredsUserRunThrough(c *C) {
	s.state.Lock()
	defer s.state.Unlock()

	snapstate.Set(s.state, "core", &snapstate.SnapState{
		Active: true,
		Sequence: []*snap.SideInfo{
			{RealName: "core", Revision: snap.R(1), SnapID: "core-snap-id"},
		},
		Current:  snap.R(1),
		SnapType: "os",
	})
	snapstate.Set(s.state, "some-snap", &snapstate.SnapState{
		Active: true,
		Sequence: []*snap.SideInfo{
			{RealName: "some-snap", Revision: snap.R(5), SnapID: "some-snap-id"},
		},
		Current:  snap.R(5),
		SnapType: "app",
		UserID:   1,
	})
	snapstate.Set(s.state, "services-snap", &snapstate.SnapState{
		Active: true,
		Sequence: []*snap.SideInfo{
			{RealName: "services-snap", Revision: snap.R(2), SnapID: "services-snap-id"},
		},
		Current:  snap.R(2),
		SnapType: "app",
		UserID:   2,
	})

	chg := s.state.NewChange("refresh", "refresh all snaps")
	// do UpdateMany using user 2 as fallback
	updated, tts, err := snapstate.UpdateMany(s.state, nil, 2)
	c.Assert(err, IsNil)
	for _, ts := range tts {
		chg.AddAll(ts)
	}
	c.Check(updated, HasLen, 3)

	s.state.Unlock()
	defer s.snapmgr.Stop()
	s.settle(c)
	s.state.Lock()

	c.Assert(chg.Status(), Equals, state.DoneStatus)
	c.Assert(chg.Err(), IsNil)

	macaroonMap := map[string]string{
		"core":          "macaroon2",
		"some-snap":     "macaroon",
		"services-snap": "macaroon2",
	}

	type snapIDuserID struct {
		snapID string
		userID int
	}
	seen := make(map[snapIDuserID]bool)
	di := 0
	for _, op := range s.fakeBackend.ops {
		switch op.op {
		case "storesvc-list-refresh":
			snapID := op.cand.SnapID
			seen[snapIDuserID{snapID: snapID, userID: op.userID}] = true
		case "storesvc-download":
			snapName := op.name
			c.Check(s.fakeStore.downloads[di], DeepEquals, fakeDownload{
				macaroon: macaroonMap[snapName],
				name:     snapName,
			}, Commentf(snapName))
			di++
		}
	}
	// we check all snaps with each user
	c.Check(seen, DeepEquals, map[snapIDuserID]bool{
		{snapID: "core-snap-id", userID: 1}:     true,
		{snapID: "some-snap-id", userID: 1}:     true,
		{snapID: "services-snap-id", userID: 1}: true,
		{snapID: "core-snap-id", userID: 2}:     true,
		{snapID: "some-snap-id", userID: 2}:     true,
		{snapID: "services-snap-id", userID: 2}: true,
	})

	var coreState, snapState snapstate.SnapState
	// user in SnapState was preserved
	err = snapstate.Get(s.state, "some-snap", &snapState)
	c.Assert(err, IsNil)
	c.Check(snapState.UserID, Equals, 1)
	c.Check(snapState.Current, DeepEquals, snap.R(11))

	// user in SnapState was set
	err = snapstate.Get(s.state, "core", &coreState)
	c.Assert(err, IsNil)
	c.Check(coreState.UserID, Equals, 2)
	c.Check(coreState.Current, DeepEquals, snap.R(11))

}

func (s *snapmgrTestSuite) TestUpdateUndoRunThrough(c *C) {
	si := snap.SideInfo{
		RealName: "some-snap",
		SnapID:   "some-snap-id",
		Revision: snap.R(7),
	}

	s.state.Lock()
	defer s.state.Unlock()

	snapstate.Set(s.state, "some-snap", &snapstate.SnapState{
		Active:   true,
		Sequence: []*snap.SideInfo{&si},
		Current:  si.Revision,
		SnapType: "app",
	})

	chg := s.state.NewChange("install", "install a snap")
	ts, err := snapstate.Update(s.state, "some-snap", "some-channel", snap.R(0), s.user.ID, snapstate.Flags{})
	c.Assert(err, IsNil)
	chg.AddAll(ts)

	s.fakeBackend.linkSnapFailTrigger = filepath.Join(dirs.SnapMountDir, "/some-snap/11")

	s.state.Unlock()
	defer s.snapmgr.Stop()
	s.settle(c)
	s.state.Lock()

	expected := fakeOps{
		{
			op: "storesvc-list-refresh",
			cand: store.RefreshCandidate{
				Channel:  "some-channel",
				SnapID:   "some-snap-id",
				Revision: snap.R(7),
			},
			revno:  snap.R(11),
			userID: 1,
		},
		{
			op:   "storesvc-download",
			name: "some-snap",
		},
		{
			op:    "validate-snap:Doing",
			name:  "some-snap",
			revno: snap.R(11),
		},
		{
			op:  "current",
			old: filepath.Join(dirs.SnapMountDir, "some-snap/7"),
		},
		{
			op:   "open-snap-file",
			name: filepath.Join(dirs.SnapBlobDir, "some-snap_11.snap"),
			sinfo: snap.SideInfo{
				RealName: "some-snap",
				SnapID:   "some-snap-id",
				Channel:  "some-channel",
				Revision: snap.R(11),
			},
		},
		{
			op:    "setup-snap",
			name:  filepath.Join(dirs.SnapBlobDir, "some-snap_11.snap"),
			revno: snap.R(11),
		},
		{
			op:   "remove-snap-aliases",
			name: "some-snap",
		},
		{
			op:   "unlink-snap",
			name: filepath.Join(dirs.SnapMountDir, "some-snap/7"),
		},
		{
			op:   "copy-data",
			name: filepath.Join(dirs.SnapMountDir, "some-snap/11"),
			old:  filepath.Join(dirs.SnapMountDir, "some-snap/7"),
		},
		{
			op:    "setup-profiles:Doing",
			name:  "some-snap",
			revno: snap.R(11),
		},
		{
			op: "candidate",
			sinfo: snap.SideInfo{
				RealName: "some-snap",
				SnapID:   "some-snap-id",
				Channel:  "some-channel",
				Revision: snap.R(11),
			},
		},
		{
			op:   "link-snap.failed",
			name: filepath.Join(dirs.SnapMountDir, "some-snap/11"),
		},
		{
			op:   "unlink-snap",
			name: filepath.Join(dirs.SnapMountDir, "some-snap/11"),
		},
		{
			op:    "setup-profiles:Undoing",
			name:  "some-snap",
			revno: snap.R(11),
		},
		{
			op:   "undo-copy-snap-data",
			name: filepath.Join(dirs.SnapMountDir, "some-snap/11"),
			old:  filepath.Join(dirs.SnapMountDir, "some-snap/7"),
		},
		{
			op:   "link-snap",
			name: filepath.Join(dirs.SnapMountDir, "some-snap/7"),
		},
		{
			op: "update-aliases",
		},
		{
			op:    "undo-setup-snap",
			name:  filepath.Join(dirs.SnapMountDir, "some-snap/11"),
			stype: "app",
		},
	}

	// ensure all our tasks ran
	c.Check(s.fakeStore.downloads, DeepEquals, []fakeDownload{{
		macaroon: s.user.StoreMacaroon,
		name:     "some-snap",
	}})
	// start with an easier-to-read error if this fails:
	c.Assert(s.fakeBackend.ops.Ops(), DeepEquals, expected.Ops())
	c.Assert(s.fakeBackend.ops, DeepEquals, expected)

	// verify snaps in the system state
	var snapst snapstate.SnapState
	err = snapstate.Get(s.state, "some-snap", &snapst)
	c.Assert(err, IsNil)

	c.Assert(snapst.Active, Equals, true)
	c.Assert(snapst.Sequence, HasLen, 1)
	c.Assert(snapst.Sequence[0], DeepEquals, &snap.SideInfo{
		RealName: "some-snap",
		SnapID:   "some-snap-id",
		Channel:  "",
		Revision: snap.R(7),
	})
}

func (s *snapmgrTestSuite) TestUpdateTotalUndoRunThrough(c *C) {
	si := snap.SideInfo{
		RealName: "some-snap",
		SnapID:   "some-snap-id",
		Revision: snap.R(7),
	}

	s.state.Lock()
	defer s.state.Unlock()

	snapstate.Set(s.state, "some-snap", &snapstate.SnapState{
		Active:   true,
		Sequence: []*snap.SideInfo{&si},
		Channel:  "stable",
		Current:  si.Revision,
		SnapType: "app",
	})

	chg := s.state.NewChange("install", "install a snap")
	ts, err := snapstate.Update(s.state, "some-snap", "some-channel", snap.R(0), s.user.ID, snapstate.Flags{})
	c.Assert(err, IsNil)
	chg.AddAll(ts)

	tasks := ts.Tasks()
	last := tasks[len(tasks)-1]
	// sanity
	c.Assert(last.Lanes(), HasLen, 1)

	terr := s.state.NewTask("error-trigger", "provoking total undo")
	terr.WaitFor(last)
	terr.JoinLane(last.Lanes()[0])
	chg.AddTask(terr)

	s.state.Unlock()
	defer s.snapmgr.Stop()
	s.settle(c)
	s.state.Lock()

	expected := fakeOps{
		{
			op: "storesvc-list-refresh",
			cand: store.RefreshCandidate{
				Channel:  "some-channel",
				SnapID:   "some-snap-id",
				Revision: snap.R(7),
			},
			revno:  snap.R(11),
			userID: 1,
		},
		{
			op:   "storesvc-download",
			name: "some-snap",
		},
		{
			op:    "validate-snap:Doing",
			name:  "some-snap",
			revno: snap.R(11),
		},
		{
			op:  "current",
			old: filepath.Join(dirs.SnapMountDir, "some-snap/7"),
		},
		{
			op:   "open-snap-file",
			name: filepath.Join(dirs.SnapBlobDir, "some-snap_11.snap"),
			sinfo: snap.SideInfo{
				RealName: "some-snap",
				SnapID:   "some-snap-id",
				Channel:  "some-channel",
				Revision: snap.R(11),
			},
		},
		{
			op:    "setup-snap",
			name:  filepath.Join(dirs.SnapBlobDir, "some-snap_11.snap"),
			revno: snap.R(11),
		},
		{
			op:   "remove-snap-aliases",
			name: "some-snap",
		},
		{
			op:   "unlink-snap",
			name: filepath.Join(dirs.SnapMountDir, "some-snap/7"),
		},
		{
			op:   "copy-data",
			name: filepath.Join(dirs.SnapMountDir, "some-snap/11"),
			old:  filepath.Join(dirs.SnapMountDir, "some-snap/7"),
		},
		{
			op:    "setup-profiles:Doing",
			name:  "some-snap",
			revno: snap.R(11),
		},
		{
			op: "candidate",
			sinfo: snap.SideInfo{
				RealName: "some-snap",
				SnapID:   "some-snap-id",
				Channel:  "some-channel",
				Revision: snap.R(11),
			},
		},
		{
			op:   "link-snap",
			name: filepath.Join(dirs.SnapMountDir, "some-snap/11"),
		},
		{
			op:    "auto-connect:Doing",
			name:  "some-snap",
			revno: snap.R(11),
		},
		{
			op: "update-aliases",
		},
		// undoing everything from here down...
		{
			op:   "remove-snap-aliases",
			name: "some-snap",
		},
		{
			op:   "unlink-snap",
			name: filepath.Join(dirs.SnapMountDir, "some-snap/11"),
		},
		{
			op:    "setup-profiles:Undoing",
			name:  "some-snap",
			revno: snap.R(11),
		},
		{
			op:   "undo-copy-snap-data",
			name: filepath.Join(dirs.SnapMountDir, "some-snap/11"),
			old:  filepath.Join(dirs.SnapMountDir, "some-snap/7"),
		},
		{
			op:   "link-snap",
			name: filepath.Join(dirs.SnapMountDir, "some-snap/7"),
		},
		{
			op: "update-aliases",
		},
		{
			op:    "undo-setup-snap",
			name:  filepath.Join(dirs.SnapMountDir, "some-snap/11"),
			stype: "app",
		},
	}

	// ensure all our tasks ran
	c.Check(s.fakeStore.downloads, DeepEquals, []fakeDownload{{
		macaroon: s.user.StoreMacaroon,
		name:     "some-snap",
	}})
	// friendlier failure first
	c.Assert(s.fakeBackend.ops.Ops(), DeepEquals, expected.Ops())
	c.Assert(s.fakeBackend.ops, DeepEquals, expected)

	// verify snaps in the system state
	var snapst snapstate.SnapState
	err = snapstate.Get(s.state, "some-snap", &snapst)
	c.Assert(err, IsNil)

	c.Assert(snapst.Active, Equals, true)
	c.Assert(snapst.Channel, Equals, "stable")
	c.Assert(snapst.Sequence, HasLen, 1)
	c.Assert(snapst.Sequence[0], DeepEquals, &snap.SideInfo{
		RealName: "some-snap",
		SnapID:   "some-snap-id",
		Channel:  "",
		Revision: snap.R(7),
	})
}

func (s *snapmgrTestSuite) TestUpdateSameRevision(c *C) {
	si := snap.SideInfo{
		RealName: "some-snap",
		SnapID:   "some-snap-id",
		Revision: snap.R(7),
	}

	s.state.Lock()
	defer s.state.Unlock()

	snapstate.Set(s.state, "some-snap", &snapstate.SnapState{
		Active:   true,
		Sequence: []*snap.SideInfo{&si},
		Channel:  "channel-for-7",
		Current:  si.Revision,
	})

	_, err := snapstate.Update(s.state, "some-snap", "channel-for-7", snap.R(0), s.user.ID, snapstate.Flags{})
	c.Assert(err, Equals, store.ErrNoUpdateAvailable)
}

func (s *snapmgrTestSuite) TestUpdateSameRevisionSwitchesChannel(c *C) {
	si := snap.SideInfo{
		RealName: "some-snap",
		SnapID:   "some-snap-id",
		Revision: snap.R(7),
	}

	s.state.Lock()
	defer s.state.Unlock()

	snapstate.Set(s.state, "some-snap", &snapstate.SnapState{
		Active:   true,
		Sequence: []*snap.SideInfo{&si},
		Channel:  "other-chanenl",
		Current:  si.Revision,
	})

	ts, err := snapstate.Update(s.state, "some-snap", "channel-for-7", snap.R(0), s.user.ID, snapstate.Flags{})
	c.Assert(err, IsNil)
	c.Check(ts.Tasks(), HasLen, 1)
	c.Check(ts.Tasks()[0].Kind(), Equals, "switch-snap-channel")
}

func (s *snapmgrTestSuite) TestUpdateSameRevisionSwitchesChannelConflict(c *C) {
	si := snap.SideInfo{
		RealName: "some-snap",
		SnapID:   "some-snap-id",
		Revision: snap.R(7),
	}

	s.state.Lock()
	defer s.state.Unlock()

	snapstate.Set(s.state, "some-snap", &snapstate.SnapState{
		Active:   true,
		Sequence: []*snap.SideInfo{&si},
		Channel:  "other-channel",
		Current:  si.Revision,
	})

	ts, err := snapstate.Update(s.state, "some-snap", "channel-for-7", snap.R(0), s.user.ID, snapstate.Flags{})
	c.Assert(err, IsNil)
	// make it visible
	s.state.NewChange("refresh", "refresh a snap").AddAll(ts)

	_, err = snapstate.Update(s.state, "some-snap", "channel-for-7", snap.R(0), s.user.ID, snapstate.Flags{})
	c.Check(err, ErrorMatches, `snap "some-snap" has "refresh" change in progress`)
}

func (s *snapmgrTestSuite) TestUpdateSameRevisionSwitchChannelRunThrough(c *C) {
	si := snap.SideInfo{
		RealName: "some-snap",
		SnapID:   "some-snap-id",
		Channel:  "other-channel",
		Revision: snap.R(7),
	}

	s.state.Lock()
	defer s.state.Unlock()

	snapstate.Set(s.state, "some-snap", &snapstate.SnapState{
		Active:   true,
		Sequence: []*snap.SideInfo{&si},
		Channel:  "other-channel",
		Current:  si.Revision,
	})

	ts, err := snapstate.Update(s.state, "some-snap", "channel-for-7", snap.R(0), s.user.ID, snapstate.Flags{})
	c.Assert(err, IsNil)
	chg := s.state.NewChange("refresh", "refresh a snap")
	chg.AddAll(ts)

	s.state.Unlock()
	defer s.snapmgr.Stop()
	s.settle(c)
	s.state.Lock()

	expected := fakeOps{
		// we just expect the "storesvc-list-refresh" op, we
		// don't have a fakeOp for switchChannel because it has
		// not a backend method, it just manipulates the state
		{
			op: "storesvc-list-refresh",
			cand: store.RefreshCandidate{
				Channel:  "channel-for-7",
				SnapID:   "some-snap-id",
				Revision: snap.R(7),
			},
			userID: 1,
		},
	}

	// start with an easier-to-read error if this fails:
	c.Assert(s.fakeBackend.ops.Ops(), DeepEquals, expected.Ops())
	c.Assert(s.fakeBackend.ops, DeepEquals, expected)

	// verify snapSetup info
	var snapsup snapstate.SnapSetup
	task := ts.Tasks()[0]
	err = task.Get("snap-setup", &snapsup)
	c.Assert(err, IsNil)
	c.Assert(snapsup, DeepEquals, snapstate.SnapSetup{
		Channel:  "channel-for-7",
		SideInfo: snapsup.SideInfo,
	})
	c.Assert(snapsup.SideInfo, DeepEquals, &snap.SideInfo{
		RealName: "some-snap",
		SnapID:   "some-snap-id",
		Revision: snap.R(7),
		Channel:  "channel-for-7",
	})

	// verify snaps in the system state
	var snapst snapstate.SnapState
	err = snapstate.Get(s.state, "some-snap", &snapst)
	c.Assert(err, IsNil)

	c.Assert(snapst.Active, Equals, true)
	c.Assert(snapst.Sequence, HasLen, 1)
	c.Assert(snapst.Sequence[0], DeepEquals, &snap.SideInfo{
		RealName: "some-snap",
		SnapID:   "some-snap-id",
		Channel:  "channel-for-7",
		Revision: snap.R(7),
	})
}

func (s *snapmgrTestSuite) TestUpdateSameRevisionToggleIgnoreValidation(c *C) {
	si := snap.SideInfo{
		RealName: "some-snap",
		SnapID:   "some-snap-id",
		Revision: snap.R(7),
	}

	s.state.Lock()
	defer s.state.Unlock()

	snapstate.Set(s.state, "some-snap", &snapstate.SnapState{
		Active:   true,
		Sequence: []*snap.SideInfo{&si},
		Channel:  "channel-for-7",
		Current:  si.Revision,
	})

	ts, err := snapstate.Update(s.state, "some-snap", "channel-for-7", snap.R(0), s.user.ID, snapstate.Flags{IgnoreValidation: true})
	c.Assert(err, IsNil)
	c.Check(ts.Tasks(), HasLen, 1)
	c.Check(ts.Tasks()[0].Kind(), Equals, "toggle-snap-flags")
}

func (s *snapmgrTestSuite) TestUpdateSameRevisionToggleIgnoreValidationConflict(c *C) {
	si := snap.SideInfo{
		RealName: "some-snap",
		SnapID:   "some-snap-id",
		Revision: snap.R(7),
	}

	s.state.Lock()
	defer s.state.Unlock()

	snapstate.Set(s.state, "some-snap", &snapstate.SnapState{
		Active:   true,
		Sequence: []*snap.SideInfo{&si},
		Channel:  "channel-for-7",
		Current:  si.Revision,
	})

	ts, err := snapstate.Update(s.state, "some-snap", "channel-for-7", snap.R(0), s.user.ID, snapstate.Flags{IgnoreValidation: true})
	c.Assert(err, IsNil)
	// make it visible
	s.state.NewChange("refresh", "refresh a snap").AddAll(ts)

	_, err = snapstate.Update(s.state, "some-snap", "channel-for-7", snap.R(0), s.user.ID, snapstate.Flags{IgnoreValidation: true})
	c.Check(err, ErrorMatches, `snap "some-snap" has "refresh" change in progress`)

}

func (s *snapmgrTestSuite) TestUpdateSameRevisionToggleIgnoreValidationRunThrough(c *C) {
	si := snap.SideInfo{
		RealName: "some-snap",
		SnapID:   "some-snap-id",
		Revision: snap.R(7),
		Channel:  "channel-for-7",
	}

	s.state.Lock()
	defer s.state.Unlock()

	snapstate.Set(s.state, "some-snap", &snapstate.SnapState{
		Active:   true,
		Sequence: []*snap.SideInfo{&si},
		Channel:  "channel-for-7",
		Current:  si.Revision,
	})

	ts, err := snapstate.Update(s.state, "some-snap", "channel-for-7", snap.R(0), s.user.ID, snapstate.Flags{IgnoreValidation: true})
	c.Assert(err, IsNil)

	chg := s.state.NewChange("refresh", "refresh a snap")
	chg.AddAll(ts)

	s.state.Unlock()
	defer s.snapmgr.Stop()
	s.settle(c)
	s.state.Lock()

	// verify snapSetup info
	var snapsup snapstate.SnapSetup
	task := ts.Tasks()[0]
	err = task.Get("snap-setup", &snapsup)
	c.Assert(err, IsNil)
	c.Check(snapsup, DeepEquals, snapstate.SnapSetup{
		SideInfo: snapsup.SideInfo,
		Flags: snapstate.Flags{
			IgnoreValidation: true,
		},
	})
	c.Check(snapsup.SideInfo, DeepEquals, &snap.SideInfo{
		RealName: "some-snap",
		SnapID:   "some-snap-id",
		Revision: snap.R(7),
		Channel:  "channel-for-7",
	})

	// verify snaps in the system state
	var snapst snapstate.SnapState
	err = snapstate.Get(s.state, "some-snap", &snapst)
	c.Assert(err, IsNil)

	c.Check(snapst.Active, Equals, true)
	c.Check(snapst.Sequence, HasLen, 1)
	c.Check(snapst.Sequence[0], DeepEquals, &snap.SideInfo{
		RealName: "some-snap",
		SnapID:   "some-snap-id",
		Channel:  "channel-for-7",
		Revision: snap.R(7),
	})
	c.Check(snapst.IgnoreValidation, Equals, true)
}

func (s *snapmgrTestSuite) TestUpdateValidateRefreshesSaysNo(c *C) {
	si := snap.SideInfo{
		RealName: "some-snap",
		SnapID:   "some-snap-id",
		Revision: snap.R(7),
	}

	s.state.Lock()
	defer s.state.Unlock()

	snapstate.Set(s.state, "some-snap", &snapstate.SnapState{
		Active:   true,
		Sequence: []*snap.SideInfo{&si},
		Current:  si.Revision,
	})

	validateErr := errors.New("refresh control error")
	validateRefreshes := func(st *state.State, refreshes []*snap.Info, ignoreValidation map[string]bool, userID int) ([]*snap.Info, error) {
		c.Check(refreshes, HasLen, 1)
		c.Check(refreshes[0].SnapID, Equals, "some-snap-id")
		c.Check(refreshes[0].Revision, Equals, snap.R(11))
		c.Check(ignoreValidation, HasLen, 0)
		return nil, validateErr
	}
	// hook it up
	snapstate.ValidateRefreshes = validateRefreshes

	_, err := snapstate.Update(s.state, "some-snap", "stable", snap.R(0), s.user.ID, snapstate.Flags{})
	c.Assert(err, Equals, validateErr)
}

func (s *snapmgrTestSuite) TestUpdateValidateRefreshesSaysNoButIgnoreValidationIsSet(c *C) {
	si := snap.SideInfo{
		RealName: "some-snap",
		SnapID:   "some-snap-id",
		Revision: snap.R(7),
	}

	s.state.Lock()
	defer s.state.Unlock()

	snapstate.Set(s.state, "some-snap", &snapstate.SnapState{
		Active:   true,
		Sequence: []*snap.SideInfo{&si},
		Current:  si.Revision,
		SnapType: "app",
	})

	validateErr := errors.New("refresh control error")
	validateRefreshes := func(st *state.State, refreshes []*snap.Info, ignoreValidation map[string]bool, userID int) ([]*snap.Info, error) {
		return nil, validateErr
	}
	// hook it up
	snapstate.ValidateRefreshes = validateRefreshes

	flags := snapstate.Flags{JailMode: true, IgnoreValidation: true}
	ts, err := snapstate.Update(s.state, "some-snap", "stable", snap.R(0), s.user.ID, flags)
	c.Assert(err, IsNil)

	var snapsup snapstate.SnapSetup
	err = ts.Tasks()[0].Get("snap-setup", &snapsup)
	c.Assert(err, IsNil)
	c.Check(snapsup.Flags, DeepEquals, flags.ForSnapSetup())
}

func (s *snapmgrTestSuite) TestUpdateIgnoreValidationSticky(c *C) {
	si := snap.SideInfo{
		RealName: "some-snap",
		SnapID:   "some-snap-id",
		Revision: snap.R(7),
	}

	s.state.Lock()
	defer s.state.Unlock()

	snapstate.Set(s.state, "some-snap", &snapstate.SnapState{
		Active:   true,
		Sequence: []*snap.SideInfo{&si},
		Current:  si.Revision,
		SnapType: "app",
	})

	validateErr := errors.New("refresh control error")
	validateRefreshesFail := func(st *state.State, refreshes []*snap.Info, ignoreValidation map[string]bool, userID int) ([]*snap.Info, error) {
		c.Check(refreshes, HasLen, 1)
		if len(ignoreValidation) == 0 {
			return nil, validateErr
		}
		c.Check(ignoreValidation, DeepEquals, map[string]bool{
			"some-snap-id": true,
		})
		return refreshes, nil
	}
	// hook it up
	snapstate.ValidateRefreshes = validateRefreshesFail

	flags := snapstate.Flags{IgnoreValidation: true}
	ts, err := snapstate.Update(s.state, "some-snap", "stable", snap.R(0), s.user.ID, flags)
	c.Assert(err, IsNil)

	c.Check(s.fakeBackend.ops[0], DeepEquals, fakeOp{
		op:    "storesvc-list-refresh",
		revno: snap.R(11),
		cand: store.RefreshCandidate{
			SnapID:           "some-snap-id",
			Revision:         snap.R(7),
			Channel:          "stable",
			IgnoreValidation: true,
		},
		userID: 1,
	})

	chg := s.state.NewChange("refresh", "refresh snap")
	chg.AddAll(ts)

	s.state.Unlock()
	defer s.snapmgr.Stop()
	s.settle(c)
	s.state.Lock()

	// verify snap has IgnoreValidation set
	var snapst snapstate.SnapState
	err = snapstate.Get(s.state, "some-snap", &snapst)
	c.Assert(err, IsNil)
	c.Check(snapst.IgnoreValidation, Equals, true)
	c.Check(snapst.Current, Equals, snap.R(11))

	s.fakeBackend.ops = nil
	s.fakeStore.refreshRevnos = map[string]snap.Revision{
		"some-snap-id": snap.R(12),
	}
	_, tts, err := snapstate.UpdateMany(s.state, []string{"some-snap"}, s.user.ID)
	c.Assert(err, IsNil)
	c.Check(tts, HasLen, 1)

	c.Check(s.fakeBackend.ops[0], DeepEquals, fakeOp{
		op:    "storesvc-list-refresh",
		revno: snap.R(12),
		cand: store.RefreshCandidate{
			SnapID:           "some-snap-id",
			Revision:         snap.R(11),
			Channel:          "stable",
			IgnoreValidation: true,
		},
		userID: 1,
	})

	chg = s.state.NewChange("refresh", "refresh snaps")
	chg.AddAll(tts[0])

	s.state.Unlock()
	defer s.snapmgr.Stop()
	s.settle(c)
	s.state.Lock()

	snapst = snapstate.SnapState{}
	err = snapstate.Get(s.state, "some-snap", &snapst)
	c.Assert(err, IsNil)
	c.Check(snapst.IgnoreValidation, Equals, true)
	c.Check(snapst.Current, Equals, snap.R(12))

	// reset ignore validation
	s.fakeBackend.ops = nil
	s.fakeStore.refreshRevnos = map[string]snap.Revision{
		"some-snap-id": snap.R(11),
	}
	validateRefreshes := func(st *state.State, refreshes []*snap.Info, ignoreValidation map[string]bool, userID int) ([]*snap.Info, error) {
		return refreshes, nil
	}
	// hook it up
	snapstate.ValidateRefreshes = validateRefreshes
	flags = snapstate.Flags{}
	ts, err = snapstate.Update(s.state, "some-snap", "stable", snap.R(0), s.user.ID, flags)
	c.Assert(err, IsNil)

	c.Check(s.fakeBackend.ops[0], DeepEquals, fakeOp{
		op:    "storesvc-list-refresh",
		revno: snap.R(11),
		cand: store.RefreshCandidate{
			SnapID:           "some-snap-id",
			Revision:         snap.R(12),
			Channel:          "stable",
			IgnoreValidation: false,
		},
		userID: 1,
	})

	chg = s.state.NewChange("refresh", "refresh snap")
	chg.AddAll(ts)

	s.state.Unlock()
	defer s.snapmgr.Stop()
	s.settle(c)
	s.state.Lock()

	snapst = snapstate.SnapState{}
	err = snapstate.Get(s.state, "some-snap", &snapst)
	c.Assert(err, IsNil)
	c.Check(snapst.IgnoreValidation, Equals, false)
	c.Check(snapst.Current, Equals, snap.R(11))
}

func (s *snapmgrTestSuite) TestUpdateFromLocal(c *C) {
	si := snap.SideInfo{
		RealName: "some-snap",
		Revision: snap.R("x1"),
	}

	s.state.Lock()
	defer s.state.Unlock()

	snapstate.Set(s.state, "some-snap", &snapstate.SnapState{
		Active:   true,
		Sequence: []*snap.SideInfo{&si},
		Channel:  "channel-for-7",
		Current:  si.Revision,
	})

	_, err := snapstate.Update(s.state, "some-snap", "channel-for-7", snap.R(0), s.user.ID, snapstate.Flags{})
	c.Assert(err, Equals, store.ErrLocalSnap)
}

func (s *snapmgrTestSuite) TestUpdateAmend(c *C) {
	si := snap.SideInfo{
		RealName: "some-snap",
		Revision: snap.R("x1"),
	}

	s.state.Lock()
	defer s.state.Unlock()

	snapstate.Set(s.state, "some-snap", &snapstate.SnapState{
		Active:   true,
		Sequence: []*snap.SideInfo{&si},
		Channel:  "channel-for-7",
		Current:  si.Revision,
	})

	ts, err := snapstate.Update(s.state, "some-snap", "channel-for-7", snap.R(0), s.user.ID, snapstate.Flags{Amend: true})
	c.Assert(err, IsNil)
	verifyUpdateTasks(c, unlinkBefore|cleanupAfter, 0, ts, s.state)

	// ensure we go from local to store revision-7
	var snapsup snapstate.SnapSetup
	tasks := ts.Tasks()
	c.Check(tasks[1].Kind(), Equals, "download-snap")
	err = tasks[1].Get("snap-setup", &snapsup)
	c.Assert(err, IsNil)
	c.Check(snapsup.Revision(), Equals, snap.R(7))

}

func (s *snapmgrTestSuite) TestSingleUpdateBlockedRevision(c *C) {
	// single updates should *not* set the block list
	si7 := snap.SideInfo{
		RealName: "some-snap",
		SnapID:   "some-snap-id",
		Revision: snap.R(7),
	}
	si11 := snap.SideInfo{
		RealName: "some-snap",
		SnapID:   "some-snap-id",
		Revision: snap.R(11),
	}

	s.state.Lock()
	defer s.state.Unlock()

	snapstate.Set(s.state, "some-snap", &snapstate.SnapState{
		Active:   true,
		Sequence: []*snap.SideInfo{&si7, &si11},
		Current:  si7.Revision,
		SnapType: "app",
	})

	_, err := snapstate.Update(s.state, "some-snap", "some-channel", snap.R(0), s.user.ID, snapstate.Flags{})
	c.Assert(err, IsNil)

	c.Assert(s.fakeBackend.ops, HasLen, 1)
	c.Check(s.fakeBackend.ops[0], DeepEquals, fakeOp{
		op:    "storesvc-list-refresh",
		revno: snap.R(11),
		cand: store.RefreshCandidate{
			SnapID:   "some-snap-id",
			Revision: snap.R(7),
			Channel:  "some-channel",
		},
		userID: 1,
	})

}

func (s *snapmgrTestSuite) TestMultiUpdateBlockedRevision(c *C) {
	// multi-updates should *not* set the block list
	si7 := snap.SideInfo{
		RealName: "some-snap",
		SnapID:   "some-snap-id",
		Revision: snap.R(7),
	}
	si11 := snap.SideInfo{
		RealName: "some-snap",
		SnapID:   "some-snap-id",
		Revision: snap.R(11),
	}

	s.state.Lock()
	defer s.state.Unlock()

	snapstate.Set(s.state, "some-snap", &snapstate.SnapState{
		Active:   true,
		Sequence: []*snap.SideInfo{&si7, &si11},
		Current:  si7.Revision,
		SnapType: "app",
	})

	updates, _, err := snapstate.UpdateMany(s.state, []string{"some-snap"}, s.user.ID)
	c.Assert(err, IsNil)
	c.Check(updates, DeepEquals, []string{"some-snap"})

	c.Assert(s.fakeBackend.ops, HasLen, 1)
	c.Check(s.fakeBackend.ops[0], DeepEquals, fakeOp{
		op:    "storesvc-list-refresh",
		revno: snap.R(11),
		cand: store.RefreshCandidate{
			SnapID:   "some-snap-id",
			Revision: snap.R(7),
		},
		userID: 1,
	})

}

func (s *snapmgrTestSuite) TestAllUpdateBlockedRevision(c *C) {
	//  update-all *should* set the block list
	si7 := snap.SideInfo{
		RealName: "some-snap",
		SnapID:   "some-snap-id",
		Revision: snap.R(7),
	}
	si11 := snap.SideInfo{
		RealName: "some-snap",
		SnapID:   "some-snap-id",
		Revision: snap.R(11),
	}

	s.state.Lock()
	defer s.state.Unlock()

	snapstate.Set(s.state, "some-snap", &snapstate.SnapState{
		Active:   true,
		Sequence: []*snap.SideInfo{&si7, &si11},
		Current:  si7.Revision,
	})

	updates, _, err := snapstate.UpdateMany(s.state, nil, s.user.ID)
	c.Check(err, IsNil)
	c.Check(updates, HasLen, 0)

	c.Assert(s.fakeBackend.ops, HasLen, 1)
	c.Check(s.fakeBackend.ops[0], DeepEquals, fakeOp{
		op: "storesvc-list-refresh",
		cand: store.RefreshCandidate{
			SnapID:   "some-snap-id",
			Revision: snap.R(7),
			Block:    []snap.Revision{snap.R(11)},
		},
		userID: 1,
	})

}

var orthogonalAutoAliasesScenarios = []struct {
	aliasesBefore map[string][]string
	names         []string
	prune         []string
	update        bool
	new           bool
}{
	{nil, nil, nil, true, true},
	{nil, []string{"some-snap"}, nil, true, false},
	{nil, []string{"other-snap"}, nil, false, true},
	{map[string][]string{"some-snap": {"aliasA", "aliasC"}}, []string{"some-snap"}, nil, true, false},
	{map[string][]string{"other-snap": {"aliasB", "aliasC"}}, []string{"other-snap"}, []string{"other-snap"}, false, false},
	{map[string][]string{"other-snap": {"aliasB", "aliasC"}}, nil, []string{"other-snap"}, true, false},
	{map[string][]string{"other-snap": {"aliasB", "aliasC"}}, []string{"some-snap"}, nil, true, false},
	{map[string][]string{"other-snap": {"aliasC"}}, []string{"other-snap"}, []string{"other-snap"}, false, true},
	{map[string][]string{"other-snap": {"aliasC"}}, nil, []string{"other-snap"}, true, true},
	{map[string][]string{"other-snap": {"aliasC"}}, []string{"some-snap"}, nil, true, false},
	{map[string][]string{"some-snap": {"aliasB"}, "other-snap": {"aliasA"}}, []string{"some-snap"}, []string{"other-snap"}, true, false},
	{map[string][]string{"some-snap": {"aliasB"}, "other-snap": {"aliasA"}}, nil, []string{"other-snap", "some-snap"}, true, true},
	{map[string][]string{"some-snap": {"aliasB"}, "other-snap": {"aliasA"}}, []string{"other-snap"}, []string{"other-snap", "some-snap"}, false, true},
	{map[string][]string{"some-snap": {"aliasB"}}, nil, []string{"some-snap"}, true, true},
	{map[string][]string{"some-snap": {"aliasB"}}, []string{"other-snap"}, []string{"some-snap"}, false, true},
	{map[string][]string{"some-snap": {"aliasB"}}, []string{"some-snap"}, nil, true, false},
	{map[string][]string{"other-snap": {"aliasA"}}, nil, []string{"other-snap"}, true, true},
	{map[string][]string{"other-snap": {"aliasA"}}, []string{"other-snap"}, []string{"other-snap"}, false, true},
	{map[string][]string{"other-snap": {"aliasA"}}, []string{"some-snap"}, []string{"other-snap"}, true, false},
}

func (s *snapmgrTestSuite) TestUpdateManyAutoAliasesScenarios(c *C) {
	s.state.Lock()
	defer s.state.Unlock()

	snapstate.Set(s.state, "other-snap", &snapstate.SnapState{
		Active: true,
		Sequence: []*snap.SideInfo{
			{RealName: "other-snap", SnapID: "other-snap-id", Revision: snap.R(2)},
		},
		Current:  snap.R(2),
		SnapType: "app",
	})

	snapstate.AutoAliases = func(st *state.State, info *snap.Info) (map[string]string, error) {
		switch info.Name() {
		case "some-snap":
			return map[string]string{"aliasA": "cmdA"}, nil
		case "other-snap":
			return map[string]string{"aliasB": "cmdB"}, nil
		}
		return nil, nil
	}

	snapstate.Set(s.state, "some-snap", &snapstate.SnapState{
		Active: true,
		Sequence: []*snap.SideInfo{
			{RealName: "some-snap", SnapID: "some-snap-id", Revision: snap.R(4)},
		},
		Current:  snap.R(4),
		SnapType: "app",
	})

	expectedSet := func(aliases []string) map[string]bool {
		res := make(map[string]bool, len(aliases))
		for _, alias := range aliases {
			res[alias] = true
		}
		return res
	}

	for _, scenario := range orthogonalAutoAliasesScenarios {
		for _, snapName := range []string{"some-snap", "other-snap"} {
			var snapst snapstate.SnapState
			err := snapstate.Get(s.state, snapName, &snapst)
			c.Assert(err, IsNil)
			snapst.Aliases = nil
			snapst.AutoAliasesDisabled = false
			if autoAliases := scenario.aliasesBefore[snapName]; autoAliases != nil {
				targets := make(map[string]*snapstate.AliasTarget)
				for _, alias := range autoAliases {
					targets[alias] = &snapstate.AliasTarget{Auto: "cmd" + alias[len(alias)-1:]}
				}

				snapst.Aliases = targets
			}
			snapstate.Set(s.state, snapName, &snapst)
		}

		updates, tts, err := snapstate.UpdateMany(s.state, scenario.names, s.user.ID)
		c.Check(err, IsNil)

		_, dropped, err := snapstate.AutoAliasesDelta(s.state, []string{"some-snap", "other-snap"})
		c.Assert(err, IsNil)

		j := 0
		expectedUpdatesSet := make(map[string]bool)
		var expectedPruned map[string]map[string]bool
		var pruneTs *state.TaskSet
		if len(scenario.prune) != 0 {
			pruneTs = tts[0]
			j++
			taskAliases := make(map[string]map[string]bool)
			for _, aliasTask := range pruneTs.Tasks() {
				c.Check(aliasTask.Kind(), Equals, "prune-auto-aliases")
				var aliases []string
				err := aliasTask.Get("aliases", &aliases)
				c.Assert(err, IsNil)
				snapsup, err := snapstate.TaskSnapSetup(aliasTask)
				c.Assert(err, IsNil)
				taskAliases[snapsup.Name()] = expectedSet(aliases)
			}
			expectedPruned = make(map[string]map[string]bool)
			for _, snapName := range scenario.prune {
				expectedPruned[snapName] = expectedSet(dropped[snapName])
				if snapName == "other-snap" && !scenario.new && !scenario.update {
					expectedUpdatesSet["other-snap"] = true
				}
			}
			c.Check(taskAliases, DeepEquals, expectedPruned)
		}
		if scenario.update {
			updateTs := tts[j]
			j++
			expectedUpdatesSet["some-snap"] = true
			first := updateTs.Tasks()[0]
			c.Check(first.Kind(), Equals, "prerequisites")
			wait := false
			if expectedPruned["other-snap"]["aliasA"] {
				wait = true
			} else if expectedPruned["some-snap"] != nil {
				wait = true
			}
			if wait {
				c.Check(first.WaitTasks(), DeepEquals, pruneTs.Tasks())
			} else {
				c.Check(first.WaitTasks(), HasLen, 0)
			}
		}
		if scenario.new {
			newTs := tts[j]
			j++
			expectedUpdatesSet["other-snap"] = true
			tasks := newTs.Tasks()
			c.Check(tasks, HasLen, 1)
			aliasTask := tasks[0]
			c.Check(aliasTask.Kind(), Equals, "refresh-aliases")

			wait := false
			if expectedPruned["some-snap"]["aliasB"] {
				wait = true
			} else if expectedPruned["other-snap"] != nil {
				wait = true
			}
			if wait {
				c.Check(aliasTask.WaitTasks(), DeepEquals, pruneTs.Tasks())
			} else {
				c.Check(aliasTask.WaitTasks(), HasLen, 0)
			}
		}
		c.Assert(j, Equals, len(tts), Commentf("%#v", scenario))

		// check reported updated names
		c.Check(len(updates) > 0, Equals, true)
		sort.Strings(updates)
		expectedUpdates := make([]string, 0, len(expectedUpdatesSet))
		for x := range expectedUpdatesSet {
			expectedUpdates = append(expectedUpdates, x)
		}
		sort.Strings(expectedUpdates)
		c.Check(updates, DeepEquals, expectedUpdates)
	}
}

func (s *snapmgrTestSuite) TestUpdateOneAutoAliasesScenarios(c *C) {
	s.state.Lock()
	defer s.state.Unlock()

	snapstate.Set(s.state, "other-snap", &snapstate.SnapState{
		Active: true,
		Sequence: []*snap.SideInfo{
			{RealName: "other-snap", SnapID: "other-snap-id", Revision: snap.R(2)},
		},
		Current:  snap.R(2),
		SnapType: "app",
	})

	snapstate.AutoAliases = func(st *state.State, info *snap.Info) (map[string]string, error) {
		switch info.Name() {
		case "some-snap":
			return map[string]string{"aliasA": "cmdA"}, nil
		case "other-snap":
			return map[string]string{"aliasB": "cmdB"}, nil
		}
		return nil, nil
	}

	snapstate.Set(s.state, "some-snap", &snapstate.SnapState{
		Active: true,
		Sequence: []*snap.SideInfo{
			{RealName: "some-snap", SnapID: "some-snap-id", Revision: snap.R(4)},
		},
		Current:  snap.R(4),
		SnapType: "app",
	})

	expectedSet := func(aliases []string) map[string]bool {
		res := make(map[string]bool, len(aliases))
		for _, alias := range aliases {
			res[alias] = true
		}
		return res
	}

	for _, scenario := range orthogonalAutoAliasesScenarios {
		if len(scenario.names) != 1 {
			continue
		}

		for _, snapName := range []string{"some-snap", "other-snap"} {
			var snapst snapstate.SnapState
			err := snapstate.Get(s.state, snapName, &snapst)
			c.Assert(err, IsNil)
			snapst.Aliases = nil
			snapst.AutoAliasesDisabled = false
			if autoAliases := scenario.aliasesBefore[snapName]; autoAliases != nil {
				targets := make(map[string]*snapstate.AliasTarget)
				for _, alias := range autoAliases {
					targets[alias] = &snapstate.AliasTarget{Auto: "cmd" + alias[len(alias)-1:]}
				}

				snapst.Aliases = targets
			}
			snapstate.Set(s.state, snapName, &snapst)
		}

		ts, err := snapstate.Update(s.state, scenario.names[0], "", snap.R(0), s.user.ID, snapstate.Flags{})
		c.Assert(err, IsNil)
		_, dropped, err := snapstate.AutoAliasesDelta(s.state, []string{"some-snap", "other-snap"})
		c.Assert(err, IsNil)

		j := 0
		tasks := ts.Tasks()
		var expectedPruned map[string]map[string]bool
		var pruneTasks []*state.Task
		if len(scenario.prune) != 0 {
			nprune := len(scenario.prune)
			pruneTasks = tasks[:nprune]
			j += nprune
			taskAliases := make(map[string]map[string]bool)
			for _, aliasTask := range pruneTasks {
				c.Check(aliasTask.Kind(), Equals, "prune-auto-aliases")
				var aliases []string
				err := aliasTask.Get("aliases", &aliases)
				c.Assert(err, IsNil)
				snapsup, err := snapstate.TaskSnapSetup(aliasTask)
				c.Assert(err, IsNil)
				taskAliases[snapsup.Name()] = expectedSet(aliases)
			}
			expectedPruned = make(map[string]map[string]bool)
			for _, snapName := range scenario.prune {
				expectedPruned[snapName] = expectedSet(dropped[snapName])
			}
			c.Check(taskAliases, DeepEquals, expectedPruned)
		}
		if scenario.update {
			first := tasks[j]
<<<<<<< HEAD
			j += 19
=======
			j += 18
>>>>>>> 4bb71594
			c.Check(first.Kind(), Equals, "prerequisites")
			wait := false
			if expectedPruned["other-snap"]["aliasA"] {
				wait = true
			} else if expectedPruned["some-snap"] != nil {
				wait = true
			}
			if wait {
				c.Check(first.WaitTasks(), DeepEquals, pruneTasks)
			} else {
				c.Check(first.WaitTasks(), HasLen, 0)
			}
		}
		if scenario.new {
			aliasTask := tasks[j]
			j++
			c.Check(aliasTask.Kind(), Equals, "refresh-aliases")
			wait := false
			if expectedPruned["some-snap"]["aliasB"] {
				wait = true
			} else if expectedPruned["other-snap"] != nil {
				wait = true
			}
			if wait {
				c.Check(aliasTask.WaitTasks(), DeepEquals, pruneTasks)
			} else {
				c.Check(aliasTask.WaitTasks(), HasLen, 0)
			}
		}
		c.Assert(len(tasks), Equals, j, Commentf("%#v", scenario))

		// conflict checks are triggered
		chg := s.state.NewChange("update", "...")
		chg.AddAll(ts)
		err = snapstate.CheckChangeConflict(s.state, scenario.names[0], nil, nil)
		c.Check(err, ErrorMatches, `.* has "update" change in progress`)
		chg.SetStatus(state.DoneStatus)
	}
}

func (s *snapmgrTestSuite) TestUpdateLocalSnapFails(c *C) {
	si := snap.SideInfo{
		RealName: "some-snap",
		Revision: snap.R(7),
	}

	s.state.Lock()
	defer s.state.Unlock()

	snapstate.Set(s.state, "some-snap", &snapstate.SnapState{
		Active:   true,
		Sequence: []*snap.SideInfo{&si},
		Current:  si.Revision,
	})

	_, err := snapstate.Update(s.state, "some-snap", "some-channel", snap.R(0), s.user.ID, snapstate.Flags{})
	c.Assert(err, Equals, store.ErrLocalSnap)
}

func (s *snapmgrTestSuite) TestUpdateDisabledUnsupported(c *C) {
	si := snap.SideInfo{
		RealName: "some-snap",
		SnapID:   "some-snap-id",
		Revision: snap.R(7),
	}

	s.state.Lock()
	defer s.state.Unlock()

	snapstate.Set(s.state, "some-snap", &snapstate.SnapState{
		Active:   false,
		Sequence: []*snap.SideInfo{&si},
		Current:  si.Revision,
	})

	_, err := snapstate.Update(s.state, "some-snap", "some-channel", snap.R(0), s.user.ID, snapstate.Flags{})
	c.Assert(err, ErrorMatches, `refreshing disabled snap "some-snap" not supported`)
}

func makeTestSnap(c *C, snapYamlContent string) (snapFilePath string) {
	return snaptest.MakeTestSnapWithFiles(c, snapYamlContent, nil)
}

func (s *snapmgrTestSuite) TestInstallFirstLocalRunThrough(c *C) {
	// use the real thing for this one
	snapstate.MockOpenSnapFile(backend.OpenSnapFile)

	s.state.Lock()
	defer s.state.Unlock()

	mockSnap := makeTestSnap(c, `name: mock
version: 1.0`)
	chg := s.state.NewChange("install", "install a local snap")
	ts, err := snapstate.InstallPath(s.state, &snap.SideInfo{RealName: "mock"}, mockSnap, "", snapstate.Flags{})
	c.Assert(err, IsNil)
	chg.AddAll(ts)

	s.state.Unlock()
	defer s.snapmgr.Stop()
	s.settle(c)
	s.state.Lock()

	expected := fakeOps{
		{
			// only local install was run, i.e. first actions are pseudo-action current
			op:  "current",
			old: "<no-current>",
		},
		{
			// and setup-snap
			op:    "setup-snap",
			name:  mockSnap,
			revno: snap.R("x1"),
		},
		{
			op:   "copy-data",
			name: filepath.Join(dirs.SnapMountDir, "mock/x1"),
			old:  "<no-old>",
		},
		{
			op:    "setup-profiles:Doing",
			name:  "mock",
			revno: snap.R("x1"),
		},
		{
			op: "candidate",
			sinfo: snap.SideInfo{
				RealName: "mock",
				Revision: snap.R("x1"),
			},
		},
		{
			op:   "link-snap",
			name: filepath.Join(dirs.SnapMountDir, "mock/x1"),
		},
		{
			op:    "setup-profiles:Doing", // core phase 2
			name:  "mock",
			revno: snap.R("x1"),
		},
		{
			op:    "auto-connect:Doing",
			name:  "mock",
			revno: snap.R("x1"),
		},
		{
			op: "update-aliases",
		},
		{
			op:    "cleanup-trash",
			name:  "mock",
			revno: snap.R("x1"),
		},
	}

	c.Assert(s.fakeBackend.ops.Ops(), DeepEquals, expected.Ops())
	c.Check(s.fakeBackend.ops, DeepEquals, expected)

	// verify snapSetup info
	var snapsup snapstate.SnapSetup
	task := ts.Tasks()[1]
	err = task.Get("snap-setup", &snapsup)
	c.Assert(err, IsNil)
	c.Assert(snapsup, DeepEquals, snapstate.SnapSetup{
		SnapPath: mockSnap,
		SideInfo: snapsup.SideInfo,
	})
	c.Assert(snapsup.SideInfo, DeepEquals, &snap.SideInfo{
		RealName: "mock",
		Revision: snap.R(-1),
	})

	// verify snaps in the system state
	var snapst snapstate.SnapState
	err = snapstate.Get(s.state, "mock", &snapst)
	c.Assert(err, IsNil)

	c.Assert(snapst.Active, Equals, true)
	c.Assert(snapst.Sequence[0], DeepEquals, &snap.SideInfo{
		RealName: "mock",
		Channel:  "",
		Revision: snap.R(-1),
	})
	c.Assert(snapst.LocalRevision(), Equals, snap.R(-1))
}

func (s *snapmgrTestSuite) TestInstallSubsequentLocalRunThrough(c *C) {
	// use the real thing for this one
	snapstate.MockOpenSnapFile(backend.OpenSnapFile)

	s.state.Lock()
	defer s.state.Unlock()

	snapstate.Set(s.state, "mock", &snapstate.SnapState{
		Active: true,
		Sequence: []*snap.SideInfo{
			{RealName: "mock", Revision: snap.R(-2)},
		},
		Current:  snap.R(-2),
		SnapType: "app",
	})

	mockSnap := makeTestSnap(c, `name: mock
version: 1.0`)
	chg := s.state.NewChange("install", "install a local snap")
	ts, err := snapstate.InstallPath(s.state, &snap.SideInfo{RealName: "mock"}, mockSnap, "", snapstate.Flags{})
	c.Assert(err, IsNil)
	chg.AddAll(ts)

	s.state.Unlock()
	defer s.snapmgr.Stop()
	s.settle(c)
	s.state.Lock()

	ops := s.fakeBackend.ops
	// ensure only local install was run, i.e. first action is pseudo-action current
	c.Assert(ops.Ops(), HasLen, 12)
	c.Check(ops[0].op, Equals, "current")
	c.Check(ops[0].old, Equals, filepath.Join(dirs.SnapMountDir, "mock/x2"))
	// and setup-snap
	c.Check(ops[1].op, Equals, "setup-snap")
	c.Check(ops[1].name, Matches, `.*/mock_1.0_all.snap`)
	c.Check(ops[1].revno, Equals, snap.R("x3"))
	// and cleanup
	c.Check(ops[len(ops)-1], DeepEquals, fakeOp{
		op:    "cleanup-trash",
		name:  "mock",
		revno: snap.R("x3"),
	})

	c.Check(ops[3].op, Equals, "unlink-snap")
	c.Check(ops[3].name, Equals, filepath.Join(dirs.SnapMountDir, "mock/x2"))

	c.Check(ops[4].op, Equals, "copy-data")
	c.Check(ops[4].name, Equals, filepath.Join(dirs.SnapMountDir, "mock/x3"))
	c.Check(ops[4].old, Equals, filepath.Join(dirs.SnapMountDir, "mock/x2"))

	c.Check(ops[5].op, Equals, "setup-profiles:Doing")
	c.Check(ops[5].name, Equals, "mock")
	c.Check(ops[5].revno, Equals, snap.R(-3))

	c.Check(ops[6].op, Equals, "candidate")
	c.Check(ops[6].sinfo, DeepEquals, snap.SideInfo{
		RealName: "mock",
		Revision: snap.R(-3),
	})
	c.Check(ops[7].op, Equals, "link-snap")
	c.Check(ops[7].name, Equals, filepath.Join(dirs.SnapMountDir, "mock/x3"))
	c.Check(ops[8].op, Equals, "setup-profiles:Doing") // core phase 2

	// verify snapSetup info
	var snapsup snapstate.SnapSetup
	task := ts.Tasks()[1]
	err = task.Get("snap-setup", &snapsup)
	c.Assert(err, IsNil)
	c.Assert(snapsup, DeepEquals, snapstate.SnapSetup{
		SnapPath: mockSnap,
		SideInfo: snapsup.SideInfo,
	})
	c.Assert(snapsup.SideInfo, DeepEquals, &snap.SideInfo{
		RealName: "mock",
		Revision: snap.R(-3),
	})

	// verify snaps in the system state
	var snapst snapstate.SnapState
	err = snapstate.Get(s.state, "mock", &snapst)
	c.Assert(err, IsNil)

	c.Assert(snapst.Active, Equals, true)
	c.Assert(snapst.Sequence, HasLen, 2)
	c.Assert(snapst.CurrentSideInfo(), DeepEquals, &snap.SideInfo{
		RealName: "mock",
		Channel:  "",
		Revision: snap.R(-3),
	})
	c.Assert(snapst.LocalRevision(), Equals, snap.R(-3))
}

func (s *snapmgrTestSuite) TestInstallOldSubsequentLocalRunThrough(c *C) {
	// use the real thing for this one
	snapstate.MockOpenSnapFile(backend.OpenSnapFile)

	s.state.Lock()
	defer s.state.Unlock()

	snapstate.Set(s.state, "mock", &snapstate.SnapState{
		Active: true,
		Sequence: []*snap.SideInfo{
			{RealName: "mock", Revision: snap.R(100001)},
		},
		Current:  snap.R(100001),
		SnapType: "app",
	})

	mockSnap := makeTestSnap(c, `name: mock
version: 1.0`)
	chg := s.state.NewChange("install", "install a local snap")
	ts, err := snapstate.InstallPath(s.state, &snap.SideInfo{RealName: "mock"}, mockSnap, "", snapstate.Flags{})
	c.Assert(err, IsNil)
	chg.AddAll(ts)

	s.state.Unlock()
	defer s.snapmgr.Stop()
	s.settle(c)
	s.state.Lock()

	expected := fakeOps{
		{
			// ensure only local install was run, i.e. first action is pseudo-action current
			op:  "current",
			old: filepath.Join(dirs.SnapMountDir, "mock/100001"),
		},
		{
			// and setup-snap
			op:    "setup-snap",
			name:  mockSnap,
			revno: snap.R("x1"),
		},
		{
			op:   "remove-snap-aliases",
			name: "mock",
		},
		{
			op:   "unlink-snap",
			name: filepath.Join(dirs.SnapMountDir, "mock/100001"),
		},
		{
			op:   "copy-data",
			name: filepath.Join(dirs.SnapMountDir, "mock/x1"),
			old:  filepath.Join(dirs.SnapMountDir, "mock/100001"),
		},
		{
			op:    "setup-profiles:Doing",
			name:  "mock",
			revno: snap.R("x1"),
		},
		{
			op: "candidate",
			sinfo: snap.SideInfo{
				RealName: "mock",
				Revision: snap.R("x1"),
			},
		},
		{
			op:   "link-snap",
			name: filepath.Join(dirs.SnapMountDir, "mock/x1"),
		},
		{
			op:    "setup-profiles:Doing",
			name:  "mock",
			revno: snap.R("x1"),
		},
		{
			op:    "auto-connect:Doing",
			name:  "mock",
			revno: snap.R("x1"),
		},
		{
			op: "update-aliases",
		},
		{
			// and cleanup
			op:    "cleanup-trash",
			name:  "mock",
			revno: snap.R("x1"),
		},
	}
	c.Assert(s.fakeBackend.ops.Ops(), DeepEquals, expected.Ops())
	c.Check(s.fakeBackend.ops, DeepEquals, expected)

	var snapst snapstate.SnapState
	err = snapstate.Get(s.state, "mock", &snapst)
	c.Assert(err, IsNil)

	c.Assert(snapst.Active, Equals, true)
	c.Assert(snapst.Sequence, HasLen, 2)
	c.Assert(snapst.CurrentSideInfo(), DeepEquals, &snap.SideInfo{
		RealName: "mock",
		Channel:  "",
		Revision: snap.R(-1),
	})
	c.Assert(snapst.LocalRevision(), Equals, snap.R(-1))
}

func (s *snapmgrTestSuite) TestInstallPathWithMetadataRunThrough(c *C) {
	// use the real thing for this one
	snapstate.MockOpenSnapFile(backend.OpenSnapFile)

	s.state.Lock()
	defer s.state.Unlock()

	someSnap := makeTestSnap(c, `name: orig-name
version: 1.0`)
	chg := s.state.NewChange("install", "install a local snap")

	si := &snap.SideInfo{
		RealName: "some-snap",
		SnapID:   "some-snap-id",
		Revision: snap.R(42),
	}
	ts, err := snapstate.InstallPath(s.state, si, someSnap, "", snapstate.Flags{Required: true})
	c.Assert(err, IsNil)
	chg.AddAll(ts)

	s.state.Unlock()
	defer s.snapmgr.Stop()
	s.settle(c)
	s.state.Lock()

	// ensure only local install was run, i.e. first actions are pseudo-action current
	c.Assert(s.fakeBackend.ops.Ops(), HasLen, 10)
	c.Check(s.fakeBackend.ops[0].op, Equals, "current")
	c.Check(s.fakeBackend.ops[0].old, Equals, "<no-current>")
	// and setup-snap
	c.Check(s.fakeBackend.ops[1].op, Equals, "setup-snap")
	c.Check(s.fakeBackend.ops[1].name, Matches, `.*/orig-name_1.0_all.snap`)
	c.Check(s.fakeBackend.ops[1].revno, Equals, snap.R(42))

	c.Check(s.fakeBackend.ops[4].op, Equals, "candidate")
	c.Check(s.fakeBackend.ops[4].sinfo, DeepEquals, *si)
	c.Check(s.fakeBackend.ops[5].op, Equals, "link-snap")
	c.Check(s.fakeBackend.ops[5].name, Equals, filepath.Join(dirs.SnapMountDir, "some-snap/42"))

	// verify snapSetup info
	var snapsup snapstate.SnapSetup
	task := ts.Tasks()[0]
	err = task.Get("snap-setup", &snapsup)
	c.Assert(err, IsNil)
	c.Assert(snapsup, DeepEquals, snapstate.SnapSetup{
		SnapPath: someSnap,
		SideInfo: snapsup.SideInfo,
		Flags: snapstate.Flags{
			Required: true,
		},
	})
	c.Assert(snapsup.SideInfo, DeepEquals, si)

	// verify snaps in the system state
	var snapst snapstate.SnapState
	err = snapstate.Get(s.state, "some-snap", &snapst)
	c.Assert(err, IsNil)

	c.Assert(snapst.Active, Equals, true)
	c.Assert(snapst.Channel, Equals, "")
	c.Assert(snapst.Sequence[0], DeepEquals, si)
	c.Assert(snapst.LocalRevision().Unset(), Equals, true)
	c.Assert(snapst.Required, Equals, true)
}

func (s *snapmgrTestSuite) TestRemoveRunThrough(c *C) {
	si := snap.SideInfo{
		RealName: "some-snap",
		Revision: snap.R(7),
	}

	s.state.Lock()
	defer s.state.Unlock()

	snapstate.Set(s.state, "some-snap", &snapstate.SnapState{
		Active:   true,
		Sequence: []*snap.SideInfo{&si},
		Current:  si.Revision,
		SnapType: "app",
	})

	chg := s.state.NewChange("remove", "remove a snap")
	ts, err := snapstate.Remove(s.state, "some-snap", snap.R(0))
	c.Assert(err, IsNil)
	chg.AddAll(ts)

	s.state.Unlock()
	defer s.snapmgr.Stop()
	s.settle(c)
	s.state.Lock()

	expected := fakeOps{
		{
			op:   "remove-snap-aliases",
			name: "some-snap",
		},
		{
			op:   "unlink-snap",
			name: filepath.Join(dirs.SnapMountDir, "some-snap/7"),
		},
		{
			op:    "remove-profiles:Doing",
			name:  "some-snap",
			revno: snap.R(7),
		},
		{
			op:   "remove-snap-data",
			name: filepath.Join(dirs.SnapMountDir, "some-snap/7"),
		},
		{
			op:   "remove-snap-common-data",
			name: filepath.Join(dirs.SnapMountDir, "some-snap/7"),
		},
		{
			op:    "remove-snap-files",
			name:  filepath.Join(dirs.SnapMountDir, "some-snap/7"),
			stype: "app",
		},
		{
			op:   "discard-namespace",
			name: "some-snap",
		},
		{
			op:   "discard-conns:Doing",
			name: "some-snap",
		},
	}
	// start with an easier-to-read error if this fails:
	c.Check(len(s.fakeBackend.ops), Equals, len(expected))
	c.Assert(s.fakeBackend.ops.Ops(), DeepEquals, expected.Ops())
	c.Check(s.fakeBackend.ops, DeepEquals, expected)

	// verify snapSetup info
	tasks := ts.Tasks()
	for _, t := range tasks {
		if t.Kind() == "run-hook" {
			continue
		}
		snapsup, err := snapstate.TaskSnapSetup(t)
		c.Assert(err, IsNil)

		var expSnapSetup *snapstate.SnapSetup
		if t.Kind() == "discard-conns" {
			expSnapSetup = &snapstate.SnapSetup{
				SideInfo: &snap.SideInfo{
					RealName: "some-snap",
				},
			}
		} else {
			expSnapSetup = &snapstate.SnapSetup{
				SideInfo: &snap.SideInfo{
					RealName: "some-snap",
					Revision: snap.R(7),
				},
			}
		}
		c.Check(snapsup, DeepEquals, expSnapSetup, Commentf(t.Kind()))
	}

	// verify snaps in the system state
	var snapst snapstate.SnapState
	err = snapstate.Get(s.state, "some-snap", &snapst)
	c.Assert(err, Equals, state.ErrNoState)
}

func (s *snapmgrTestSuite) TestRemoveWithManyRevisionsRunThrough(c *C) {
	si3 := snap.SideInfo{
		RealName: "some-snap",
		Revision: snap.R(3),
	}

	si5 := snap.SideInfo{
		RealName: "some-snap",
		Revision: snap.R(5),
	}

	si7 := snap.SideInfo{
		RealName: "some-snap",
		Revision: snap.R(7),
	}

	s.state.Lock()
	defer s.state.Unlock()

	snapstate.Set(s.state, "some-snap", &snapstate.SnapState{
		Active:   true,
		Sequence: []*snap.SideInfo{&si5, &si3, &si7},
		Current:  si7.Revision,
		SnapType: "app",
	})

	chg := s.state.NewChange("remove", "remove a snap")
	ts, err := snapstate.Remove(s.state, "some-snap", snap.R(0))
	c.Assert(err, IsNil)
	chg.AddAll(ts)

	s.state.Unlock()
	defer s.snapmgr.Stop()
	s.settle(c)
	s.state.Lock()

	expected := fakeOps{
		{
			op:   "remove-snap-aliases",
			name: "some-snap",
		},
		{
			op:   "unlink-snap",
			name: filepath.Join(dirs.SnapMountDir, "some-snap/7"),
		},
		{
			op:    "remove-profiles:Doing",
			name:  "some-snap",
			revno: snap.R(7),
		},
		{
			op:   "remove-snap-data",
			name: filepath.Join(dirs.SnapMountDir, "some-snap/7"),
		},
		{
			op:    "remove-snap-files",
			name:  filepath.Join(dirs.SnapMountDir, "some-snap/7"),
			stype: "app",
		},
		{
			op:   "remove-snap-data",
			name: filepath.Join(dirs.SnapMountDir, "some-snap/3"),
		},
		{
			op:    "remove-snap-files",
			name:  filepath.Join(dirs.SnapMountDir, "some-snap/3"),
			stype: "app",
		},
		{
			op:   "remove-snap-data",
			name: filepath.Join(dirs.SnapMountDir, "some-snap/5"),
		},
		{
			op:   "remove-snap-common-data",
			name: filepath.Join(dirs.SnapMountDir, "some-snap/5"),
		},
		{
			op:    "remove-snap-files",
			name:  filepath.Join(dirs.SnapMountDir, "some-snap/5"),
			stype: "app",
		},
		{
			op:   "discard-namespace",
			name: "some-snap",
		},
		{
			op:   "discard-conns:Doing",
			name: "some-snap",
		},
	}
	// start with an easier-to-read error if this fails:
	c.Assert(s.fakeBackend.ops.Ops(), DeepEquals, expected.Ops())
	c.Assert(s.fakeBackend.ops, DeepEquals, expected)

	// verify snapSetup info
	tasks := ts.Tasks()
	revnos := []snap.Revision{{N: 7}, {N: 3}, {N: 5}}
	whichRevno := 0
	for _, t := range tasks {
		if t.Kind() == "run-hook" {
			continue
		}
		snapsup, err := snapstate.TaskSnapSetup(t)
		c.Assert(err, IsNil)

		var expSnapSetup *snapstate.SnapSetup
		if t.Kind() == "discard-conns" {
			expSnapSetup = &snapstate.SnapSetup{
				SideInfo: &snap.SideInfo{
					RealName: "some-snap",
				},
			}
		} else {
			expSnapSetup = &snapstate.SnapSetup{
				SideInfo: &snap.SideInfo{
					RealName: "some-snap",
					Revision: revnos[whichRevno],
				},
			}
		}

		c.Check(snapsup, DeepEquals, expSnapSetup, Commentf(t.Kind()))

		if t.Kind() == "discard-snap" {
			whichRevno++
		}
	}

	// verify snaps in the system state
	var snapst snapstate.SnapState
	err = snapstate.Get(s.state, "some-snap", &snapst)
	c.Assert(err, Equals, state.ErrNoState)
}

func (s *snapmgrTestSuite) TestRemoveOneRevisionRunThrough(c *C) {
	si3 := snap.SideInfo{
		RealName: "some-snap",
		Revision: snap.R(3),
	}

	si5 := snap.SideInfo{
		RealName: "some-snap",
		Revision: snap.R(5),
	}

	si7 := snap.SideInfo{
		RealName: "some-snap",
		Revision: snap.R(7),
	}

	s.state.Lock()
	defer s.state.Unlock()

	snapstate.Set(s.state, "some-snap", &snapstate.SnapState{
		Active:   true,
		Sequence: []*snap.SideInfo{&si5, &si3, &si7},
		Current:  si7.Revision,
		SnapType: "app",
	})

	chg := s.state.NewChange("remove", "remove a snap")
	ts, err := snapstate.Remove(s.state, "some-snap", snap.R(3))
	c.Assert(err, IsNil)
	chg.AddAll(ts)

	s.state.Unlock()
	defer s.snapmgr.Stop()
	s.settle(c)
	s.state.Lock()

	c.Check(len(s.fakeBackend.ops), Equals, 2)
	expected := fakeOps{
		{
			op:   "remove-snap-data",
			name: filepath.Join(dirs.SnapMountDir, "some-snap/3"),
		},
		{
			op:    "remove-snap-files",
			name:  filepath.Join(dirs.SnapMountDir, "some-snap/3"),
			stype: "app",
		},
	}
	// start with an easier-to-read error if this fails:
	c.Assert(s.fakeBackend.ops.Ops(), DeepEquals, expected.Ops())
	c.Assert(s.fakeBackend.ops, DeepEquals, expected)

	// verify snapSetup info
	tasks := ts.Tasks()
	for _, t := range tasks {
		snapsup, err := snapstate.TaskSnapSetup(t)
		c.Assert(err, IsNil)

		expSnapSetup := &snapstate.SnapSetup{
			SideInfo: &snap.SideInfo{
				RealName: "some-snap",
				Revision: snap.R(3),
			},
		}

		c.Check(snapsup, DeepEquals, expSnapSetup, Commentf(t.Kind()))
	}

	// verify snaps in the system state
	var snapst snapstate.SnapState
	err = snapstate.Get(s.state, "some-snap", &snapst)
	c.Assert(err, IsNil)
	c.Check(snapst.Sequence, HasLen, 2)
}

func (s *snapmgrTestSuite) TestRemoveLastRevisionRunThrough(c *C) {
	si := snap.SideInfo{
		RealName: "some-snap",
		Revision: snap.R(2),
	}

	s.state.Lock()
	defer s.state.Unlock()

	snapstate.Set(s.state, "some-snap", &snapstate.SnapState{
		Active:   false,
		Sequence: []*snap.SideInfo{&si},
		Current:  si.Revision,
		SnapType: "app",
	})

	chg := s.state.NewChange("remove", "remove a snap")
	ts, err := snapstate.Remove(s.state, "some-snap", snap.R(2))
	c.Assert(err, IsNil)
	chg.AddAll(ts)

	s.state.Unlock()
	defer s.snapmgr.Stop()
	s.settle(c)
	s.state.Lock()

	c.Check(len(s.fakeBackend.ops), Equals, 5)
	expected := fakeOps{
		{
			op:   "remove-snap-data",
			name: filepath.Join(dirs.SnapMountDir, "some-snap/2"),
		},
		{
			op:   "remove-snap-common-data",
			name: filepath.Join(dirs.SnapMountDir, "some-snap/2"),
		},
		{
			op:    "remove-snap-files",
			name:  filepath.Join(dirs.SnapMountDir, "some-snap/2"),
			stype: "app",
		},
		{
			op:   "discard-namespace",
			name: "some-snap",
		},
		{
			op:   "discard-conns:Doing",
			name: "some-snap",
		},
	}
	// start with an easier-to-read error if this fails:
	c.Assert(s.fakeBackend.ops.Ops(), DeepEquals, expected.Ops())
	c.Assert(s.fakeBackend.ops, DeepEquals, expected)

	// verify snapSetup info
	tasks := ts.Tasks()
	for _, t := range tasks {
		if t.Kind() == "run-hook" {
			continue
		}
		snapsup, err := snapstate.TaskSnapSetup(t)
		c.Assert(err, IsNil)

		expSnapSetup := &snapstate.SnapSetup{
			SideInfo: &snap.SideInfo{
				RealName: "some-snap",
			},
		}
		if t.Kind() != "discard-conns" {
			expSnapSetup.SideInfo.Revision = snap.R(2)
		}

		c.Check(snapsup, DeepEquals, expSnapSetup, Commentf(t.Kind()))
	}

	// verify snaps in the system state
	var snapst snapstate.SnapState
	err = snapstate.Get(s.state, "some-snap", &snapst)
	c.Assert(err, Equals, state.ErrNoState)
}

func (s *snapmgrTestSuite) TestRemoveCurrentActiveRevisionRefused(c *C) {
	si := snap.SideInfo{
		RealName: "some-snap",
		Revision: snap.R(2),
	}

	s.state.Lock()
	defer s.state.Unlock()

	snapstate.Set(s.state, "some-snap", &snapstate.SnapState{
		Active:   true,
		Sequence: []*snap.SideInfo{&si},
		Current:  si.Revision,
		SnapType: "app",
	})

	_, err := snapstate.Remove(s.state, "some-snap", snap.R(2))

	c.Check(err, ErrorMatches, `cannot remove active revision 2 of snap "some-snap"`)
}

func (s *snapmgrTestSuite) TestRemoveCurrentRevisionOfSeveralRefused(c *C) {
	si := snap.SideInfo{
		RealName: "some-snap",
		Revision: snap.R(2),
	}

	s.state.Lock()
	defer s.state.Unlock()

	snapstate.Set(s.state, "some-snap", &snapstate.SnapState{
		Active:   true,
		Sequence: []*snap.SideInfo{&si, &si},
		Current:  si.Revision,
		SnapType: "app",
	})

	_, err := snapstate.Remove(s.state, "some-snap", snap.R(2))
	c.Assert(err, NotNil)
	c.Check(err.Error(), Equals, `cannot remove active revision 2 of snap "some-snap" (revert first?)`)
}

func (s *snapmgrTestSuite) TestRemoveMissingRevisionRefused(c *C) {
	si := snap.SideInfo{
		RealName: "some-snap",
		Revision: snap.R(2),
	}

	s.state.Lock()
	defer s.state.Unlock()

	snapstate.Set(s.state, "some-snap", &snapstate.SnapState{
		Active:   true,
		Sequence: []*snap.SideInfo{&si},
		Current:  si.Revision,
		SnapType: "app",
	})

	_, err := snapstate.Remove(s.state, "some-snap", snap.R(1))

	c.Check(err, ErrorMatches, `revision 1 of snap "some-snap" is not installed`)
}

func (s *snapmgrTestSuite) TestRemoveRefused(c *C) {
	si := snap.SideInfo{
		RealName: "gadget",
		Revision: snap.R(7),
	}

	s.state.Lock()
	defer s.state.Unlock()

	snapstate.Set(s.state, "gadget", &snapstate.SnapState{
		Active:   true,
		Sequence: []*snap.SideInfo{&si},
		Current:  si.Revision,
		SnapType: "app",
	})

	_, err := snapstate.Remove(s.state, "gadget", snap.R(0))

	c.Check(err, ErrorMatches, `snap "gadget" is not removable`)
}

func (s *snapmgrTestSuite) TestRemoveRefusedLastRevision(c *C) {
	si := snap.SideInfo{
		RealName: "gadget",
		Revision: snap.R(7),
	}

	s.state.Lock()
	defer s.state.Unlock()

	snapstate.Set(s.state, "gadget", &snapstate.SnapState{
		Active:   false,
		Sequence: []*snap.SideInfo{&si},
		Current:  si.Revision,
		SnapType: "app",
	})

	_, err := snapstate.Remove(s.state, "gadget", snap.R(7))

	c.Check(err, ErrorMatches, `snap "gadget" is not removable`)
}

func (s *snapmgrTestSuite) TestRemoveDeletesConfigOnLastRevision(c *C) {
	si := snap.SideInfo{
		RealName: "some-snap",
		Revision: snap.R(7),
	}

	s.state.Lock()
	defer s.state.Unlock()

	snapstate.Set(s.state, "some-snap", &snapstate.SnapState{
		Active:   true,
		Sequence: []*snap.SideInfo{&si},
		Current:  si.Revision,
		SnapType: "app",
	})

	snapstate.Set(s.state, "another-snap", &snapstate.SnapState{
		Active:   true,
		Sequence: []*snap.SideInfo{&si},
		Current:  si.Revision,
		SnapType: "app",
	})

	tr := config.NewTransaction(s.state)
	tr.Set("some-snap", "foo", "bar")
	tr.Commit()

	// a config for some other snap to verify its not accidentally destroyed
	tr = config.NewTransaction(s.state)
	tr.Set("another-snap", "bar", "baz")
	tr.Commit()

	var res string
	tr = config.NewTransaction(s.state)
	c.Assert(tr.Get("some-snap", "foo", &res), IsNil)
	c.Assert(tr.Get("another-snap", "bar", &res), IsNil)

	chg := s.state.NewChange("remove", "remove a snap")
	ts, err := snapstate.Remove(s.state, "some-snap", snap.R(0))
	c.Assert(err, IsNil)
	chg.AddAll(ts)

	s.state.Unlock()
	defer s.snapmgr.Stop()
	s.settle(c)
	s.state.Lock()

	// verify snaps in the system state
	var snapst snapstate.SnapState
	err = snapstate.Get(s.state, "some-snap", &snapst)
	c.Assert(err, Equals, state.ErrNoState)

	tr = config.NewTransaction(s.state)
	err = tr.Get("some-snap", "foo", &res)
	c.Assert(err, NotNil)
	c.Assert(err, ErrorMatches, `snap "some-snap" has no "foo" configuration option`)

	// and another snap has its config intact
	c.Assert(tr.Get("another-snap", "bar", &res), IsNil)
	c.Assert(res, Equals, "baz")
}

func (s *snapmgrTestSuite) TestRemoveDoesntDeleteConfigIfNotLastRevision(c *C) {
	si1 := snap.SideInfo{
		RealName: "some-snap",
		Revision: snap.R(7),
	}
	si2 := snap.SideInfo{
		RealName: "some-snap",
		Revision: snap.R(8),
	}

	s.state.Lock()
	defer s.state.Unlock()

	snapstate.Set(s.state, "some-snap", &snapstate.SnapState{
		Active:   true,
		Sequence: []*snap.SideInfo{&si1, &si2},
		Current:  si2.Revision,
		SnapType: "app",
	})

	tr := config.NewTransaction(s.state)
	tr.Set("some-snap", "foo", "bar")
	tr.Commit()

	var res string
	tr = config.NewTransaction(s.state)
	c.Assert(tr.Get("some-snap", "foo", &res), IsNil)

	chg := s.state.NewChange("remove", "remove a snap")
	ts, err := snapstate.Remove(s.state, "some-snap", si1.Revision)
	c.Assert(err, IsNil)
	chg.AddAll(ts)

	s.state.Unlock()
	defer s.snapmgr.Stop()
	s.settle(c)
	s.state.Lock()

	// verify snaps in the system state
	var snapst snapstate.SnapState
	err = snapstate.Get(s.state, "some-snap", &snapst)
	c.Assert(err, IsNil)

	tr = config.NewTransaction(s.state)
	c.Assert(tr.Get("some-snap", "foo", &res), IsNil)
	c.Assert(res, Equals, "bar")
}

func (s *snapmgrTestSuite) TestUpdateMakesConfigSnapshot(c *C) {
	s.state.Lock()
	defer s.state.Unlock()

	snapstate.Set(s.state, "some-snap", &snapstate.SnapState{
		Active: true,
		Sequence: []*snap.SideInfo{
			{RealName: "some-snap", SnapID: "some-snap-id", Revision: snap.R(1)},
		},
		Current:  snap.R(1),
		SnapType: "app",
	})

	tr := config.NewTransaction(s.state)
	tr.Set("some-snap", "foo", "bar")
	tr.Commit()

	var cfgs map[string]interface{}
	// we don't have config snapshots yet
	c.Assert(s.state.Get("revision-config", &cfgs), Equals, state.ErrNoState)

	chg := s.state.NewChange("update", "update a snap")
	ts, err := snapstate.Update(s.state, "some-snap", "some-channel", snap.R(2), s.user.ID, snapstate.Flags{})
	c.Assert(err, IsNil)
	chg.AddAll(ts)

	s.state.Unlock()
	defer s.snapmgr.Stop()
	s.settle(c)

	s.state.Lock()
	cfgs = nil
	// config copy of rev. 1 has been made
	c.Assert(s.state.Get("revision-config", &cfgs), IsNil)
	c.Assert(cfgs["some-snap"], DeepEquals, map[string]interface{}{
		"1": map[string]interface{}{
			"foo": "bar",
		},
	})
}

func (s *snapmgrTestSuite) TestRevertRestoresConfigSnapshot(c *C) {
	s.state.Lock()
	defer s.state.Unlock()

	snapstate.Set(s.state, "some-snap", &snapstate.SnapState{
		Active: true,
		Sequence: []*snap.SideInfo{
			{RealName: "some-snap", SnapID: "some-snap-id", Revision: snap.R(1)},
			{RealName: "some-snap", Revision: snap.R(2)},
		},
		Current:  snap.R(2),
		SnapType: "app",
	})

	// set configuration for current snap
	tr := config.NewTransaction(s.state)
	tr.Set("some-snap", "foo", "100")
	tr.Commit()

	// make config snapshot for rev.1
	config.SaveRevisionConfig(s.state, "some-snap", snap.R(1))

	// modify for rev. 2
	tr = config.NewTransaction(s.state)
	tr.Set("some-snap", "foo", "200")
	tr.Commit()

	chg := s.state.NewChange("revert", "revert snap")
	ts, err := snapstate.Revert(s.state, "some-snap", snapstate.Flags{})
	c.Assert(err, IsNil)
	chg.AddAll(ts)

	s.state.Unlock()
	defer s.snapmgr.Stop()
	s.settle(c)

	s.state.Lock()
	// config snapshot of rev. 2 has been made by 'revert'
	var cfgs map[string]interface{}
	c.Assert(s.state.Get("revision-config", &cfgs), IsNil)
	c.Assert(cfgs["some-snap"], DeepEquals, map[string]interface{}{
		"1": map[string]interface{}{"foo": "100"},
		"2": map[string]interface{}{"foo": "200"},
	})

	// current snap configuration has been restored from rev. 1 config snapshot
	tr = config.NewTransaction(s.state)
	var res string
	c.Assert(tr.Get("some-snap", "foo", &res), IsNil)
	c.Assert(res, Equals, "100")
}

func (s *snapmgrTestSuite) TestUpdateDoesGC(c *C) {
	s.state.Lock()
	defer s.state.Unlock()

	snapstate.Set(s.state, "some-snap", &snapstate.SnapState{
		Active: true,
		Sequence: []*snap.SideInfo{
			{RealName: "some-snap", SnapID: "some-snap-id", Revision: snap.R(1)},
			{RealName: "some-snap", SnapID: "some-snap-id", Revision: snap.R(2)},
			{RealName: "some-snap", SnapID: "some-snap-id", Revision: snap.R(3)},
			{RealName: "some-snap", SnapID: "some-snap-id", Revision: snap.R(4)},
		},
		Current:  snap.R(4),
		SnapType: "app",
	})

	chg := s.state.NewChange("update", "update a snap")
	ts, err := snapstate.Update(s.state, "some-snap", "some-channel", snap.R(0), s.user.ID, snapstate.Flags{})
	c.Assert(err, IsNil)
	chg.AddAll(ts)

	s.state.Unlock()
	defer s.snapmgr.Stop()
	s.settle(c)
	s.state.Lock()

	// ensure garbage collection runs as the last tasks
	expectedTail := fakeOps{
		{
			op:   "link-snap",
			name: filepath.Join(dirs.SnapMountDir, "some-snap/11"),
		},
		{
			op:    "auto-connect:Doing",
			name:  "some-snap",
			revno: snap.R(11),
		},
		{
			op: "update-aliases",
		},
		{
			op:   "remove-snap-data",
			name: filepath.Join(dirs.SnapMountDir, "some-snap/1"),
		},
		{
			op:    "remove-snap-files",
			name:  filepath.Join(dirs.SnapMountDir, "some-snap/1"),
			stype: "app",
		},
		{
			op:   "remove-snap-data",
			name: filepath.Join(dirs.SnapMountDir, "some-snap/2"),
		},
		{
			op:    "remove-snap-files",
			name:  filepath.Join(dirs.SnapMountDir, "some-snap/2"),
			stype: "app",
		},
		{
			op:    "cleanup-trash",
			name:  "some-snap",
			revno: snap.R(11),
		},
	}

	opsTail := s.fakeBackend.ops[len(s.fakeBackend.ops)-len(expectedTail):]
	c.Assert(opsTail.Ops(), DeepEquals, expectedTail.Ops())
	c.Check(opsTail, DeepEquals, expectedTail)
}

func (s *snapmgrTestSuite) TestRevertNoRevertAgain(c *C) {
	siNew := snap.SideInfo{
		RealName: "some-snap",
		Revision: snap.R(77),
	}

	si := snap.SideInfo{
		RealName: "some-snap",
		Revision: snap.R(7),
	}

	s.state.Lock()
	defer s.state.Unlock()

	snapstate.Set(s.state, "some-snap", &snapstate.SnapState{
		Active:   true,
		Sequence: []*snap.SideInfo{&si, &siNew},
		Current:  snap.R(7),
	})

	ts, err := snapstate.Revert(s.state, "some-snap", snapstate.Flags{})
	c.Assert(err, ErrorMatches, "no revision to revert to")
	c.Assert(ts, IsNil)
}

func (s *snapmgrTestSuite) TestRevertNothingToRevertTo(c *C) {
	si := snap.SideInfo{
		RealName: "some-snap",
		Revision: snap.R(7),
	}

	s.state.Lock()
	defer s.state.Unlock()

	snapstate.Set(s.state, "some-snap", &snapstate.SnapState{
		Active:   true,
		Sequence: []*snap.SideInfo{&si},
		Current:  si.Revision,
	})

	ts, err := snapstate.Revert(s.state, "some-snap", snapstate.Flags{})
	c.Assert(err, ErrorMatches, "no revision to revert to")
	c.Assert(ts, IsNil)
}

func (s *snapmgrTestSuite) TestRevertToRevisionNoValidVersion(c *C) {
	si := snap.SideInfo{
		RealName: "some-snap",
		Revision: snap.R(7),
	}
	si2 := snap.SideInfo{
		RealName: "some-snap",
		Revision: snap.R(77),
	}

	s.state.Lock()
	defer s.state.Unlock()

	snapstate.Set(s.state, "some-snap", &snapstate.SnapState{
		Active:   true,
		Sequence: []*snap.SideInfo{&si, &si2},
		Current:  snap.R(77),
	})

	ts, err := snapstate.RevertToRevision(s.state, "some-snap", snap.R("99"), snapstate.Flags{})
	c.Assert(err, ErrorMatches, `cannot find revision 99 for snap "some-snap"`)
	c.Assert(ts, IsNil)
}

func (s *snapmgrTestSuite) TestRevertToRevisionAlreadyCurrent(c *C) {
	si := snap.SideInfo{
		RealName: "some-snap",
		Revision: snap.R(7),
	}
	si2 := snap.SideInfo{
		RealName: "some-snap",
		Revision: snap.R(77),
	}

	s.state.Lock()
	defer s.state.Unlock()

	snapstate.Set(s.state, "some-snap", &snapstate.SnapState{
		Active:   true,
		Sequence: []*snap.SideInfo{&si, &si2},
		Current:  snap.R(77),
	})

	ts, err := snapstate.RevertToRevision(s.state, "some-snap", snap.R("77"), snapstate.Flags{})
	c.Assert(err, ErrorMatches, `already on requested revision`)
	c.Assert(ts, IsNil)
}

func (s *snapmgrTestSuite) TestRevertRunThrough(c *C) {
	si := snap.SideInfo{
		RealName: "some-snap",
		Revision: snap.R(7),
	}
	siOld := snap.SideInfo{
		RealName: "some-snap",
		Revision: snap.R(2),
	}

	s.state.Lock()
	defer s.state.Unlock()

	snapstate.Set(s.state, "some-snap", &snapstate.SnapState{
		Active:   true,
		SnapType: "app",
		Sequence: []*snap.SideInfo{&siOld, &si},
		Current:  si.Revision,
	})

	chg := s.state.NewChange("revert", "revert a snap backwards")
	ts, err := snapstate.Revert(s.state, "some-snap", snapstate.Flags{})
	c.Assert(err, IsNil)
	chg.AddAll(ts)

	s.state.Unlock()
	defer s.snapmgr.Stop()
	s.settle(c)
	s.state.Lock()

	expected := fakeOps{
		{
			op:   "remove-snap-aliases",
			name: "some-snap",
		},
		{
			op:   "unlink-snap",
			name: filepath.Join(dirs.SnapMountDir, "some-snap/7"),
		},
		{
			op:    "setup-profiles:Doing",
			name:  "some-snap",
			revno: snap.R(2),
		},
		{
			op: "candidate",
			sinfo: snap.SideInfo{
				RealName: "some-snap",
				Revision: snap.R(2),
			},
		},
		{
			op:   "link-snap",
			name: filepath.Join(dirs.SnapMountDir, "some-snap/2"),
		},
		{
			op:    "auto-connect:Doing",
			name:  "some-snap",
			revno: snap.R(2),
		},
		{
			op: "update-aliases",
		},
	}
	// start with an easier-to-read error if this fails:
	c.Assert(s.fakeBackend.ops.Ops(), DeepEquals, expected.Ops())
	c.Assert(s.fakeBackend.ops, DeepEquals, expected)

	// verify that the R(2) version is active now and R(7) is still there
	var snapst snapstate.SnapState
	err = snapstate.Get(s.state, "some-snap", &snapst)
	c.Assert(err, IsNil)

	c.Assert(snapst.Active, Equals, true)
	c.Assert(snapst.Current, Equals, snap.R(2))
	c.Assert(snapst.Sequence, HasLen, 2)
	c.Assert(snapst.Sequence[0], DeepEquals, &snap.SideInfo{
		RealName: "some-snap",
		Channel:  "",
		Revision: snap.R(2),
	})
	c.Assert(snapst.Sequence[1], DeepEquals, &snap.SideInfo{
		RealName: "some-snap",
		Channel:  "",
		Revision: snap.R(7),
	})
	c.Assert(snapst.Block(), DeepEquals, []snap.Revision{snap.R(7)})
}

func (s *snapmgrTestSuite) TestRevertWithLocalRevisionRunThrough(c *C) {
	si := snap.SideInfo{
		RealName: "some-snap",
		Revision: snap.R(-7),
	}
	siOld := snap.SideInfo{
		RealName: "some-snap",
		Revision: snap.R(-2),
	}

	s.state.Lock()
	defer s.state.Unlock()

	snapstate.Set(s.state, "some-snap", &snapstate.SnapState{
		Active:   true,
		SnapType: "app",
		Sequence: []*snap.SideInfo{&siOld, &si},
		Current:  si.Revision,
	})

	chg := s.state.NewChange("revert", "revert a snap backwards")
	ts, err := snapstate.Revert(s.state, "some-snap", snapstate.Flags{})
	c.Assert(err, IsNil)
	chg.AddAll(ts)

	s.state.Unlock()
	defer s.snapmgr.Stop()
	s.settle(c)
	s.state.Lock()

	c.Assert(s.fakeBackend.ops.Ops(), HasLen, 7)

	// verify that LocalRevision is still -7
	var snapst snapstate.SnapState
	err = snapstate.Get(s.state, "some-snap", &snapst)
	c.Assert(err, IsNil)

	c.Assert(snapst.LocalRevision(), Equals, snap.R(-7))
}

func (s *snapmgrTestSuite) TestRevertToRevisionNewVersion(c *C) {
	siNew := snap.SideInfo{
		RealName: "some-snap",
		Revision: snap.R(7),
		SnapID:   "october",
	}

	si := snap.SideInfo{
		RealName: "some-snap",
		Revision: snap.R(2),
		SnapID:   "october",
	}

	s.state.Lock()
	defer s.state.Unlock()

	snapstate.Set(s.state, "some-snap", &snapstate.SnapState{
		Active:   true,
		SnapType: "app",
		Sequence: []*snap.SideInfo{&si, &siNew},
		Current:  snap.R(2),
		Channel:  "edge",
	})

	chg := s.state.NewChange("revert", "revert a snap forward")
	ts, err := snapstate.RevertToRevision(s.state, "some-snap", snap.R(7), snapstate.Flags{})
	c.Assert(err, IsNil)
	chg.AddAll(ts)

	s.state.Unlock()
	defer s.snapmgr.Stop()
	s.settle(c)
	s.state.Lock()

	expected := fakeOps{
		{
			op:   "remove-snap-aliases",
			name: "some-snap",
		},
		{
			op:   "unlink-snap",
			name: filepath.Join(dirs.SnapMountDir, "some-snap/2"),
		},
		{
			op:    "setup-profiles:Doing",
			name:  "some-snap",
			revno: snap.R(7),
		},
		{
			op:    "candidate",
			sinfo: siNew,
		},
		{
			op:   "link-snap",
			name: filepath.Join(dirs.SnapMountDir, "some-snap/7"),
		},
		{
			op:    "auto-connect:Doing",
			name:  "some-snap",
			revno: snap.R(7),
		},
		{
			op: "update-aliases",
		},
	}
	// start with an easier-to-read error if this fails:
	c.Assert(s.fakeBackend.ops.Ops(), DeepEquals, expected.Ops())
	c.Assert(s.fakeBackend.ops, DeepEquals, expected)

	// verify that the R(7) version is active now
	var snapst snapstate.SnapState
	err = snapstate.Get(s.state, "some-snap", &snapst)
	c.Assert(err, IsNil)

	c.Check(snapst.Active, Equals, true)
	c.Check(snapst.Current, Equals, snap.R(7))
	c.Check(snapst.Sequence, HasLen, 2)
	c.Check(snapst.Channel, Equals, "edge")
	c.Check(snapst.CurrentSideInfo(), DeepEquals, &siNew)

	c.Check(snapst.Block(), HasLen, 0)
}

func (s *snapmgrTestSuite) TestRevertTotalUndoRunThrough(c *C) {
	si := snap.SideInfo{
		RealName: "some-snap",
		Revision: snap.R(1),
	}
	si2 := snap.SideInfo{
		RealName: "some-snap",
		Revision: snap.R(2),
	}

	s.state.Lock()
	defer s.state.Unlock()

	snapstate.Set(s.state, "some-snap", &snapstate.SnapState{
		Active:   true,
		SnapType: "app",
		Sequence: []*snap.SideInfo{&si, &si2},
		Current:  si2.Revision,
	})

	chg := s.state.NewChange("revert", "revert a snap")
	ts, err := snapstate.Revert(s.state, "some-snap", snapstate.Flags{})
	c.Assert(err, IsNil)
	chg.AddAll(ts)

	tasks := ts.Tasks()
	last := tasks[len(tasks)-1]

	terr := s.state.NewTask("error-trigger", "provoking total undo")
	terr.WaitFor(last)
	chg.AddTask(terr)

	s.state.Unlock()
	defer s.snapmgr.Stop()
	s.settle(c)
	s.state.Lock()

	expected := fakeOps{
		{
			op:   "remove-snap-aliases",
			name: "some-snap",
		},
		{
			op:   "unlink-snap",
			name: filepath.Join(dirs.SnapMountDir, "some-snap/2"),
		},
		{
			op:    "setup-profiles:Doing",
			name:  "some-snap",
			revno: snap.R(1),
		},
		{
			op: "candidate",
			sinfo: snap.SideInfo{
				RealName: "some-snap",
				Revision: snap.R(1),
			},
		},
		{
			op:   "link-snap",
			name: filepath.Join(dirs.SnapMountDir, "some-snap/1"),
		},
		{
			op:    "auto-connect:Doing",
			name:  "some-snap",
			revno: snap.R(1),
		},
		{
			op: "update-aliases",
		},
		// undoing everything from here down...
		{
			op:   "remove-snap-aliases",
			name: "some-snap",
		},
		{
			op:   "unlink-snap",
			name: filepath.Join(dirs.SnapMountDir, "some-snap/1"),
		},
		{
			op:    "setup-profiles:Undoing",
			name:  "some-snap",
			revno: snap.R(1),
		},
		{
			op:   "link-snap",
			name: filepath.Join(dirs.SnapMountDir, "some-snap/2"),
		},
		{
			op: "update-aliases",
		},
	}
	// start with an easier-to-read error if this fails:
	c.Assert(s.fakeBackend.ops.Ops(), DeepEquals, expected.Ops())
	c.Check(s.fakeBackend.ops, DeepEquals, expected)

	// verify snaps in the system state
	var snapst snapstate.SnapState
	err = snapstate.Get(s.state, "some-snap", &snapst)
	c.Assert(err, IsNil)

	c.Assert(snapst.Active, Equals, true)
	c.Assert(snapst.Sequence, HasLen, 2)
	c.Assert(snapst.Current, Equals, si2.Revision)
}

func (s *snapmgrTestSuite) TestRevertUndoRunThrough(c *C) {
	si := snap.SideInfo{
		RealName: "some-snap",
		Revision: snap.R(1),
	}
	si2 := snap.SideInfo{
		RealName: "some-snap",
		Revision: snap.R(2),
	}

	s.state.Lock()
	defer s.state.Unlock()

	snapstate.Set(s.state, "some-snap", &snapstate.SnapState{
		Active:   true,
		SnapType: "app",
		Sequence: []*snap.SideInfo{&si, &si2},
		Current:  si2.Revision,
	})

	chg := s.state.NewChange("revert", "install a revert")
	ts, err := snapstate.Revert(s.state, "some-snap", snapstate.Flags{})
	c.Assert(err, IsNil)
	chg.AddAll(ts)

	s.fakeBackend.linkSnapFailTrigger = filepath.Join(dirs.SnapMountDir, "some-snap/1")

	s.state.Unlock()
	defer s.snapmgr.Stop()
	s.settle(c)
	s.state.Lock()

	expected := fakeOps{
		{
			op:   "remove-snap-aliases",
			name: "some-snap",
		},
		{
			op:   "unlink-snap",
			name: filepath.Join(dirs.SnapMountDir, "some-snap/2"),
		},
		{
			op:    "setup-profiles:Doing",
			name:  "some-snap",
			revno: snap.R(1),
		},
		{
			op: "candidate",
			sinfo: snap.SideInfo{
				RealName: "some-snap",
				Revision: snap.R(1),
			},
		},
		{
			op:   "link-snap.failed",
			name: filepath.Join(dirs.SnapMountDir, "some-snap/1"),
		},
		// undo stuff here
		{
			op:   "unlink-snap",
			name: filepath.Join(dirs.SnapMountDir, "some-snap/1"),
		},
		{
			op:    "setup-profiles:Undoing",
			name:  "some-snap",
			revno: snap.R(1),
		},
		{
			op:   "link-snap",
			name: filepath.Join(dirs.SnapMountDir, "some-snap/2"),
		},
		{
			op: "update-aliases",
		},
	}

	// ensure all our tasks ran
	// start with an easier-to-read error if this fails:
	c.Assert(s.fakeBackend.ops.Ops(), DeepEquals, expected.Ops())
	c.Assert(s.fakeBackend.ops, DeepEquals, expected)

	// verify snaps in the system state
	var snapst snapstate.SnapState
	err = snapstate.Get(s.state, "some-snap", &snapst)
	c.Assert(err, IsNil)

	c.Assert(snapst.Active, Equals, true)
	c.Assert(snapst.Sequence, HasLen, 2)
	c.Assert(snapst.Current, Equals, snap.R(2))
}

func (s *snapmgrTestSuite) TestEnableDoesNotEnableAgain(c *C) {
	si := snap.SideInfo{
		RealName: "some-snap",
		Revision: snap.R(7),
	}

	s.state.Lock()
	defer s.state.Unlock()

	snapstate.Set(s.state, "some-snap", &snapstate.SnapState{
		Sequence: []*snap.SideInfo{&si},
		Current:  snap.R(7),
		Active:   true,
	})

	ts, err := snapstate.Enable(s.state, "some-snap")
	c.Assert(err, ErrorMatches, `snap "some-snap" already enabled`)
	c.Assert(ts, IsNil)
}

func (s *snapmgrTestSuite) TestEnableRunThrough(c *C) {
	si := snap.SideInfo{
		RealName: "some-snap",
		Revision: snap.R(7),
		Channel:  "edge",
		SnapID:   "foo",
	}

	s.state.Lock()
	defer s.state.Unlock()

	flags := snapstate.Flags{
		DevMode:  true,
		JailMode: true,
		Classic:  true,
		TryMode:  true,
		Required: true,
	}
	snapstate.Set(s.state, "some-snap", &snapstate.SnapState{
		Sequence:            []*snap.SideInfo{&si},
		Current:             si.Revision,
		Active:              false,
		Channel:             "edge",
		Flags:               flags,
		AliasesPending:      true,
		AutoAliasesDisabled: true,
	})

	chg := s.state.NewChange("enable", "enable a snap")
	ts, err := snapstate.Enable(s.state, "some-snap")
	c.Assert(err, IsNil)
	chg.AddAll(ts)

	s.state.Unlock()
	defer s.snapmgr.Stop()
	s.settle(c)
	s.state.Lock()

	expected := fakeOps{
		{
			op:    "setup-profiles:Doing",
			name:  "some-snap",
			revno: snap.R(7),
		},
		{
			op:    "candidate",
			sinfo: si,
		},
		{
			op:   "link-snap",
			name: filepath.Join(dirs.SnapMountDir, "some-snap/7"),
		},
		{
			op: "update-aliases",
		},
	}
	// start with an easier-to-read error if this fails:
	c.Assert(s.fakeBackend.ops.Ops(), DeepEquals, expected.Ops())
	c.Assert(s.fakeBackend.ops, DeepEquals, expected)

	var snapst snapstate.SnapState
	err = snapstate.Get(s.state, "some-snap", &snapst)
	c.Assert(err, IsNil)
	c.Check(snapst.Flags, DeepEquals, flags)

	c.Assert(snapst.Active, Equals, true)
	c.Assert(snapst.AliasesPending, Equals, false)
	c.Assert(snapst.AutoAliasesDisabled, Equals, true)

	info, err := snapst.CurrentInfo()
	c.Assert(err, IsNil)
	c.Assert(info.Channel, Equals, "edge")
	c.Assert(info.SnapID, Equals, "foo")
}

func (s *snapmgrTestSuite) TestDisableRunThrough(c *C) {
	si := snap.SideInfo{
		RealName: "some-snap",
		Revision: snap.R(7),
	}

	s.state.Lock()
	defer s.state.Unlock()

	snapstate.Set(s.state, "some-snap", &snapstate.SnapState{
		Sequence: []*snap.SideInfo{&si},
		Current:  si.Revision,
		Active:   true,
	})

	chg := s.state.NewChange("disable", "disable a snap")
	ts, err := snapstate.Disable(s.state, "some-snap")
	c.Assert(err, IsNil)
	chg.AddAll(ts)

	s.state.Unlock()
	defer s.snapmgr.Stop()
	s.settle(c)
	s.state.Lock()

	expected := fakeOps{
		{
			op:   "remove-snap-aliases",
			name: "some-snap",
		},
		{
			op:   "unlink-snap",
			name: filepath.Join(dirs.SnapMountDir, "some-snap/7"),
		},
		{
			op:    "remove-profiles:Doing",
			name:  "some-snap",
			revno: snap.R(7),
		},
	}
	// start with an easier-to-read error if this fails:
	c.Assert(s.fakeBackend.ops.Ops(), DeepEquals, expected.Ops())
	c.Assert(s.fakeBackend.ops, DeepEquals, expected)

	var snapst snapstate.SnapState
	err = snapstate.Get(s.state, "some-snap", &snapst)
	c.Assert(err, IsNil)

	c.Assert(snapst.Active, Equals, false)
	c.Assert(snapst.AliasesPending, Equals, true)
}

func (s *snapmgrTestSuite) TestSwitchRunThrough(c *C) {
	si := snap.SideInfo{
		RealName: "some-snap",
		Revision: snap.R(7),
		Channel:  "edge",
		SnapID:   "foo",
	}

	s.state.Lock()
	defer s.state.Unlock()

	snapstate.Set(s.state, "some-snap", &snapstate.SnapState{
		Sequence: []*snap.SideInfo{&si},
		Current:  si.Revision,
		Channel:  "edge",
	})

	chg := s.state.NewChange("switch-snap", "switch snap to some-channel")
	ts, err := snapstate.Switch(s.state, "some-snap", "some-channel")
	c.Assert(err, IsNil)
	chg.AddAll(ts)

	s.state.Unlock()
	defer s.snapmgr.Stop()
	s.settle(c)
	s.state.Lock()

	// switch is not really really doing anything backend related
	c.Assert(s.fakeBackend.ops, HasLen, 0)

	// ensure the desired channel has changed
	var snapst snapstate.SnapState
	err = snapstate.Get(s.state, "some-snap", &snapst)
	c.Assert(err, IsNil)
	c.Assert(snapst.Channel, Equals, "some-channel")

	// ensure the current info has not changed
	info, err := snapst.CurrentInfo()
	c.Assert(err, IsNil)
	c.Assert(info.Channel, Equals, "edge")
}

func (s *snapmgrTestSuite) TestDisableDoesNotEnableAgain(c *C) {
	si := snap.SideInfo{
		RealName: "some-snap",
		Revision: snap.R(7),
	}

	s.state.Lock()
	defer s.state.Unlock()

	snapstate.Set(s.state, "some-snap", &snapstate.SnapState{
		Sequence: []*snap.SideInfo{&si},
		Current:  snap.R(7),
		Active:   false,
	})

	ts, err := snapstate.Disable(s.state, "some-snap")
	c.Assert(err, ErrorMatches, `snap "some-snap" already disabled`)
	c.Assert(ts, IsNil)
}

func (s *snapmgrTestSuite) TestUndoMountSnapFailsInCopyData(c *C) {
	s.state.Lock()
	defer s.state.Unlock()

	chg := s.state.NewChange("install", "install a snap")
	ts, err := snapstate.Install(s.state, "some-snap", "some-channel", snap.R(0), s.user.ID, snapstate.Flags{})
	c.Assert(err, IsNil)
	chg.AddAll(ts)

	s.fakeBackend.copySnapDataFailTrigger = filepath.Join(dirs.SnapMountDir, "some-snap/11")

	s.state.Unlock()
	defer s.snapmgr.Stop()
	s.settle(c)
	s.state.Lock()

	expected := fakeOps{
		{
			op:     "storesvc-snap",
			name:   "some-snap",
			revno:  snap.R(11),
			userID: 1,
		},
		{
			op:   "storesvc-download",
			name: "some-snap",
		},
		{
			op:    "validate-snap:Doing",
			name:  "some-snap",
			revno: snap.R(11),
		},
		{
			op:  "current",
			old: "<no-current>",
		},
		{
			op:   "open-snap-file",
			name: filepath.Join(dirs.SnapBlobDir, "some-snap_11.snap"),
			sinfo: snap.SideInfo{
				RealName: "some-snap",
				SnapID:   "some-snap-id",
				Channel:  "some-channel",
				Revision: snap.R(11),
			},
		},
		{
			op:    "setup-snap",
			name:  filepath.Join(dirs.SnapBlobDir, "some-snap_11.snap"),
			revno: snap.R(11),
		},
		{
			op:   "copy-data.failed",
			name: filepath.Join(dirs.SnapMountDir, "some-snap/11"),
			old:  "<no-old>",
		},
		{
			op:    "undo-setup-snap",
			name:  filepath.Join(dirs.SnapMountDir, "some-snap/11"),
			stype: "app",
		},
	}
	// start with an easier-to-read error if this fails:
	c.Assert(s.fakeBackend.ops.Ops(), DeepEquals, expected.Ops())
	c.Assert(s.fakeBackend.ops, DeepEquals, expected)
}

func (s *snapmgrTestSuite) TestRefreshFailureCausesErrorReport(c *C) {
	var errSnap, errMsg, errSig string
	var errExtra map[string]string
	var n int
	restore := snapstate.MockErrtrackerReport(func(aSnap, aErrMsg, aDupSig string, extra map[string]string) (string, error) {
		errSnap = aSnap
		errMsg = aErrMsg
		errSig = aDupSig
		errExtra = extra
		n += 1
		return "oopsid", nil
	})
	defer restore()

	si := snap.SideInfo{
		RealName: "some-snap",
		SnapID:   "some-snap-id",
		Revision: snap.R(7),
	}

	s.state.Lock()
	defer s.state.Unlock()

	s.state.Set("ubuntu-core-transition-retry", 7)
	snapstate.Set(s.state, "some-snap", &snapstate.SnapState{
		Active:   true,
		Sequence: []*snap.SideInfo{&si},
		Current:  si.Revision,
		SnapType: "app",
	})

	chg := s.state.NewChange("install", "install a snap")
	ts, err := snapstate.Update(s.state, "some-snap", "some-channel", snap.R(0), s.user.ID, snapstate.Flags{})
	c.Assert(err, IsNil)
	chg.AddAll(ts)

	s.fakeBackend.linkSnapFailTrigger = filepath.Join(dirs.SnapMountDir, "some-snap/11")

	s.state.Unlock()
	defer s.snapmgr.Stop()
	s.settle(c)
	s.state.Lock()

	// verify we generated a failure report
	c.Check(n, Equals, 1)
	c.Check(errSnap, Equals, "some-snap")
	c.Check(errExtra, DeepEquals, map[string]string{
		"UbuntuCoreTransitionCount": "7",
		"Channel":                   "some-channel",
		"Revision":                  "11",
	})
	c.Check(errMsg, Matches, `(?sm)change "install": "install a snap"
prerequisites: Undo
 snap-setup: "some-snap" \(11\) "some-channel"
download-snap: Undoing
validate-snap: Done
.*
link-snap: Error
 INFO unlink
 ERROR fail
auto-connect: Hold
set-auto-aliases: Hold
setup-aliases: Hold
reconnect: Hold
run-hook: Hold
start-snap-services: Hold
cleanup: Hold
run-hook: Hold`)
	c.Check(errSig, Matches, `(?sm)snap-install:
prerequisites: Undo
 snap-setup: "some-snap"
download-snap: Undoing
validate-snap: Done
.*
link-snap: Error
 INFO unlink
 ERROR fail
auto-connect: Hold
set-auto-aliases: Hold
setup-aliases: Hold
reconnect: Hold
run-hook: Hold
start-snap-services: Hold
cleanup: Hold
run-hook: Hold`)

	// run again with empty "ubuntu-core-transition-retry"
	s.state.Set("ubuntu-core-transition-retry", 0)
	chg = s.state.NewChange("install", "install a snap")
	ts, err = snapstate.Update(s.state, "some-snap", "some-channel", snap.R(0), s.user.ID, snapstate.Flags{})
	c.Assert(err, IsNil)
	chg.AddAll(ts)
	s.state.Unlock()
	defer s.snapmgr.Stop()
	s.settle(c)
	s.state.Lock()
	// verify that we excluded this field from the bugreport
	c.Check(n, Equals, 2)
	c.Check(errExtra, DeepEquals, map[string]string{
		"Channel":  "some-channel",
		"Revision": "11",
	})

}

func (s *snapmgrTestSuite) verifyRefreshLast(c *C) {
	var lastRefresh time.Time

	s.state.Get("last-refresh", &lastRefresh)
	c.Check(time.Now().Year(), Equals, lastRefresh.Year())
}

func makeTestRefreshConfig(st *state.State) {
	now := time.Now()
	st.Set("last-refresh", time.Date(2009, 8, 13, 8, 0, 5, 0, now.Location()))

	tr := config.NewTransaction(st)
	tr.Set("core", "refresh.timer", "00:00-23:59")
	tr.Commit()
}

func (s *snapmgrTestSuite) TestEnsureRefreshRefusesLegacyWeekdaySchedules(c *C) {
	s.state.Lock()
	defer s.state.Unlock()
	snapstate.CanAutoRefresh = func(*state.State) (bool, error) { return true, nil }

	logbuf, restore := logger.MockLogger()
	defer restore()

	s.state.Set("last-refresh", time.Date(2009, 8, 13, 8, 0, 5, 0, time.UTC))
	tr := config.NewTransaction(s.state)
	tr.Set("core", "refresh.timer", "")
	tr.Set("core", "refresh.schedule", "00:00-23:59/mon@12:00-14:00")
	tr.Commit()

	// Ensure() also runs ensureRefreshes()
	s.state.Unlock()
	s.snapmgr.Ensure()
	s.state.Lock()

	c.Check(logbuf.String(), testutil.Contains, `cannot use refresh.schedule configuration: cannot parse "mon@12:00": not a valid time`)
	schedule, legacy, err := s.snapmgr.RefreshSchedule()
	c.Assert(err, IsNil)
	c.Check(schedule, Equals, "00:00-24:00/4")
	c.Check(legacy, Equals, false)

	tr = config.NewTransaction(s.state)
	refreshTimer := "canary"
	refreshSchedule := "canary"
	c.Assert(tr.Get("core", "refresh.timer", &refreshTimer), IsNil)
	c.Assert(tr.Get("core", "refresh.schedule", &refreshSchedule), IsNil)
	c.Check(refreshTimer, Equals, "")
	c.Check(refreshSchedule, Equals, "00:00-23:59/mon@12:00-14:00")
}

func (s *snapmgrTestSuite) TestEnsureRefreshLegacyScheduleIsLowerPriority(c *C) {
	s.state.Lock()
	defer s.state.Unlock()
	snapstate.CanAutoRefresh = func(*state.State) (bool, error) { return true, nil }

	s.state.Set("last-refresh", time.Date(2009, 8, 13, 8, 0, 5, 0, time.UTC))
	tr := config.NewTransaction(s.state)
	tr.Set("core", "refresh.timer", "00:00-23:59,,mon,12:00-14:00")
	// legacy schedule is invalid
	tr.Set("core", "refresh.schedule", "00:00-23:59/mon@12:00-14:00")
	tr.Commit()

	// Ensure() also runs ensureRefreshes()
	s.state.Unlock()
	s.snapmgr.Ensure()
	s.state.Lock()

	// expecting new refresh.timer to have been used, fallback to legacy was
	// not attempted otherwise it would get reset to the default due to
	// refresh.schedule being garbage
	schedule, legacy, err := s.snapmgr.RefreshSchedule()
	c.Assert(err, IsNil)
	c.Check(schedule, Equals, "00:00-23:59,,mon,12:00-14:00")
	c.Check(legacy, Equals, false)
}

func (s *snapmgrTestSuite) TestEnsureRefreshFallbackToLegacySchedule(c *C) {
	s.state.Lock()
	defer s.state.Unlock()
	snapstate.CanAutoRefresh = func(*state.State) (bool, error) { return true, nil }

	tr := config.NewTransaction(s.state)
	tr.Set("core", "refresh.timer", "")
	tr.Set("core", "refresh.schedule", "00:00-23:59")
	tr.Commit()

	// Ensure() also runs ensureRefreshes()
	s.state.Unlock()
	s.snapmgr.Ensure()
	s.state.Lock()

	// refresh.timer is unset, triggering automatic fallback to legacy
	// schedule if that was set
	schedule, legacy, err := s.snapmgr.RefreshSchedule()
	c.Assert(err, IsNil)
	c.Check(schedule, Equals, "00:00-23:59")
	c.Check(legacy, Equals, true)
}

func (s *snapmgrTestSuite) TestEnsureRefreshFallbackToDefaultOnError(c *C) {
	s.state.Lock()
	defer s.state.Unlock()
	snapstate.CanAutoRefresh = func(*state.State) (bool, error) { return true, nil }

	tr := config.NewTransaction(s.state)
	tr.Set("core", "refresh.timer", "garbage-in")
	tr.Set("core", "refresh.schedule", "00:00-23:59")
	tr.Commit()

	// Ensure() also runs ensureRefreshes()
	s.state.Unlock()
	s.snapmgr.Ensure()
	s.state.Lock()

	// automatic fallback to default schedule if refresh.timer is set but
	// cannot be parsed
	schedule, legacy, err := s.snapmgr.RefreshSchedule()
	c.Assert(err, IsNil)
	c.Check(schedule, Equals, "00:00-24:00/4")
	c.Check(legacy, Equals, false)

	tr = config.NewTransaction(s.state)
	refreshTimer := "canary"
	refreshSchedule := "canary"
	c.Assert(tr.Get("core", "refresh.timer", &refreshTimer), IsNil)
	c.Assert(tr.Get("core", "refresh.schedule", &refreshSchedule), IsNil)
	c.Check(refreshTimer, Equals, "garbage-in")
	c.Check(refreshSchedule, Equals, "00:00-23:59")
}

func (s *snapmgrTestSuite) TestEnsureRefreshFallbackOnEmptyToDefaultSchedule(c *C) {
	s.state.Lock()
	defer s.state.Unlock()
	snapstate.CanAutoRefresh = func(*state.State) (bool, error) { return true, nil }

	tr := config.NewTransaction(s.state)
	tr.Set("core", "refresh.timer", "")
	tr.Set("core", "refresh.schedule", "")
	tr.Commit()

	// Ensure() also runs ensureRefreshes()
	s.state.Unlock()
	s.snapmgr.Ensure()
	s.state.Lock()

	// automatic fallback to default schedule if neither refresh.timer nor
	// refresh.schedule was set
	schedule, legacy, err := s.snapmgr.RefreshSchedule()
	c.Assert(err, IsNil)
	c.Check(schedule, Equals, "00:00-24:00/4")
	c.Check(legacy, Equals, false)

	tr = config.NewTransaction(s.state)
	refreshTimer := "canary"
	refreshSchedule := "canary"
	c.Assert(tr.Get("core", "refresh.timer", &refreshTimer), IsNil)
	c.Assert(tr.Get("core", "refresh.schedule", &refreshSchedule), IsNil)
	c.Check(refreshTimer, Equals, "")
	c.Check(refreshSchedule, Equals, "")
}

func (s *snapmgrTestSuite) TestEnsureRefreshesNoUpdate(c *C) {
	s.state.Lock()
	defer s.state.Unlock()
	snapstate.CanAutoRefresh = func(*state.State) (bool, error) { return true, nil }

	makeTestRefreshConfig(s.state)

	// Ensure() also runs ensureRefreshes()
	s.state.Unlock()
	s.snapmgr.Ensure()
	s.state.Lock()

	// nothing needs to be done, but last-refresh got updated
	c.Check(s.state.Changes(), HasLen, 0)
	s.verifyRefreshLast(c)

	// ensure the next-refresh time is reset and re-calculated
	c.Check(s.snapmgr.NextRefresh().IsZero(), Equals, true)
}

func (s *snapmgrTestSuite) TestEnsureRefreshesAlreadyRanInThisInterval(c *C) {
	s.state.Lock()
	defer s.state.Unlock()

	snapstate.CanAutoRefresh = func(*state.State) (bool, error) {
		return true, nil
	}
	nextRefresh := s.snapmgr.NextRefresh()
	c.Check(nextRefresh.IsZero(), Equals, true)

	now := time.Now()
	fakeLastRefresh := now.Add(-1 * time.Hour)
	s.state.Set("last-refresh", fakeLastRefresh)

	tr := config.NewTransaction(s.state)
	tr.Set("core", "refresh.timer", fmt.Sprintf("00:00-%02d:%02d", now.Hour(), now.Minute()))
	tr.Commit()

	// Ensure() also runs ensureRefreshes()
	s.state.Unlock()
	s.snapmgr.Ensure()
	s.state.Lock()

	// nothing needs to be done and no refresh was run
	c.Check(s.state.Changes(), HasLen, 0)

	var refreshLast time.Time
	s.state.Get("last-refresh", &refreshLast)
	c.Check(refreshLast.Equal(fakeLastRefresh), Equals, true)

	// but a nextRefresh time got calculated
	nextRefresh = s.snapmgr.NextRefresh()
	c.Check(nextRefresh.IsZero(), Equals, false)

	// run ensure again to test that nextRefresh again to ensure that
	// nextRefresh is not calculated again if nothing changes
	s.state.Unlock()
	s.snapmgr.Ensure()
	s.state.Lock()
	c.Check(s.snapmgr.NextRefresh(), Equals, nextRefresh)
}

func (s *snapmgrTestSuite) TestEnsureRefreshesWithUpdate(c *C) {
	s.state.Lock()
	defer s.state.Unlock()
	snapstate.CanAutoRefresh = func(*state.State) (bool, error) { return true, nil }

	makeTestRefreshConfig(s.state)

	snapstate.Set(s.state, "some-snap", &snapstate.SnapState{
		Active: true,
		Sequence: []*snap.SideInfo{
			{RealName: "some-snap", SnapID: "some-snap-id", Revision: snap.R(1)},
		},
		Current:  snap.R(1),
		SnapType: "app",
	})

	// Ensure() also runs ensureRefreshes() and our test setup has an
	// update for the "some-snap" in our fake store
	s.state.Unlock()
	s.snapmgr.Ensure()
	s.state.Lock()

	// verify we have an auto-refresh change scheduled now
	c.Assert(s.state.Changes(), HasLen, 1)
	chg := s.state.Changes()[0]
	c.Check(chg.Kind(), Equals, "auto-refresh")
	c.Check(chg.IsReady(), Equals, false)
	s.verifyRefreshLast(c)
}

func (s *snapmgrTestSuite) TestEnsureRefreshesImmediateWithUpdate(c *C) {
	s.state.Lock()
	defer s.state.Unlock()
	snapstate.CanAutoRefresh = func(*state.State) (bool, error) { return true, nil }

	// lastRefresh is unset/zero => immediate refresh try

	snapstate.Set(s.state, "some-snap", &snapstate.SnapState{
		Active: true,
		Sequence: []*snap.SideInfo{
			{RealName: "some-snap", SnapID: "some-snap-id", Revision: snap.R(1)},
		},
		Current:  snap.R(1),
		SnapType: "app",
	})

	// Ensure() also runs ensureRefreshes() and our test setup has an
	// update for the "some-snap" in our fake store
	s.state.Unlock()
	s.snapmgr.Ensure()
	s.state.Lock()

	// verify we have an auto-refresh change scheduled now
	c.Assert(s.state.Changes(), HasLen, 1)
	chg := s.state.Changes()[0]
	c.Check(chg.Kind(), Equals, "auto-refresh")
	c.Check(chg.IsReady(), Equals, false)
	s.verifyRefreshLast(c)
}

func (s *snapmgrTestSuite) TestEnsureRefreshesWithUpdateError(c *C) {
	s.state.Lock()
	defer s.state.Unlock()
	snapstate.CanAutoRefresh = func(*state.State) (bool, error) { return true, nil }

	makeTestRefreshConfig(s.state)

	snapstate.Set(s.state, "some-snap", &snapstate.SnapState{
		Active: true,
		Sequence: []*snap.SideInfo{
			{RealName: "some-snap", SnapID: "some-snap-id", Revision: snap.R(1)},
		},
		Current:  snap.R(1),
		SnapType: "app",
	})

	// Ensure() also runs ensureRefreshes() and our test setup has an
	// update for the "some-snap" in our fake store
	s.state.Unlock()
	s.snapmgr.Ensure()
	s.state.Lock()

	c.Check(s.state.Changes(), HasLen, 1)
	chg := s.state.Changes()[0]
	terr := s.state.NewTask("error-trigger", "simulate an error")
	tasks := chg.Tasks()
	for _, t := range tasks[:len(tasks)-2] {
		terr.WaitFor(t)
	}
	chg.AddTask(terr)

	// run the changes
	s.state.Unlock()
	s.settle(c)
	s.state.Lock()

	s.verifyRefreshLast(c)
}

func (s *snapmgrTestSuite) TestEnsureRefreshesInFlight(c *C) {
	s.state.Lock()
	defer s.state.Unlock()
	snapstate.CanAutoRefresh = func(*state.State) (bool, error) { return true, nil }

	makeTestRefreshConfig(s.state)

	snapstate.Set(s.state, "some-snap", &snapstate.SnapState{
		Active: true,
		Sequence: []*snap.SideInfo{
			{RealName: "some-snap", SnapID: "some-snap-id", Revision: snap.R(1)},
		},
		Current:  snap.R(1),
		SnapType: "app",
	})

	// simulate an in-flight change
	chg := s.state.NewChange("auto-refresh", "...")
	chg.SetStatus(state.DoStatus)
	c.Check(s.state.Changes(), HasLen, 1)

	s.state.Unlock()
	s.snapmgr.Ensure()
	s.state.Lock()

	// verify no additional change got generated
	c.Check(s.state.Changes(), HasLen, 1)
}

func mockAutoRefreshAssertions(f func(st *state.State, userID int) error) func() {
	origAutoRefreshAssertions := snapstate.AutoRefreshAssertions
	snapstate.AutoRefreshAssertions = f
	return func() {
		snapstate.AutoRefreshAssertions = origAutoRefreshAssertions
	}
}

func (s *snapmgrTestSuite) TestEnsureRefreshesWithUpdateStoreError(c *C) {
	s.state.Lock()
	defer s.state.Unlock()
	snapstate.CanAutoRefresh = func(*state.State) (bool, error) { return true, nil }

	s.state.Set("last-refresh", time.Time{})
	autoRefreshAssertionsCalled := 0
	restore := mockAutoRefreshAssertions(func(st *state.State, userID int) error {
		// simulate failure in snapstate.AutoRefresh()
		autoRefreshAssertionsCalled++
		return fmt.Errorf("simulate store error")
	})
	defer restore()

	// check that no change got created and that autoRefreshAssertins
	// got called once
	s.state.Unlock()
	s.snapmgr.Ensure()
	s.state.Lock()
	c.Check(s.state.Changes(), HasLen, 0)
	c.Check(autoRefreshAssertionsCalled, Equals, 1)

	// run Ensure() again and check that AutoRefresh() did not run
	// again because to test that lastRefreshAttempt backoff is working
	s.state.Unlock()
	s.snapmgr.Ensure()
	s.state.Lock()
	c.Check(s.state.Changes(), HasLen, 0)
	c.Check(autoRefreshAssertionsCalled, Equals, 1)
}

func (s *snapmgrTestSuite) TestEnsureRefreshesDisabledViaSnapdControl(c *C) {
	st := s.state
	st.Lock()
	defer st.Unlock()
	snapstate.CanAutoRefresh = func(*state.State) (bool, error) { return true, nil }

	makeTestRefreshConfig(st)

	snapstate.Set(st, "some-snap", &snapstate.SnapState{
		Active: true,
		Sequence: []*snap.SideInfo{
			{RealName: "some-snap", SnapID: "some-snap-id", Revision: snap.R(1)},
		},
		Current:  snap.R(1),
		SnapType: "app",
	})

	// snapstate.AutoRefresh is called from AutoRefresh()
	autoRefreshAssertionsCalled := 0
	restore := mockAutoRefreshAssertions(func(st *state.State, userID int) error {
		autoRefreshAssertionsCalled++
		return nil
	})
	defer restore()

	// pretend the device is refresh-control: managed
	oldCanManageRefreshes := snapstate.CanManageRefreshes
	snapstate.CanManageRefreshes = func(*state.State) bool {
		return true
	}
	defer func() { snapstate.CanManageRefreshes = oldCanManageRefreshes }()
	tr := config.NewTransaction(st)
	tr.Set("core", "refresh.schedule", "managed")
	tr.Commit()

	// Ensure() also runs ensureRefreshes()
	st.Unlock()
	s.snapmgr.Ensure()
	st.Lock()

	// no refresh was called (i.e. no update to last-refresh)
	var lastRefresh time.Time
	st.Get("last-refresh", &lastRefresh)
	c.Check(lastRefresh.Year(), Equals, 2009)

	// AutoRefresh was not called
	c.Check(autoRefreshAssertionsCalled, Equals, 0)

	// The last refresh hints got updated
	var lastRefreshHints time.Time
	st.Get("last-refresh-hints", &lastRefreshHints)
	c.Check(lastRefreshHints.Year(), Equals, time.Now().Year())
}

func (s *snapmgrTestSuite) TestDefaultRefreshScheduleParsing(c *C) {
	l, err := timeutil.ParseSchedule(snapstate.DefaultRefreshSchedule)
	c.Assert(err, IsNil)
	c.Assert(l, HasLen, 1)
}

type snapmgrQuerySuite struct {
	st      *state.State
	restore func()
}

var _ = Suite(&snapmgrQuerySuite{})

func (s *snapmgrQuerySuite) SetUpTest(c *C) {
	st := state.New(nil)
	st.Lock()
	defer st.Unlock()

	restoreSanitize := snap.MockSanitizePlugsSlots(func(snapInfo *snap.Info) {})
	s.restore = func() {
		restoreSanitize()
	}

	s.st = st

	dirs.SetRootDir(c.MkDir())

	// Write a snap.yaml with fake name
	sideInfo11 := &snap.SideInfo{RealName: "name1", Revision: snap.R(11), EditedSummary: "s11"}
	sideInfo12 := &snap.SideInfo{RealName: "name1", Revision: snap.R(12), EditedSummary: "s12"}
	snaptest.MockSnap(c, `
name: name0
version: 1.1
description: |
    Lots of text`, sideInfo11)
	snaptest.MockSnap(c, `
name: name0
version: 1.2
description: |
    Lots of text`, sideInfo12)
	snapstate.Set(st, "name1", &snapstate.SnapState{
		Active:   true,
		Sequence: []*snap.SideInfo{sideInfo11, sideInfo12},
		Current:  sideInfo12.Revision,
		SnapType: "app",
	})

	// have also a snap being installed
	/*
		snapstate.Set(st, "installing", &snapstate.SnapState{
			Candidate: &snap.SideInfo{RealName: "installing", Revision: snap.R(1)},
		})
	*/
}

func (s *snapmgrQuerySuite) TearDownTest(c *C) {
	dirs.SetRootDir("")
	s.restore()
}

func (s *snapmgrQuerySuite) TestInfo(c *C) {
	st := s.st
	st.Lock()
	defer st.Unlock()

	info, err := snapstate.Info(st, "name1", snap.R(11))
	c.Assert(err, IsNil)

	c.Check(info.Name(), Equals, "name1")
	c.Check(info.Revision, Equals, snap.R(11))
	c.Check(info.Summary(), Equals, "s11")
	c.Check(info.Version, Equals, "1.1")
	c.Check(info.Description(), Equals, "Lots of text")
}

func (s *snapmgrQuerySuite) TestSnapStateCurrentInfo(c *C) {
	st := s.st
	st.Lock()
	defer st.Unlock()

	var snapst snapstate.SnapState
	err := snapstate.Get(st, "name1", &snapst)
	c.Assert(err, IsNil)

	info, err := snapst.CurrentInfo()
	c.Assert(err, IsNil)

	c.Check(info.Name(), Equals, "name1")
	c.Check(info.Revision, Equals, snap.R(12))
	c.Check(info.Summary(), Equals, "s12")
	c.Check(info.Version, Equals, "1.2")
	c.Check(info.Description(), Equals, "Lots of text")
}

func (s *snapmgrQuerySuite) TestSnapStateCurrentInfoErrNoCurrent(c *C) {
	snapst := new(snapstate.SnapState)
	_, err := snapst.CurrentInfo()
	c.Assert(err, Equals, snapstate.ErrNoCurrent)

}

func (s *snapmgrQuerySuite) TestCurrentInfo(c *C) {
	st := s.st
	st.Lock()
	defer st.Unlock()

	info, err := snapstate.CurrentInfo(st, "name1")
	c.Assert(err, IsNil)

	c.Check(info.Name(), Equals, "name1")
	c.Check(info.Revision, Equals, snap.R(12))
}

func (s *snapmgrQuerySuite) TestCurrentInfoAbsent(c *C) {
	st := s.st
	st.Lock()
	defer st.Unlock()

	_, err := snapstate.CurrentInfo(st, "absent")
	c.Assert(err, ErrorMatches, `snap "absent" is not installed`)
}

func (s *snapmgrQuerySuite) TestActiveInfos(c *C) {
	st := s.st
	st.Lock()
	defer st.Unlock()

	infos, err := snapstate.ActiveInfos(st)
	c.Assert(err, IsNil)

	c.Check(infos, HasLen, 1)

	c.Check(infos[0].Name(), Equals, "name1")
	c.Check(infos[0].Revision, Equals, snap.R(12))
	c.Check(infos[0].Summary(), Equals, "s12")
	c.Check(infos[0].Version, Equals, "1.2")
	c.Check(infos[0].Description(), Equals, "Lots of text")
}

func (s *snapmgrQuerySuite) TestTypeInfo(c *C) {
	st := s.st
	st.Lock()
	defer st.Unlock()

	for _, x := range []struct {
		snapName string
		snapType snap.Type
		getInfo  func(*state.State) (*snap.Info, error)
	}{
		{
			snapName: "gadget",
			snapType: snap.TypeGadget,
			getInfo:  snapstate.GadgetInfo,
		},
		{
			snapName: "core",
			snapType: snap.TypeOS,
			getInfo:  snapstate.CoreInfo,
		},
		{
			snapName: "kernel",
			snapType: snap.TypeKernel,
			getInfo:  snapstate.KernelInfo,
		},
	} {
		_, err := x.getInfo(st)
		c.Assert(err, Equals, state.ErrNoState)

		sideInfo := &snap.SideInfo{
			RealName: x.snapName,
			Revision: snap.R(2),
		}
		snaptest.MockSnap(c, fmt.Sprintf("name: %q\ntype: %q\nversion: %q\n", x.snapName, x.snapType, x.snapName), sideInfo)
		snapstate.Set(st, x.snapName, &snapstate.SnapState{
			SnapType: string(x.snapType),
			Active:   true,
			Sequence: []*snap.SideInfo{sideInfo},
			Current:  sideInfo.Revision,
		})

		info, err := x.getInfo(st)
		c.Assert(err, IsNil)

		c.Check(info.Name(), Equals, x.snapName)
		c.Check(info.Revision, Equals, snap.R(2))
		c.Check(info.Version, Equals, x.snapName)
		c.Check(info.Type, Equals, x.snapType)
	}
}

func (s *snapmgrQuerySuite) TestTypeInfoCore(c *C) {
	st := s.st
	st.Lock()
	defer st.Unlock()

	for testNr, t := range []struct {
		expectedSnap string
		snapNames    []string
		errMatcher   string
	}{
		// nothing
		{"", []string{}, state.ErrNoState.Error()},
		// single
		{"core", []string{"core"}, ""},
		{"ubuntu-core", []string{"ubuntu-core"}, ""},
		{"hard-core", []string{"hard-core"}, ""},
		// unrolled loop to ensure we don't pass because
		// the order is randomly right
		{"core", []string{"core", "ubuntu-core"}, ""},
		{"core", []string{"core", "ubuntu-core"}, ""},
		{"core", []string{"core", "ubuntu-core"}, ""},
		{"core", []string{"core", "ubuntu-core"}, ""},
		{"core", []string{"core", "ubuntu-core"}, ""},
		{"core", []string{"core", "ubuntu-core"}, ""},
		{"core", []string{"core", "ubuntu-core"}, ""},
		{"core", []string{"core", "ubuntu-core"}, ""},
		// unknown combination
		{"", []string{"duo-core", "single-core"}, `unexpected cores.*`},
		// multi-core is not supported
		{"", []string{"core", "ubuntu-core", "multi-core"}, `unexpected number of cores, got 3`},
	} {
		// clear snapstate
		st.Set("snaps", map[string]*json.RawMessage{})

		for _, snapName := range t.snapNames {
			sideInfo := &snap.SideInfo{
				RealName: snapName,
				Revision: snap.R(1),
			}
			snaptest.MockSnap(c, fmt.Sprintf("name: %q\ntype: os\nversion: %q\n", snapName, snapName), sideInfo)
			snapstate.Set(st, snapName, &snapstate.SnapState{
				SnapType: string(snap.TypeOS),
				Active:   true,
				Sequence: []*snap.SideInfo{sideInfo},
				Current:  sideInfo.Revision,
			})
		}

		info, err := snapstate.CoreInfo(st)
		if t.errMatcher != "" {
			c.Assert(err, ErrorMatches, t.errMatcher)
		} else {
			c.Assert(info, NotNil)
			c.Check(info.Name(), Equals, t.expectedSnap, Commentf("(%d) test %q %v", testNr, t.expectedSnap, t.snapNames))
			c.Check(info.Type, Equals, snap.TypeOS)
		}
	}
}

func (s *snapmgrQuerySuite) TestPreviousSideInfo(c *C) {
	st := s.st
	st.Lock()
	defer st.Unlock()

	var snapst snapstate.SnapState
	err := snapstate.Get(st, "name1", &snapst)
	c.Assert(err, IsNil)
	c.Assert(snapst.CurrentSideInfo(), NotNil)
	c.Assert(snapst.CurrentSideInfo().Revision, Equals, snap.R(12))
	c.Assert(snapstate.PreviousSideInfo(&snapst), NotNil)
	c.Assert(snapstate.PreviousSideInfo(&snapst).Revision, Equals, snap.R(11))
}

func (s *snapmgrQuerySuite) TestPreviousSideInfoNoCurrent(c *C) {
	st := s.st
	st.Lock()
	defer st.Unlock()

	snapst := &snapstate.SnapState{}
	c.Assert(snapstate.PreviousSideInfo(snapst), IsNil)
}

func (s *snapmgrQuerySuite) TestAll(c *C) {
	st := s.st
	st.Lock()
	defer st.Unlock()

	snapStates, err := snapstate.All(st)
	c.Assert(err, IsNil)
	c.Assert(snapStates, HasLen, 1)

	n, err := snapstate.NumSnaps(st)
	c.Assert(err, IsNil)
	c.Check(n, Equals, 1)

	snapst := snapStates["name1"]
	c.Assert(snapst, NotNil)

	c.Check(snapst.Active, Equals, true)
	c.Check(snapst.CurrentSideInfo(), NotNil)

	info12, err := snap.ReadInfo("name1", snapst.CurrentSideInfo())
	c.Assert(err, IsNil)

	c.Check(info12.Name(), Equals, "name1")
	c.Check(info12.Revision, Equals, snap.R(12))
	c.Check(info12.Summary(), Equals, "s12")
	c.Check(info12.Version, Equals, "1.2")
	c.Check(info12.Description(), Equals, "Lots of text")

	info11, err := snap.ReadInfo("name1", snapst.Sequence[0])
	c.Assert(err, IsNil)

	c.Check(info11.Name(), Equals, "name1")
	c.Check(info11.Revision, Equals, snap.R(11))
	c.Check(info11.Version, Equals, "1.1")
}

func (s *snapmgrQuerySuite) TestAllEmptyAndEmptyNormalisation(c *C) {
	st := state.New(nil)
	st.Lock()
	defer st.Unlock()

	snapStates, err := snapstate.All(st)
	c.Assert(err, IsNil)
	c.Check(snapStates, HasLen, 0)

	n, err := snapstate.NumSnaps(st)
	c.Assert(err, IsNil)
	c.Check(n, Equals, 0)

	snapstate.Set(st, "foo", nil)

	snapStates, err = snapstate.All(st)
	c.Assert(err, IsNil)
	c.Check(snapStates, HasLen, 0)

	n, err = snapstate.NumSnaps(st)
	c.Assert(err, IsNil)
	c.Check(n, Equals, 0)

	snapstate.Set(st, "foo", &snapstate.SnapState{})

	snapStates, err = snapstate.All(st)
	c.Assert(err, IsNil)
	c.Check(snapStates, HasLen, 0)

	n, err = snapstate.NumSnaps(st)
	c.Assert(err, IsNil)
	c.Check(n, Equals, 0)
}

func (s *snapmgrTestSuite) TestTrySetsTryMode(c *C) {
	s.testTrySetsTryMode(snapstate.Flags{}, c)
}

func (s *snapmgrTestSuite) TestTrySetsTryModeDevMode(c *C) {
	s.testTrySetsTryMode(snapstate.Flags{DevMode: true}, c)
}
func (s *snapmgrTestSuite) TestTrySetsTryModeJailMode(c *C) {
	s.testTrySetsTryMode(snapstate.Flags{JailMode: true}, c)
}
func (s *snapmgrTestSuite) TestTrySetsTryModeClassic(c *C) {
	if !dirs.SupportsClassicConfinement() {
		c.Skip("no support for classic")
	}
	s.testTrySetsTryMode(snapstate.Flags{Classic: true}, c)
}

func (s *snapmgrTestSuite) testTrySetsTryMode(flags snapstate.Flags, c *C) {
	s.state.Lock()
	defer s.state.Unlock()

	// make mock try dir
	d := c.MkDir()
	c.Assert(os.Chmod(d, 0755), IsNil)
	tryYaml := filepath.Join(d, "meta", "snap.yaml")
	err := os.MkdirAll(filepath.Dir(tryYaml), 0755)
	c.Assert(err, IsNil)
	err = ioutil.WriteFile(tryYaml, []byte("name: foo\nversion: 1.0"), 0644)
	c.Assert(err, IsNil)

	chg := s.state.NewChange("try", "try snap")
	ts, err := snapstate.TryPath(s.state, "foo", d, flags)
	c.Assert(err, IsNil)
	chg.AddAll(ts)

	s.state.Unlock()
	defer s.snapmgr.Stop()
	s.settle(c)
	s.state.Lock()

	// verify snap is in TryMode
	var snapst snapstate.SnapState
	err = snapstate.Get(s.state, "foo", &snapst)
	c.Assert(err, IsNil)

	flags.TryMode = true
	c.Check(snapst.Flags, DeepEquals, flags)

	c.Check(s.state.TaskCount(), Equals, len(ts.Tasks()))
	c.Check(taskKinds(ts.Tasks()), DeepEquals, []string{
		"prerequisites",
		"prepare-snap",
		"mount-snap",
		"copy-snap-data",
		"setup-profiles",
		"link-snap",
		"setup-profiles",
		"auto-connect",
		"set-auto-aliases",
		"setup-aliases",
		"run-hook[install]",
		"start-snap-services",
		"run-hook[configure]",
	})

}

func (s *snapmgrTestSuite) TestTryUndoRemovesTryFlag(c *C) {
	if !dirs.SupportsClassicConfinement() {
		c.Skip("no support for classic")
	}
	s.testTrySetsTryMode(snapstate.Flags{}, c)
}

func (s *snapmgrTestSuite) TestTryUndoRemovesTryFlagLeavesDevMode(c *C) {
	s.testTrySetsTryMode(snapstate.Flags{DevMode: true}, c)
}
func (s *snapmgrTestSuite) TestTryUndoRemovesTryFlagLeavesJailMode(c *C) {
	s.testTrySetsTryMode(snapstate.Flags{JailMode: true}, c)
}
func (s *snapmgrTestSuite) TestTryUndoRemovesTryFlagLeavesClassic(c *C) {
	if !dirs.SupportsClassicConfinement() {
		c.Skip("no support for classic")
	}
	s.testTrySetsTryMode(snapstate.Flags{Classic: true}, c)
}

func (s *snapmgrTestSuite) testTryUndoRemovesTryFlag(flags snapstate.Flags, c *C) {
	s.state.Lock()
	defer s.state.Unlock()

	// simulate existing state for foo
	var snapst snapstate.SnapState
	snapst.Sequence = []*snap.SideInfo{
		{
			RealName: "foo",
			Revision: snap.R(23),
		},
	}
	snapst.Flags = flags
	snapst.Current = snap.R(23)
	snapstate.Set(s.state, "foo", &snapst)
	c.Check(snapst.TryMode, Equals, false)

	chg := s.state.NewChange("try", "try snap")
	ts, err := snapstate.TryPath(s.state, "foo", c.MkDir(), flags)
	c.Assert(err, IsNil)
	chg.AddAll(ts)

	last := ts.Tasks()[len(ts.Tasks())-1]
	terr := s.state.NewTask("error-trigger", "provoking total undo")
	terr.WaitFor(last)
	chg.AddTask(terr)

	s.state.Unlock()
	defer s.snapmgr.Stop()
	s.settle(c)
	s.state.Lock()

	// verify snap is not in try mode, the state got undone
	err = snapstate.Get(s.state, "foo", &snapst)
	c.Assert(err, IsNil)
	c.Check(snapst.Flags, DeepEquals, flags)
}

type snapStateSuite struct{}

var _ = Suite(&snapStateSuite{})

func (s *snapStateSuite) TestSnapStateDevMode(c *C) {
	snapst := &snapstate.SnapState{}
	c.Check(snapst.DevMode, Equals, false)
	snapst.Flags.DevMode = true
	c.Check(snapst.DevMode, Equals, true)
}

func (s *snapStateSuite) TestSnapStateType(c *C) {
	snapst := &snapstate.SnapState{}
	_, err := snapst.Type()
	c.Check(err, ErrorMatches, "snap type unset")

	snapst.SetType(snap.TypeKernel)
	typ, err := snapst.Type()
	c.Assert(err, IsNil)
	c.Check(typ, Equals, snap.TypeKernel)
}

func (s *snapStateSuite) TestCurrentSideInfoEmpty(c *C) {
	var snapst snapstate.SnapState
	c.Check(snapst.CurrentSideInfo(), IsNil)
	c.Check(snapst.Current.Unset(), Equals, true)
}

func (s *snapStateSuite) TestCurrentSideInfoSimple(c *C) {
	si1 := &snap.SideInfo{Revision: snap.R(1)}
	snapst := snapstate.SnapState{
		Sequence: []*snap.SideInfo{si1},
		Current:  snap.R(1),
	}
	c.Check(snapst.CurrentSideInfo(), DeepEquals, si1)
}

func (s *snapStateSuite) TestCurrentSideInfoInOrder(c *C) {
	si1 := &snap.SideInfo{Revision: snap.R(1)}
	si2 := &snap.SideInfo{Revision: snap.R(2)}
	snapst := snapstate.SnapState{
		Sequence: []*snap.SideInfo{si1, si2},
		Current:  snap.R(2),
	}
	c.Check(snapst.CurrentSideInfo(), DeepEquals, si2)
}

func (s *snapStateSuite) TestCurrentSideInfoOutOfOrder(c *C) {
	si1 := &snap.SideInfo{Revision: snap.R(1)}
	si2 := &snap.SideInfo{Revision: snap.R(2)}
	snapst := snapstate.SnapState{
		Sequence: []*snap.SideInfo{si1, si2},
		Current:  snap.R(1),
	}
	c.Check(snapst.CurrentSideInfo(), DeepEquals, si1)
}

func (s *snapStateSuite) TestCurrentSideInfoInconsistent(c *C) {
	snapst := snapstate.SnapState{
		Sequence: []*snap.SideInfo{
			{Revision: snap.R(1)},
		},
	}
	c.Check(func() { snapst.CurrentSideInfo() }, PanicMatches, `snapst.Current and snapst.Sequence out of sync:.*`)
}

func (s *snapStateSuite) TestCurrentSideInfoInconsistentWithCurrent(c *C) {
	snapst := snapstate.SnapState{Current: snap.R(17)}
	c.Check(func() { snapst.CurrentSideInfo() }, PanicMatches, `cannot find snapst.Current in the snapst.Sequence`)
}

type snapSetupSuite struct{}

var _ = Suite(&snapSetupSuite{})

type canRemoveSuite struct{}

var _ = Suite(&canRemoveSuite{})

func (s *canRemoveSuite) TestAppAreAlwaysOKToRemove(c *C) {
	info := &snap.Info{
		Type: snap.TypeApp,
	}
	info.RealName = "foo"

	c.Check(snapstate.CanRemove(info, &snapstate.SnapState{Active: true}, false), Equals, true)
	c.Check(snapstate.CanRemove(info, &snapstate.SnapState{Active: true}, true), Equals, true)
}

func (s *canRemoveSuite) TestLastGadgetsAreNotOK(c *C) {
	info := &snap.Info{
		Type: snap.TypeGadget,
	}
	info.RealName = "foo"

	c.Check(snapstate.CanRemove(info, &snapstate.SnapState{}, true), Equals, false)
}

func (s *canRemoveSuite) TestLastOSAndKernelAreNotOK(c *C) {
	os := &snap.Info{
		Type: snap.TypeOS,
	}
	os.RealName = "os"
	kernel := &snap.Info{
		Type: snap.TypeKernel,
	}
	kernel.RealName = "krnl"

	c.Check(snapstate.CanRemove(os, &snapstate.SnapState{}, true), Equals, false)

	c.Check(snapstate.CanRemove(kernel, &snapstate.SnapState{}, true), Equals, false)
}

func (s *canRemoveSuite) TestOneRevisionIsOK(c *C) {
	info := &snap.Info{
		Type: snap.TypeGadget,
	}
	info.RealName = "foo"

	c.Check(snapstate.CanRemove(info, &snapstate.SnapState{Active: true}, false), Equals, true)
}

func (s *canRemoveSuite) TestRequiredIsNotOK(c *C) {
	info := &snap.Info{
		Type: snap.TypeApp,
	}
	info.RealName = "foo"

	c.Check(snapstate.CanRemove(info, &snapstate.SnapState{Active: false, Flags: snapstate.Flags{Required: true}}, true), Equals, false)
	c.Check(snapstate.CanRemove(info, &snapstate.SnapState{Active: true, Flags: snapstate.Flags{Required: true}}, true), Equals, false)
	c.Check(snapstate.CanRemove(info, &snapstate.SnapState{Active: true, Flags: snapstate.Flags{Required: true}}, false), Equals, true)
}

func revs(seq []*snap.SideInfo) []int {
	revs := make([]int, len(seq))
	for i, si := range seq {
		revs[i] = si.Revision.N
	}

	return revs
}

type opSeqOpts struct {
	revert  bool
	fail    bool
	before  []int
	current int
	via     int
	after   []int
}

// build a SnapState with a revision sequence given by `before` and a
// current revision of `current`. Then refresh --revision via. Then
// check the revision sequence is as in `after`.
func (s *snapmgrTestSuite) testOpSequence(c *C, opts *opSeqOpts) (*snapstate.SnapState, *state.TaskSet) {
	s.state.Lock()
	defer s.state.Unlock()

	seq := make([]*snap.SideInfo, len(opts.before))
	for i, n := range opts.before {
		seq[i] = &snap.SideInfo{RealName: "some-snap", SnapID: "some-snap-id", Revision: snap.R(n)}
	}

	snapstate.Set(s.state, "some-snap", &snapstate.SnapState{
		Active:   true,
		Channel:  "edge",
		Sequence: seq,
		Current:  snap.R(opts.current),
		SnapType: "app",
	})

	var chg *state.Change
	var ts *state.TaskSet
	var err error
	if opts.revert {
		chg = s.state.NewChange("revert", "revert a snap")
		ts, err = snapstate.RevertToRevision(s.state, "some-snap", snap.R(opts.via), snapstate.Flags{})
	} else {
		chg = s.state.NewChange("refresh", "refresh a snap")
		ts, err = snapstate.Update(s.state, "some-snap", "", snap.R(opts.via), s.user.ID, snapstate.Flags{})
	}
	c.Assert(err, IsNil)
	if opts.fail {
		tasks := ts.Tasks()
		last := tasks[len(tasks)-1]
		terr := s.state.NewTask("error-trigger", "provoking total undo")
		terr.WaitFor(last)
		if len(last.Lanes()) > 0 {
			lanes := last.Lanes()
			// sanity
			c.Assert(lanes, HasLen, 1)
			terr.JoinLane(lanes[0])
		}
		chg.AddTask(terr)
	}
	chg.AddAll(ts)

	s.state.Unlock()
	defer s.snapmgr.Stop()
	s.settle(c)
	s.state.Lock()

	var snapst snapstate.SnapState
	err = snapstate.Get(s.state, "some-snap", &snapst)
	c.Assert(err, IsNil)
	c.Check(revs(snapst.Sequence), DeepEquals, opts.after)

	return &snapst, ts
}

func (s *snapmgrTestSuite) testUpdateSequence(c *C, opts *opSeqOpts) *state.TaskSet {
	opts.revert = false
	snapst, ts := s.testOpSequence(c, opts)
	// update always ends with current==seq[-1]==via:
	c.Check(snapst.Current.N, Equals, opts.after[len(opts.after)-1])
	c.Check(snapst.Current.N, Equals, opts.via)

	c.Check(s.fakeBackend.ops.Count("copy-data"), Equals, 1)
	c.Check(s.fakeBackend.ops.First("copy-data"), DeepEquals, &fakeOp{
		op:   "copy-data",
		name: fmt.Sprintf(filepath.Join(dirs.SnapMountDir, "some-snap/%d"), opts.via),
		old:  fmt.Sprintf(filepath.Join(dirs.SnapMountDir, "some-snap/%d"), opts.current),
	})

	return ts
}

func (s *snapmgrTestSuite) testUpdateFailureSequence(c *C, opts *opSeqOpts) *state.TaskSet {
	opts.revert = false
	opts.after = opts.before
	s.fakeBackend.linkSnapFailTrigger = fmt.Sprintf(filepath.Join(dirs.SnapMountDir, "some-snap/%d"), opts.via)
	snapst, ts := s.testOpSequence(c, opts)
	// a failed update will always end with current unchanged
	c.Check(snapst.Current.N, Equals, opts.current)

	ops := s.fakeBackend.ops
	c.Check(ops.Count("copy-data"), Equals, 1)
	do := ops.First("copy-data")

	c.Check(ops.Count("undo-copy-snap-data"), Equals, 1)
	undo := ops.First("undo-copy-snap-data")

	do.op = undo.op
	c.Check(do, DeepEquals, undo) // i.e. they only differed in the op

	return ts
}

// testTotal*Failure fails *after* link-snap
func (s *snapmgrTestSuite) testTotalUpdateFailureSequence(c *C, opts *opSeqOpts) *state.TaskSet {
	opts.revert = false
	opts.fail = true
	snapst, ts := s.testOpSequence(c, opts)
	// a failed update will always end with current unchanged
	c.Check(snapst.Current.N, Equals, opts.current)

	ops := s.fakeBackend.ops
	c.Check(ops.Count("copy-data"), Equals, 1)
	do := ops.First("copy-data")

	c.Check(ops.Count("undo-copy-snap-data"), Equals, 1)
	undo := ops.First("undo-copy-snap-data")

	do.op = undo.op
	c.Check(do, DeepEquals, undo) // i.e. they only differed in the op

	return ts
}

func (s *snapmgrTestSuite) testRevertSequence(c *C, opts *opSeqOpts) *state.TaskSet {
	opts.revert = true
	opts.after = opts.before
	snapst, ts := s.testOpSequence(c, opts)
	// successful revert leaves current == via
	c.Check(snapst.Current.N, Equals, opts.via)

	c.Check(s.fakeBackend.ops.Count("copy-data"), Equals, 0)

	return ts
}

func (s *snapmgrTestSuite) testRevertFailureSequence(c *C, opts *opSeqOpts) *state.TaskSet {
	opts.revert = true
	opts.after = opts.before
	s.fakeBackend.linkSnapFailTrigger = fmt.Sprintf(filepath.Join(dirs.SnapMountDir, "some-snap/%d"), opts.via)
	snapst, ts := s.testOpSequence(c, opts)
	// a failed revert will always end with current unchanged
	c.Check(snapst.Current.N, Equals, opts.current)

	c.Check(s.fakeBackend.ops.Count("copy-data"), Equals, 0)
	c.Check(s.fakeBackend.ops.Count("undo-copy-snap-data"), Equals, 0)

	return ts
}

func (s *snapmgrTestSuite) testTotalRevertFailureSequence(c *C, opts *opSeqOpts) *state.TaskSet {
	opts.revert = true
	opts.fail = true
	opts.after = opts.before
	snapst, ts := s.testOpSequence(c, opts)
	// a failed revert will always end with current unchanged
	c.Check(snapst.Current.N, Equals, opts.current)

	c.Check(s.fakeBackend.ops.Count("copy-data"), Equals, 0)
	c.Check(s.fakeBackend.ops.Count("undo-copy-snap-data"), Equals, 0)

	return ts
}

// *** sequence tests ***

// 1. a boring update
// 1a. ... that works
func (s *snapmgrTestSuite) TestSeqNormal(c *C) {
	s.testUpdateSequence(c, &opSeqOpts{before: []int{1, 2, 3}, current: 3, via: 4, after: []int{2, 3, 4}})
}

// 1b. that fails during link
func (s *snapmgrTestSuite) TestSeqNormalFailure(c *C) {
	s.testUpdateFailureSequence(c, &opSeqOpts{before: []int{1, 2, 3}, current: 3, via: 4})
}

// 1c. that fails after link
func (s *snapmgrTestSuite) TestSeqTotalNormalFailure(c *C) {
	// total updates are failures after sequence trimming => we lose a rev
	s.testTotalUpdateFailureSequence(c, &opSeqOpts{before: []int{1, 2, 3}, current: 3, via: 4, after: []int{2, 3}})
}

// 2. a boring revert
// 2a. that works
func (s *snapmgrTestSuite) TestSeqRevert(c *C) {
	s.testRevertSequence(c, &opSeqOpts{before: []int{1, 2, 3}, current: 3, via: 2})
}

// 2b. that fails during link
func (s *snapmgrTestSuite) TestSeqRevertFailure(c *C) {
	s.testRevertFailureSequence(c, &opSeqOpts{before: []int{1, 2, 3}, current: 3, via: 2})
}

// 2c. that fails after link
func (s *snapmgrTestSuite) TestSeqTotalRevertFailure(c *C) {
	s.testTotalRevertFailureSequence(c, &opSeqOpts{before: []int{1, 2, 3}, current: 3, via: 2})
}

// 3. a post-revert update
// 3a. that works
func (s *snapmgrTestSuite) TestSeqPostRevert(c *C) {
	s.testUpdateSequence(c, &opSeqOpts{before: []int{1, 2, 3}, current: 2, via: 4, after: []int{1, 2, 4}})
}

// 3b. that fails during link
func (s *snapmgrTestSuite) TestSeqPostRevertFailure(c *C) {
	s.testUpdateFailureSequence(c, &opSeqOpts{before: []int{1, 2, 3}, current: 2, via: 4})
}

// 3c. that fails after link
func (s *snapmgrTestSuite) TestSeqTotalPostRevertFailure(c *C) {
	// lose a rev here as well
	s.testTotalUpdateFailureSequence(c, &opSeqOpts{before: []int{1, 2, 3}, current: 2, via: 4, after: []int{1, 2}})
}

// 3d. manually requesting the one reverted away from
func (s *snapmgrTestSuite) TestSeqRefreshPostRevertSameRevno(c *C) {
	s.testUpdateSequence(c, &opSeqOpts{before: []int{1, 2, 3}, current: 2, via: 3, after: []int{1, 2, 3}})
}

// 4. a post-revert revert
// 4a. that works
func (s *snapmgrTestSuite) TestSeqRevertPostRevert(c *C) {
	s.testRevertSequence(c, &opSeqOpts{before: []int{1, 2, 3}, current: 2, via: 1})
}

// 4b. that fails during link
func (s *snapmgrTestSuite) TestSeqRevertPostRevertFailure(c *C) {
	s.testRevertFailureSequence(c, &opSeqOpts{before: []int{1, 2, 3}, current: 2, via: 1})
}

// 4c. that fails after link
func (s *snapmgrTestSuite) TestSeqTotalRevertPostRevertFailure(c *C) {
	s.testTotalRevertFailureSequence(c, &opSeqOpts{before: []int{1, 2, 3}, current: 2, via: 1})
}

// 5. an update that missed a rev
// 5a. that works
func (s *snapmgrTestSuite) TestSeqMissedOne(c *C) {
	s.testUpdateSequence(c, &opSeqOpts{before: []int{1, 2}, current: 2, via: 4, after: []int{1, 2, 4}})
}

// 5b. that fails during link
func (s *snapmgrTestSuite) TestSeqMissedOneFailure(c *C) {
	s.testUpdateFailureSequence(c, &opSeqOpts{before: []int{1, 2}, current: 2, via: 4})
}

// 5c. that fails after link
func (s *snapmgrTestSuite) TestSeqTotalMissedOneFailure(c *C) {
	// we don't lose a rev here because len(Seq) < 3 going in
	s.testTotalUpdateFailureSequence(c, &opSeqOpts{before: []int{1, 2}, current: 2, via: 4, after: []int{1, 2}})
}

// 6. an update that updates to a revision we already have ("ABA update")
// 6a. that works
func (s *snapmgrTestSuite) TestSeqABA(c *C) {
	s.testUpdateSequence(c, &opSeqOpts{before: []int{1, 2, 3}, current: 3, via: 2, after: []int{1, 3, 2}})
	c.Check(s.fakeBackend.ops[len(s.fakeBackend.ops)-1], DeepEquals, fakeOp{
		op:    "cleanup-trash",
		name:  "some-snap",
		revno: snap.R(2),
	})
}

// 6b. that fails during link
func (s *snapmgrTestSuite) TestSeqABAFailure(c *C) {
	s.testUpdateFailureSequence(c, &opSeqOpts{before: []int{1, 2, 3}, current: 3, via: 2})
	c.Check(s.fakeBackend.ops.First("cleanup-trash"), IsNil)
}

// 6c that fails after link
func (s *snapmgrTestSuite) TestSeqTotalABAFailure(c *C) {
	// we don't lose a rev here because ABA
	s.testTotalUpdateFailureSequence(c, &opSeqOpts{before: []int{1, 2, 3}, current: 3, via: 2, after: []int{1, 2, 3}})
	// XXX: TODO: NOTE!! WARNING!! etc
	//
	// if this happens in real life, things will be weird. revno 2 will
	// have data that has been copied from 3, instead of old 2's data,
	// because the failure occurred *after* nuking the trash. This can
	// happen when things are chained. Because of this, if it were to
	// *actually* happen the correct end sequence would be [1, 3] and not
	// [1, 2, 3]. IRL this scenario can happen if an update that works is
	// chained to an update that fails. Detecting this case is rather hard,
	// and the end result is not nice, and we want to move cleanup to a
	// separate handler & status that will cope with this better (so trash
	// gets nuked after all tasks succeeded).
}

func (s *snapmgrTestSuite) TestUpdateTasksWithOldCurrent(c *C) {
	s.state.Lock()
	defer s.state.Unlock()

	si1 := &snap.SideInfo{RealName: "some-snap", SnapID: "some-snap-id", Revision: snap.R(1)}
	si2 := &snap.SideInfo{RealName: "some-snap", SnapID: "some-snap-id", Revision: snap.R(2)}
	si3 := &snap.SideInfo{RealName: "some-snap", SnapID: "some-snap-id", Revision: snap.R(3)}
	si4 := &snap.SideInfo{RealName: "some-snap", SnapID: "some-snap-id", Revision: snap.R(4)}
	snapstate.Set(s.state, "some-snap", &snapstate.SnapState{
		Active:   true,
		Channel:  "edge",
		Sequence: []*snap.SideInfo{si1, si2, si3, si4},
		Current:  snap.R(2),
		SnapType: "app",
	})

	// run the update
	ts, err := snapstate.Update(s.state, "some-snap", "some-channel", snap.R(0), s.user.ID, snapstate.Flags{})
	c.Assert(err, IsNil)

	verifyUpdateTasks(c, unlinkBefore|cleanupAfter, 2, ts, s.state)

	// and ensure that it will remove the revisions after "current"
	// (si3, si4)
	var snapsup snapstate.SnapSetup
	tasks := ts.Tasks()

	i := len(tasks) - 6
	c.Check(tasks[i].Kind(), Equals, "clear-snap")
	err = tasks[i].Get("snap-setup", &snapsup)
	c.Assert(err, IsNil)
	c.Check(snapsup.Revision(), Equals, si3.Revision)

	i = len(tasks) - 4
	c.Check(tasks[i].Kind(), Equals, "clear-snap")
	err = tasks[i].Get("snap-setup", &snapsup)
	c.Assert(err, IsNil)
	c.Check(snapsup.Revision(), Equals, si4.Revision)
}

func (s *snapmgrTestSuite) TestUpdateCanDoBackwards(c *C) {
	si7 := snap.SideInfo{
		RealName: "some-snap",
		SnapID:   "some-snap-id",
		Revision: snap.R(7),
	}
	si11 := snap.SideInfo{
		RealName: "some-snap",
		SnapID:   "some-snap-id",
		Revision: snap.R(11),
	}

	s.state.Lock()
	defer s.state.Unlock()

	snapstate.Set(s.state, "some-snap", &snapstate.SnapState{
		Active:   true,
		Sequence: []*snap.SideInfo{&si7, &si11},
		Current:  si11.Revision,
		SnapType: "app",
	})

	chg := s.state.NewChange("refresh", "refresh a snap")
	ts, err := snapstate.Update(s.state, "some-snap", "", snap.R(7), s.user.ID, snapstate.Flags{})
	c.Assert(err, IsNil)
	chg.AddAll(ts)

	s.state.Unlock()
	defer s.snapmgr.Stop()
	s.settle(c)
	s.state.Lock()
	expected := fakeOps{
		{
			op:   "remove-snap-aliases",
			name: "some-snap",
		},
		{
			op:   "unlink-snap",
			name: filepath.Join(dirs.SnapMountDir, "some-snap/11"),
		},
		{
			op:   "copy-data",
			name: filepath.Join(dirs.SnapMountDir, "some-snap/7"),
			old:  filepath.Join(dirs.SnapMountDir, "some-snap/11"),
		},
		{
			op:    "setup-profiles:Doing",
			name:  "some-snap",
			revno: snap.R(7),
		},
		{
			op: "candidate",
			sinfo: snap.SideInfo{
				RealName: "some-snap",
				SnapID:   "some-snap-id",
				Channel:  "",
				Revision: snap.R(7),
			},
		},
		{
			op:   "link-snap",
			name: filepath.Join(dirs.SnapMountDir, "some-snap/7"),
		},
		{
			op:    "auto-connect:Doing",
			name:  "some-snap",
			revno: snap.R(7),
		},
		{
			op: "update-aliases",
		},
		{
			op:    "cleanup-trash",
			name:  "some-snap",
			revno: snap.R(7),
		},
	}
	// start with an easier-to-read error if this fails:
	c.Assert(s.fakeBackend.ops.Ops(), DeepEquals, expected.Ops())
	c.Assert(s.fakeBackend.ops, DeepEquals, expected)
}

func (s *snapmgrTestSuite) TestSnapStateNoLocalRevision(c *C) {
	si7 := snap.SideInfo{
		RealName: "some-snap",
		Revision: snap.R(-7),
	}
	si11 := snap.SideInfo{
		RealName: "some-snap",
		Revision: snap.R(-11),
	}
	snapst := &snapstate.SnapState{
		Sequence: []*snap.SideInfo{&si7, &si11},
		Current:  si7.Revision,
	}
	c.Assert(snapst.LocalRevision(), Equals, snap.R(-11))
}

func (s *snapmgrTestSuite) TestSnapStateLocalRevision(c *C) {
	si7 := snap.SideInfo{
		RealName: "some-snap",
		Revision: snap.R(7),
	}
	snapst := &snapstate.SnapState{
		Sequence: []*snap.SideInfo{&si7},
		Current:  si7.Revision,
	}
	c.Assert(snapst.LocalRevision().Unset(), Equals, true)
}

func (s *snapmgrTestSuite) TestInstallMany(c *C) {
	s.state.Lock()
	defer s.state.Unlock()

	installed, tts, err := snapstate.InstallMany(s.state, []string{"one", "two"}, 0)
	c.Assert(err, IsNil)
	c.Assert(tts, HasLen, 2)
	c.Check(installed, DeepEquals, []string{"one", "two"})

	for i, ts := range tts {
		verifyInstallTasks(c, 0, 0, ts, s.state)
		// check that tasksets are in separate lanes
		for _, t := range ts.Tasks() {
			c.Assert(t.Lanes(), DeepEquals, []int{i + 1})
		}
	}
}

func verifyStopReason(c *C, ts *state.TaskSet, reason string) {
	tl := tasksWithKind(ts, "stop-snap-services")
	c.Check(tl, HasLen, 1)

	var stopReason string
	err := tl[0].Get("stop-reason", &stopReason)
	c.Assert(err, IsNil)
	c.Check(stopReason, Equals, reason)

}

func (s *snapmgrTestSuite) TestRemoveMany(c *C) {
	s.state.Lock()
	defer s.state.Unlock()

	snapstate.Set(s.state, "one", &snapstate.SnapState{
		Active: true,
		Sequence: []*snap.SideInfo{
			{RealName: "one", SnapID: "one-id", Revision: snap.R(1)},
		},
		Current: snap.R(1),
	})
	snapstate.Set(s.state, "two", &snapstate.SnapState{
		Active: true,
		Sequence: []*snap.SideInfo{
			{RealName: "two", SnapID: "two-id", Revision: snap.R(1)},
		},
		Current: snap.R(1),
	})

	removed, tts, err := snapstate.RemoveMany(s.state, []string{"one", "two"})
	c.Assert(err, IsNil)
	c.Assert(tts, HasLen, 2)
	c.Check(removed, DeepEquals, []string{"one", "two"})

	c.Assert(s.state.TaskCount(), Equals, 8*2)
	for _, ts := range tts {
		c.Assert(taskKinds(ts.Tasks()), DeepEquals, []string{
			"stop-snap-services",
			"run-hook[remove]",
			"remove-aliases",
			"unlink-snap",
			"remove-profiles",
			"clear-snap",
			"discard-snap",
			"discard-conns",
		})
		verifyStopReason(c, ts, "remove")
	}
}

func tasksWithKind(ts *state.TaskSet, kind string) []*state.Task {
	var tasks []*state.Task
	for _, task := range ts.Tasks() {
		if task.Kind() == kind {
			tasks = append(tasks, task)
		}
	}
	return tasks
}

var gadgetYaml = `
defaults:
    some-snap-id:
        key: value

volumes:
    volume-id:
        bootloader: grub
`

func (s *snapmgrTestSuite) prepareGadget(c *C) {
	gadgetSideInfo := &snap.SideInfo{RealName: "the-gadget", SnapID: "the-gadget-id", Revision: snap.R(1)}
	gadgetInfo := snaptest.MockSnap(c, `
name: the-gadget
type: gadget
version: 1.0
`, gadgetSideInfo)

	err := ioutil.WriteFile(filepath.Join(gadgetInfo.MountDir(), "meta/gadget.yaml"), []byte(gadgetYaml), 0600)
	c.Assert(err, IsNil)

	snapstate.Set(s.state, "the-gadget", &snapstate.SnapState{
		Active:   true,
		Sequence: []*snap.SideInfo{&gadgetInfo.SideInfo},
		Current:  snap.R(1),
		SnapType: "gadget",
	})
}

func (s *snapmgrTestSuite) TestConfigDefaults(c *C) {
	r := release.MockOnClassic(false)
	defer r()

	// using MockSnap, we want to read the bits on disk
	snapstate.MockReadInfo(snap.ReadInfo)

	s.state.Lock()
	defer s.state.Unlock()

	s.prepareGadget(c)

	snapstate.Set(s.state, "some-snap", &snapstate.SnapState{
		Active: true,
		Sequence: []*snap.SideInfo{
			{RealName: "some-snap", Revision: snap.R(11), SnapID: "some-snap-id"},
		},
		Current:  snap.R(11),
		SnapType: "app",
	})

	defls, err := snapstate.ConfigDefaults(s.state, "some-snap")
	c.Assert(err, IsNil)
	c.Assert(defls, DeepEquals, map[string]interface{}{"key": "value"})

	snapstate.Set(s.state, "local-snap", &snapstate.SnapState{
		Active: true,
		Sequence: []*snap.SideInfo{
			{RealName: "local-snap", Revision: snap.R(5)},
		},
		Current:  snap.R(5),
		SnapType: "app",
	})
	_, err = snapstate.ConfigDefaults(s.state, "local-snap")
	c.Assert(err, Equals, state.ErrNoState)
}

func (s *snapmgrTestSuite) TestGadgetDefaultsAreNormalizedForConfigHook(c *C) {
	var mockGadgetSnapYaml = `
name: canonical-pc
type: gadget
`
	var mockGadgetYaml = []byte(`
defaults:
  other:
    foo:
      bar: baz
      num: 1.305

volumes:
    volume-id:
        bootloader: grub
`)

	info := snaptest.MockSnap(c, mockGadgetSnapYaml, &snap.SideInfo{Revision: snap.R(2)})
	err := ioutil.WriteFile(filepath.Join(info.MountDir(), "meta", "gadget.yaml"), mockGadgetYaml, 0644)
	c.Assert(err, IsNil)

	gi, err := snap.ReadGadgetInfo(info, false)
	c.Assert(err, IsNil)
	c.Assert(gi, NotNil)

	snapName := "some-snap"
	hooksup := &hookstate.HookSetup{
		Snap:        snapName,
		Hook:        "configure",
		Optional:    true,
		IgnoreError: false,
		TrackError:  false,
	}

	var contextData map[string]interface{}
	contextData = map[string]interface{}{"patch": gi.Defaults}

	s.state.Lock()
	defer s.state.Unlock()
	c.Assert(hookstate.HookTask(s.state, "", hooksup, contextData), NotNil)
}

func makeInstalledMockCoreSnap(c *C) {
	coreSnapYaml := `name: core
version: 1.0
type: os
`
	snaptest.MockSnap(c, coreSnapYaml, &snap.SideInfo{
		RealName: "core",
		Revision: snap.R(1),
	})
}

func (s *snapmgrTestSuite) TestGadgetDefaults(c *C) {
	r := release.MockOnClassic(false)
	defer r()

	makeInstalledMockCoreSnap(c)

	// using MockSnap, we want to read the bits on disk
	snapstate.MockReadInfo(snap.ReadInfo)

	s.state.Lock()
	defer s.state.Unlock()

	s.prepareGadget(c)

	snapPath := makeTestSnap(c, "name: some-snap\nversion: 1.0")

	ts, err := snapstate.InstallPath(s.state, &snap.SideInfo{RealName: "some-snap", SnapID: "some-snap-id", Revision: snap.R(1)}, snapPath, "edge", snapstate.Flags{})
	c.Assert(err, IsNil)

	var m map[string]interface{}
	runHooks := tasksWithKind(ts, "run-hook")

	// two hooks expected - install and configure
	c.Assert(runHooks, HasLen, 2)
	c.Assert(runHooks[1].Kind(), Equals, "run-hook")
	err = runHooks[1].Get("hook-context", &m)
	c.Assert(err, IsNil)
	c.Assert(m, DeepEquals, map[string]interface{}{"use-defaults": true})
}

func (s *snapmgrTestSuite) TestInstallPathSkipConfigure(c *C) {
	r := release.MockOnClassic(false)
	defer r()

	makeInstalledMockCoreSnap(c)

	// using MockSnap, we want to read the bits on disk
	snapstate.MockReadInfo(snap.ReadInfo)

	s.state.Lock()
	defer s.state.Unlock()

	s.prepareGadget(c)

	snapPath := makeTestSnap(c, "name: some-snap\nversion: 1.0")

	ts, err := snapstate.InstallPath(s.state, &snap.SideInfo{RealName: "some-snap", SnapID: "some-snap-id", Revision: snap.R(1)}, snapPath, "edge", snapstate.Flags{SkipConfigure: true})
	c.Assert(err, IsNil)

	snapsup, err := snapstate.TaskSnapSetup(ts.Tasks()[0])
	c.Assert(err, IsNil)
	// SkipConfigure is consumed and consulted when creating the taskset
	// but is not copied into SnapSetup
	c.Check(snapsup.Flags.SkipConfigure, Equals, false)
}

func (s *snapmgrTestSuite) TestGadgetDefaultsInstalled(c *C) {
	makeInstalledMockCoreSnap(c)

	// using MockSnap, we want to read the bits on disk
	snapstate.MockReadInfo(snap.ReadInfo)

	s.state.Lock()
	defer s.state.Unlock()

	s.prepareGadget(c)

	snapstate.Set(s.state, "some-snap", &snapstate.SnapState{
		Active:   true,
		Sequence: []*snap.SideInfo{{RealName: "some-snap", SnapID: "some-snap-id", Revision: snap.R(1)}},
		Current:  snap.R(1),
		SnapType: "app",
	})

	snapPath := makeTestSnap(c, "name: some-snap\nversion: 1.0")

	ts, err := snapstate.InstallPath(s.state, &snap.SideInfo{RealName: "some-snap", SnapID: "some-snap-id", Revision: snap.R(2)}, snapPath, "edge", snapstate.Flags{})
	c.Assert(err, IsNil)

	var m map[string]interface{}
	runHooks := tasksWithKind(ts, "run-hook")

	c.Assert(runHooks[0].Kind(), Equals, "run-hook")
	err = runHooks[0].Get("hook-context", &m)
	c.Assert(err, Equals, state.ErrNoState)
}

func (s *snapmgrTestSuite) TestTransitionCoreTasksNoUbuntuCore(c *C) {
	s.state.Lock()
	defer s.state.Unlock()

	snapstate.Set(s.state, "core", &snapstate.SnapState{
		Active:   true,
		Sequence: []*snap.SideInfo{{RealName: "corecore", SnapID: "core-snap-id", Revision: snap.R(1)}},
		Current:  snap.R(1),
		SnapType: "os",
	})

	_, err := snapstate.TransitionCore(s.state, "ubuntu-core", "core")
	c.Assert(err, ErrorMatches, `cannot transition snap "ubuntu-core": not installed`)
}

func verifyTransitionConnectionsTasks(c *C, ts *state.TaskSet) {
	c.Check(taskKinds(ts.Tasks()), DeepEquals, []string{
		"transition-ubuntu-core",
	})

	transIf := ts.Tasks()[0]
	var oldName, newName string
	err := transIf.Get("old-name", &oldName)
	c.Assert(err, IsNil)
	c.Check(oldName, Equals, "ubuntu-core")

	err = transIf.Get("new-name", &newName)
	c.Assert(err, IsNil)
	c.Check(newName, Equals, "core")
}

func (s *snapmgrTestSuite) TestTransitionCoreTasks(c *C) {
	s.state.Lock()
	defer s.state.Unlock()

	snapstate.Set(s.state, "core", nil)
	snapstate.Set(s.state, "ubuntu-core", &snapstate.SnapState{
		Active:   true,
		Sequence: []*snap.SideInfo{{RealName: "ubuntu-core", SnapID: "ubuntu-core-snap-id", Revision: snap.R(1)}},
		Current:  snap.R(1),
		SnapType: "os",
	})

	tsl, err := snapstate.TransitionCore(s.state, "ubuntu-core", "core")
	c.Assert(err, IsNil)

	c.Assert(tsl, HasLen, 3)
	// 1. install core
	verifyInstallTasks(c, runCoreConfigure|maybeCore, 0, tsl[0], s.state)
	// 2 transition-connections
	verifyTransitionConnectionsTasks(c, tsl[1])
	// 3 remove-ubuntu-core
	verifyRemoveTasks(c, tsl[2])
}

func (s *snapmgrTestSuite) TestTransitionCoreTasksWithUbuntuCoreAndCore(c *C) {
	s.state.Lock()
	defer s.state.Unlock()

	snapstate.Set(s.state, "ubuntu-core", &snapstate.SnapState{
		Active:   true,
		Sequence: []*snap.SideInfo{{RealName: "ubuntu-core", SnapID: "ubuntu-core-snap-id", Revision: snap.R(1)}},
		Current:  snap.R(1),
		SnapType: "os",
	})
	snapstate.Set(s.state, "core", &snapstate.SnapState{
		Active:   true,
		Sequence: []*snap.SideInfo{{RealName: "ubuntu-core", SnapID: "ubuntu-core-snap-id", Revision: snap.R(1)}},
		Current:  snap.R(1),
		SnapType: "os",
	})

	tsl, err := snapstate.TransitionCore(s.state, "ubuntu-core", "core")
	c.Assert(err, IsNil)

	c.Assert(tsl, HasLen, 2)
	// 1. transition connections
	verifyTransitionConnectionsTasks(c, tsl[0])
	// 2. remove ubuntu-core
	verifyRemoveTasks(c, tsl[1])
}

func (s *snapmgrTestSuite) TestTransitionCoreRunThrough(c *C) {
	s.state.Lock()
	defer s.state.Unlock()

	snapstate.Set(s.state, "core", nil)
	snapstate.Set(s.state, "ubuntu-core", &snapstate.SnapState{
		Active:   true,
		Sequence: []*snap.SideInfo{{RealName: "ubuntu-core", SnapID: "ubuntu-core-snap-id", Revision: snap.R(1)}},
		Current:  snap.R(1),
		SnapType: "os",
	})

	chg := s.state.NewChange("transition-ubuntu-core", "...")
	tsl, err := snapstate.TransitionCore(s.state, "ubuntu-core", "core")
	c.Assert(err, IsNil)
	for _, ts := range tsl {
		chg.AddAll(ts)
	}

	s.state.Unlock()
	defer s.snapmgr.Stop()
	s.settle(c)
	s.state.Lock()

	// ensure all our tasks ran
	c.Assert(chg.Err(), IsNil)
	c.Assert(chg.IsReady(), Equals, true)
	c.Check(s.fakeStore.downloads, DeepEquals, []fakeDownload{{
		name: "core",
		// the transition has no user associcated with it
		macaroon: "",
	}})
	expected := fakeOps{
		{
			op:    "storesvc-snap",
			name:  "core",
			revno: snap.R(11),
		},
		{
			op:   "storesvc-download",
			name: "core",
		},
		{
			op:    "validate-snap:Doing",
			name:  "core",
			revno: snap.R(11),
		},
		{
			op:  "current",
			old: "<no-current>",
		},
		{
			op:   "open-snap-file",
			name: filepath.Join(dirs.SnapBlobDir, "core_11.snap"),
			sinfo: snap.SideInfo{
				RealName: "core",
				SnapID:   "core-id",
				Revision: snap.R(11),
			},
		},
		{
			op:    "setup-snap",
			name:  filepath.Join(dirs.SnapBlobDir, "core_11.snap"),
			revno: snap.R(11),
		},
		{
			op:   "copy-data",
			name: filepath.Join(dirs.SnapMountDir, "core/11"),
			old:  "<no-old>",
		},
		{
			op:    "setup-profiles:Doing",
			name:  "core",
			revno: snap.R(11),
		},
		{
			op: "candidate",
			sinfo: snap.SideInfo{
				RealName: "core",
				SnapID:   "core-id",
				Revision: snap.R(11),
			},
		},
		{
			op:   "link-snap",
			name: filepath.Join(dirs.SnapMountDir, "core/11"),
		},
		{
			op:    "setup-profiles:Doing",
			name:  "core",
			revno: snap.R(11),
		},
		{
			op:    "auto-connect:Doing",
			name:  "core",
			revno: snap.R(11),
		},
		{
			op: "update-aliases",
		},
		{
			op:   "transition-ubuntu-core:Doing",
			name: "ubuntu-core",
		},
		{
			op:   "remove-snap-aliases",
			name: "ubuntu-core",
		},
		{
			op:   "unlink-snap",
			name: filepath.Join(dirs.SnapMountDir, "ubuntu-core/1"),
		},
		{
			op:    "remove-profiles:Doing",
			name:  "ubuntu-core",
			revno: snap.R(1),
		},
		{
			op:   "remove-snap-data",
			name: filepath.Join(dirs.SnapMountDir, "ubuntu-core/1"),
		},
		{
			op:   "remove-snap-common-data",
			name: filepath.Join(dirs.SnapMountDir, "ubuntu-core/1"),
		},
		{
			op:    "remove-snap-files",
			name:  filepath.Join(dirs.SnapMountDir, "ubuntu-core/1"),
			stype: "os",
		},
		{
			op:   "discard-namespace",
			name: "ubuntu-core",
		},
		{
			op:   "discard-conns:Doing",
			name: "ubuntu-core",
		},
		{
			op:    "cleanup-trash",
			name:  "core",
			revno: snap.R(11),
		},
	}
	// start with an easier-to-read error if this fails:
	c.Assert(s.fakeBackend.ops.Ops(), DeepEquals, expected.Ops())
	c.Assert(s.fakeBackend.ops, DeepEquals, expected)
}
func (s *snapmgrTestSuite) TestTransitionCoreRunThroughWithCore(c *C) {
	s.state.Lock()
	defer s.state.Unlock()

	snapstate.Set(s.state, "ubuntu-core", &snapstate.SnapState{
		Active:   true,
		Sequence: []*snap.SideInfo{{RealName: "ubuntu-core", SnapID: "ubuntu-core-snap-id", Revision: snap.R(1)}},
		Current:  snap.R(1),
		SnapType: "os",
	})
	snapstate.Set(s.state, "core", &snapstate.SnapState{
		Active:   true,
		Sequence: []*snap.SideInfo{{RealName: "core", SnapID: "core-snap-id", Revision: snap.R(1)}},
		Current:  snap.R(1),
		SnapType: "os",
	})

	chg := s.state.NewChange("transition-ubuntu-core", "...")
	tsl, err := snapstate.TransitionCore(s.state, "ubuntu-core", "core")
	c.Assert(err, IsNil)
	for _, ts := range tsl {
		chg.AddAll(ts)
	}

	s.state.Unlock()
	defer s.snapmgr.Stop()
	s.settle(c)
	s.state.Lock()

	// ensure all our tasks ran
	c.Assert(chg.Err(), IsNil)
	c.Assert(chg.IsReady(), Equals, true)
	c.Check(s.fakeStore.downloads, HasLen, 0)
	expected := fakeOps{
		{
			op:    "storesvc-snap",
			name:  "core",
			revno: snap.R(11),
		},
		{
			op:   "transition-ubuntu-core:Doing",
			name: "ubuntu-core",
		},
		{
			op:   "remove-snap-aliases",
			name: "ubuntu-core",
		},
		{
			op:   "unlink-snap",
			name: filepath.Join(dirs.SnapMountDir, "ubuntu-core/1"),
		},
		{
			op:    "remove-profiles:Doing",
			name:  "ubuntu-core",
			revno: snap.R(1),
		},
		{
			op:   "remove-snap-data",
			name: filepath.Join(dirs.SnapMountDir, "ubuntu-core/1"),
		},
		{
			op:   "remove-snap-common-data",
			name: filepath.Join(dirs.SnapMountDir, "ubuntu-core/1"),
		},
		{
			op:    "remove-snap-files",
			name:  filepath.Join(dirs.SnapMountDir, "ubuntu-core/1"),
			stype: "os",
		},
		{
			op:   "discard-namespace",
			name: "ubuntu-core",
		},
		{
			op:   "discard-conns:Doing",
			name: "ubuntu-core",
		},
	}
	// start with an easier-to-read error if this fails:
	c.Assert(s.fakeBackend.ops.Ops(), DeepEquals, expected.Ops())
	c.Assert(s.fakeBackend.ops, DeepEquals, expected)

}

func (s *snapmgrTestSuite) TestTransitionCoreStartsAutomatically(c *C) {
	s.state.Lock()
	defer s.state.Unlock()

	snapstate.Set(s.state, "ubuntu-core", &snapstate.SnapState{
		Active:   true,
		Sequence: []*snap.SideInfo{{RealName: "corecore", SnapID: "core-snap-id", Revision: snap.R(1)}},
		Current:  snap.R(1),
		SnapType: "os",
	})

	s.state.Unlock()
	defer s.snapmgr.Stop()
	s.settle(c)
	s.state.Lock()

	c.Check(s.state.Changes(), HasLen, 1)
	c.Check(s.state.Changes()[0].Kind(), Equals, "transition-ubuntu-core")
}

func (s *snapmgrTestSuite) TestTransitionCoreTimeLimitWorks(c *C) {
	s.state.Lock()
	defer s.state.Unlock()

	snapstate.Set(s.state, "ubuntu-core", &snapstate.SnapState{
		Active:   true,
		Sequence: []*snap.SideInfo{{RealName: "corecore", SnapID: "core-snap-id", Revision: snap.R(1)}},
		Current:  snap.R(1),
		SnapType: "os",
	})

	// tried 3h ago, no retry
	s.state.Set("ubuntu-core-transition-last-retry-time", time.Now().Add(-3*time.Hour))

	s.state.Unlock()
	defer s.snapmgr.Stop()
	s.settle(c)
	s.state.Lock()

	c.Check(s.state.Changes(), HasLen, 0)

	// tried 7h ago, retry
	s.state.Set("ubuntu-core-transition-last-retry-time", time.Now().Add(-7*time.Hour))

	s.state.Unlock()
	defer s.snapmgr.Stop()
	s.settle(c)
	s.state.Lock()
	c.Check(s.state.Changes(), HasLen, 1)

	var t time.Time
	s.state.Get("ubuntu-core-transition-last-retry-time", &t)
	c.Assert(time.Now().Sub(t) < 2*time.Minute, Equals, true)
}

func (s *snapmgrTestSuite) TestTransitionCoreNoOtherChanges(c *C) {
	s.state.Lock()
	defer s.state.Unlock()

	snapstate.Set(s.state, "ubuntu-core", &snapstate.SnapState{
		Active:   true,
		Sequence: []*snap.SideInfo{{RealName: "corecore", SnapID: "core-snap-id", Revision: snap.R(1)}},
		Current:  snap.R(1),
		SnapType: "os",
	})
	chg := s.state.NewChange("unrelated-change", "unfinished change blocks core transition")
	chg.SetStatus(state.DoStatus)

	s.state.Unlock()
	defer s.snapmgr.Stop()
	s.settle(c)
	s.state.Lock()

	c.Check(s.state.Changes(), HasLen, 1)
	c.Check(s.state.Changes()[0].Kind(), Equals, "unrelated-change")
}

func (s *snapmgrTestSuite) TestTransitionCoreBlocksOtherChanges(c *C) {
	s.state.Lock()
	defer s.state.Unlock()

	// if we have a ubuntu-core -> core transition
	chg := s.state.NewChange("transition-ubuntu-core", "...")
	chg.SetStatus(state.DoStatus)

	// other tasks block until the transition is done
	_, err := snapstate.Install(s.state, "some-snap", "stable", snap.R(0), s.user.ID, snapstate.Flags{})
	c.Check(err, ErrorMatches, "ubuntu-core to core transition in progress, no other changes allowed until this is done")

	// and when the transition is done, other tasks run
	chg.SetStatus(state.DoneStatus)
	ts, err := snapstate.Install(s.state, "some-snap", "stable", snap.R(0), s.user.ID, snapstate.Flags{})
	c.Check(err, IsNil)
	c.Check(ts, NotNil)
}

func (s *snapmgrTestSuite) TestForceDevModeCleanupRunsForUbuntuCore(c *C) {
	s.checkForceDevModeCleanupRuns(c, "ubuntu-core", true)
}

func (s *snapmgrTestSuite) TestForceDevModeCleanupRunsForCore(c *C) {
	s.checkForceDevModeCleanupRuns(c, "core", true)
}

func (s *snapmgrTestSuite) TestForceDevModeCleanupSkipsRando(c *C) {
	s.checkForceDevModeCleanupRuns(c, "rando", false)
}

func (s *snapmgrTestSuite) checkForceDevModeCleanupRuns(c *C, name string, shouldBeReset bool) {
	r := release.MockForcedDevmode(true)
	defer r()
	c.Assert(release.ReleaseInfo.ForceDevMode(), Equals, true)

	s.state.Lock()
	defer s.state.Unlock()

	snapstate.Set(s.state, name, &snapstate.SnapState{
		Active: true,
		Sequence: []*snap.SideInfo{{
			RealName: name,
			SnapID:   "id-id-id",
			Revision: snap.R(1)}},
		Current:  snap.R(1),
		SnapType: "os",
		Flags:    snapstate.Flags{DevMode: true},
	})

	var snapst1 snapstate.SnapState
	// sanity check
	snapstate.Get(s.state, name, &snapst1)
	c.Assert(snapst1.DevMode, Equals, true)

	s.state.Unlock()
	defer s.snapmgr.Stop()
	s.settle(c)
	s.state.Lock()

	var snapst2 snapstate.SnapState
	snapstate.Get(s.state, name, &snapst2)

	c.Check(snapst2.DevMode, Equals, !shouldBeReset)

	var n int
	s.state.Get("fix-forced-devmode", &n)
	c.Check(n, Equals, 1)
}

func (s *snapmgrTestSuite) TestForceDevModeCleanupRunsNoSnaps(c *C) {
	r := release.MockForcedDevmode(true)
	defer r()
	c.Assert(release.ReleaseInfo.ForceDevMode(), Equals, true)

	defer s.snapmgr.Stop()
	s.settle(c)
	s.state.Lock()
	defer s.state.Unlock()

	var n int
	s.state.Get("fix-forced-devmode", &n)
	c.Check(n, Equals, 1)
}

func (s *snapmgrTestSuite) TestForceDevModeCleanupSkipsNonForcedOS(c *C) {
	r := release.MockForcedDevmode(false)
	defer r()
	c.Assert(release.ReleaseInfo.ForceDevMode(), Equals, false)

	s.state.Lock()
	defer s.state.Unlock()

	snapstate.Set(s.state, "core", &snapstate.SnapState{
		Active: true,
		Sequence: []*snap.SideInfo{{
			RealName: "core",
			SnapID:   "id-id-id",
			Revision: snap.R(1)}},
		Current:  snap.R(1),
		SnapType: "os",
		Flags:    snapstate.Flags{DevMode: true},
	})

	var snapst1 snapstate.SnapState
	// sanity check
	snapstate.Get(s.state, "core", &snapst1)
	c.Assert(snapst1.DevMode, Equals, true)

	s.state.Unlock()
	defer s.snapmgr.Stop()
	s.settle(c)
	s.state.Lock()

	var snapst2 snapstate.SnapState
	snapstate.Get(s.state, "core", &snapst2)

	// no change
	c.Check(snapst2.DevMode, Equals, true)

	// not really run at all in fact
	var n int
	s.state.Get("fix-forced-devmode", &n)
	c.Check(n, Equals, 0)
}

func (s *snapmgrTestSuite) TestEnsureAliasesV2(c *C) {
	s.state.Lock()
	defer s.state.Unlock()

	snapstate.AutoAliases = func(st *state.State, info *snap.Info) (map[string]string, error) {
		switch info.Name() {
		case "alias-snap":
			return map[string]string{
				"alias1": "cmd1",
				"alias2": "cmd2",
			}, nil
		}
		return nil, nil
	}

	snapstate.Set(s.state, "core", nil)
	snapstate.Set(s.state, "alias-snap", &snapstate.SnapState{
		Sequence: []*snap.SideInfo{
			{RealName: "alias-snap", Revision: snap.R(11)},
		},
		Current: snap.R(11),
		Active:  true,
	})

	s.state.Set("aliases", map[string]map[string]string{
		"alias-snap": {
			"alias1": "auto",
		},
	})

	s.state.Unlock()
	err := s.snapmgr.Ensure()
	s.state.Lock()
	c.Assert(err, IsNil)

	var gone interface{}
	err = s.state.Get("aliases", &gone)
	c.Assert(err, Equals, state.ErrNoState)

	var snapst snapstate.SnapState
	err = snapstate.Get(s.state, "alias-snap", &snapst)
	c.Assert(err, IsNil)

	c.Check(snapst.AutoAliasesDisabled, Equals, false)
	c.Check(snapst.AliasesPending, Equals, false)
	c.Check(snapst.Aliases, DeepEquals, map[string]*snapstate.AliasTarget{
		"alias1": {Auto: "cmd1"},
		"alias2": {Auto: "cmd2"},
	})

	expected := fakeOps{
		{
			op:   "remove-snap-aliases",
			name: "alias-snap",
		},
		{
			op: "update-aliases",
			aliases: []*backend.Alias{
				{"alias1", "alias-snap.cmd1"},
				{"alias2", "alias-snap.cmd2"},
			},
		},
	}
	// start with an easier-to-read error if this fails:
	c.Assert(s.fakeBackend.ops.Ops(), DeepEquals, expected.Ops())
	c.Assert(s.fakeBackend.ops, DeepEquals, expected)
}

func (s *snapmgrTestSuite) TestEnsureAliasesV2SnapDisabled(c *C) {
	s.state.Lock()
	defer s.state.Unlock()

	snapstate.AutoAliases = func(st *state.State, info *snap.Info) (map[string]string, error) {
		switch info.Name() {
		case "alias-snap":
			return map[string]string{
				"alias1": "cmd1",
				"alias2": "cmd2",
			}, nil
		}
		return nil, nil
	}

	snapstate.Set(s.state, "core", nil)
	snapstate.Set(s.state, "alias-snap", &snapstate.SnapState{
		Sequence: []*snap.SideInfo{
			{RealName: "alias-snap", Revision: snap.R(11)},
		},
		Current: snap.R(11),
		Active:  false,
	})

	s.state.Set("aliases", map[string]map[string]string{
		"alias-snap": {
			"alias1": "auto",
		},
	})

	s.state.Unlock()
	err := s.snapmgr.Ensure()
	s.state.Lock()
	c.Assert(err, IsNil)

	var gone interface{}
	err = s.state.Get("aliases", &gone)
	c.Assert(err, Equals, state.ErrNoState)

	var snapst snapstate.SnapState
	err = snapstate.Get(s.state, "alias-snap", &snapst)
	c.Assert(err, IsNil)

	c.Check(snapst.AutoAliasesDisabled, Equals, false)
	c.Check(snapst.AliasesPending, Equals, true)
	c.Check(snapst.Aliases, DeepEquals, map[string]*snapstate.AliasTarget{
		"alias1": {Auto: "cmd1"},
		"alias2": {Auto: "cmd2"},
	})

	expected := fakeOps{
		{
			op:   "remove-snap-aliases",
			name: "alias-snap",
		},
	}
	// start with an easier-to-read error if this fails:
	c.Assert(s.fakeBackend.ops.Ops(), DeepEquals, expected.Ops())
	c.Assert(s.fakeBackend.ops, DeepEquals, expected)
}

func (s *snapmgrTestSuite) TestEnsureAliasesV2MarkAliasTasksInError(c *C) {
	s.state.Lock()
	defer s.state.Unlock()

	s.state.Set("aliases", map[string]map[string]string{
		"alias-snap": {
			"alias1": "auto",
		},
	})

	// pending old alias task
	t := s.state.NewTask("alias", "...")
	t.Set("aliases", map[string]string{})
	chg := s.state.NewChange("alias chg", "...")
	chg.AddTask(t)

	s.state.Unlock()
	err := s.snapmgr.Ensure()
	s.state.Lock()
	c.Assert(err, IsNil)

	c.Check(chg.Status(), Equals, state.ErrorStatus)
	c.Check(chg.IsReady(), Equals, true)
	c.Check(t.Status(), Equals, state.ErrorStatus)
}

func (s *snapmgrTestSuite) TestConflictMany(c *C) {
	s.state.Lock()
	defer s.state.Unlock()

	for _, snapName := range []string{"a-snap", "b-snap"} {
		snapstate.Set(s.state, snapName, &snapstate.SnapState{
			Sequence: []*snap.SideInfo{
				{RealName: snapName, Revision: snap.R(11)},
			},
			Current: snap.R(11),
			Active:  false,
		})

		ts, err := snapstate.Enable(s.state, snapName)
		c.Assert(err, IsNil)
		// need a change to make the tasks visible
		s.state.NewChange("enable", "...").AddAll(ts)
	}

	// things that should be ok:
	for _, m := range [][]string{
		{}, //nothing
		{"c-snap"},
		{"c-snap", "d-snap", "e-snap", "f-snap"},
	} {
		c.Check(snapstate.CheckChangeConflictMany(s.state, m, nil), IsNil)
	}

	// things that should not be ok:
	for _, m := range [][]string{
		{"a-snap"},
		{"a-snap", "b-snap"},
		{"a-snap", "c-snap"},
		{"b-snap", "c-snap"},
	} {
		c.Check(snapstate.CheckChangeConflictMany(s.state, m, nil), ErrorMatches, `snap "[^"]*" has "enable" change in progress`)
	}
}

func (s *snapmgrTestSuite) TestInstallWithoutCoreRunThrough1(c *C) {
	s.state.Lock()
	defer s.state.Unlock()

	// pretend we don't have core
	snapstate.Set(s.state, "core", nil)

	chg := s.state.NewChange("install", "install a snap on a system without core")
	ts, err := snapstate.Install(s.state, "some-snap", "some-channel", snap.R(42), s.user.ID, snapstate.Flags{})
	c.Assert(err, IsNil)
	chg.AddAll(ts)

	s.state.Unlock()
	defer s.snapmgr.Stop()
	s.settle(c)
	s.state.Lock()

	// ensure all our tasks ran
	c.Assert(chg.Err(), IsNil)
	c.Assert(chg.IsReady(), Equals, true)
	c.Check(s.fakeStore.downloads, DeepEquals, []fakeDownload{
		{
			macaroon: s.user.StoreMacaroon,
			name:     "core",
		},
		{
			macaroon: s.user.StoreMacaroon,
			name:     "some-snap",
		}})
	expected := fakeOps{
		// we check the snap
		{
			op:     "storesvc-snap",
			name:   "some-snap",
			revno:  snap.R(42),
			userID: 1,
		},
		// then we check core because its not installed already
		// and continue with that
		{
			op:     "storesvc-snap",
			name:   "core",
			revno:  snap.R(11),
			userID: 1,
		},
		{
			op:   "storesvc-download",
			name: "core",
		},
		{
			op:    "validate-snap:Doing",
			name:  "core",
			revno: snap.R(11),
		},
		{
			op:  "current",
			old: "<no-current>",
		},
		{
			op:   "open-snap-file",
			name: filepath.Join(dirs.SnapBlobDir, "core_11.snap"),
			sinfo: snap.SideInfo{
				RealName: "core",
				Channel:  "stable",
				SnapID:   "core-id",
				Revision: snap.R(11),
			},
		},
		{
			op:    "setup-snap",
			name:  filepath.Join(dirs.SnapBlobDir, "core_11.snap"),
			revno: snap.R(11),
		},
		{
			op:   "copy-data",
			name: filepath.Join(dirs.SnapMountDir, "core/11"),
			old:  "<no-old>",
		},
		{
			op:    "setup-profiles:Doing",
			name:  "core",
			revno: snap.R(11),
		},
		{
			op: "candidate",
			sinfo: snap.SideInfo{
				RealName: "core",
				Channel:  "stable",
				SnapID:   "core-id",
				Revision: snap.R(11),
			},
		},
		{
			op:   "link-snap",
			name: filepath.Join(dirs.SnapMountDir, "core/11"),
		},
		{
			op:    "auto-connect:Doing",
			name:  "core",
			revno: snap.R(11),
		},
		{
			op: "update-aliases",
		},
		// after core is in place continue with the snap
		{
			op:   "storesvc-download",
			name: "some-snap",
		},
		{
			op:    "validate-snap:Doing",
			name:  "some-snap",
			revno: snap.R(42),
		},
		{
			op:  "current",
			old: "<no-current>",
		},
		{
			op:   "open-snap-file",
			name: filepath.Join(dirs.SnapBlobDir, "some-snap_42.snap"),
			sinfo: snap.SideInfo{
				RealName: "some-snap",
				Channel:  "some-channel",
				SnapID:   "some-snap-id",
				Revision: snap.R(42),
			},
		},
		{
			op:    "setup-snap",
			name:  filepath.Join(dirs.SnapBlobDir, "some-snap_42.snap"),
			revno: snap.R(42),
		},
		{
			op:   "copy-data",
			name: filepath.Join(dirs.SnapMountDir, "some-snap/42"),
			old:  "<no-old>",
		},
		{
			op:    "setup-profiles:Doing",
			name:  "some-snap",
			revno: snap.R(42),
		},
		{
			op: "candidate",
			sinfo: snap.SideInfo{
				RealName: "some-snap",
				Channel:  "some-channel",
				SnapID:   "some-snap-id",
				Revision: snap.R(42),
			},
		},
		{
			op:   "link-snap",
			name: filepath.Join(dirs.SnapMountDir, "some-snap/42"),
		},
		{
			op:    "auto-connect:Doing",
			name:  "some-snap",
			revno: snap.R(42),
		},
		{
			op: "update-aliases",
		},
		// cleanups order is random
		{
			op:    "cleanup-trash",
			name:  "core",
			revno: snap.R(11),
		},
		{
			op:    "cleanup-trash",
			name:  "some-snap",
			revno: snap.R(42),
		},
	}
	// start with an easier-to-read error if this fails:
	c.Assert(s.fakeBackend.ops.Ops(), DeepEquals, expected.Ops())
	// compare the details without the cleanup tasks, the order is random
	// as they run in parallel
	opsLenWithoutCleanups := len(s.fakeBackend.ops) - 2
	c.Assert(s.fakeBackend.ops[:opsLenWithoutCleanups], DeepEquals, expected[:opsLenWithoutCleanups])

	// verify core in the system state
	var snaps map[string]*snapstate.SnapState
	err = s.state.Get("snaps", &snaps)
	c.Assert(err, IsNil)

	snapst := snaps["core"]
	c.Assert(snapst.Active, Equals, true)
	c.Assert(snapst.Channel, Equals, "stable")
	c.Assert(snapst.Sequence[0], DeepEquals, &snap.SideInfo{
		RealName: "core",
		Channel:  "stable",
		SnapID:   "core-id",
		Revision: snap.R(11),
	})
}

func (s *snapmgrTestSuite) TestInstallWithoutCoreTwoSnapsRunThrough(c *C) {
	s.state.Lock()
	defer s.state.Unlock()

	restore := snapstate.MockPrerequisitesRetryTimeout(10 * time.Millisecond)
	defer restore()

	// pretend we don't have core
	snapstate.Set(s.state, "core", nil)

	chg1 := s.state.NewChange("install", "install snap 1")
	ts1, err := snapstate.Install(s.state, "snap1", "some-channel", snap.R(42), s.user.ID, snapstate.Flags{})
	c.Assert(err, IsNil)
	chg1.AddAll(ts1)

	chg2 := s.state.NewChange("install", "install snap 2")
	ts2, err := snapstate.Install(s.state, "snap2", "some-other-channel", snap.R(21), s.user.ID, snapstate.Flags{})
	c.Assert(err, IsNil)
	chg2.AddAll(ts2)

	s.state.Unlock()
	defer s.snapmgr.Stop()
	s.settle(c)
	s.state.Lock()

	// ensure all our tasks ran and core was only installed once
	c.Assert(chg1.Err(), IsNil)
	c.Assert(chg2.Err(), IsNil)

	c.Assert(chg1.IsReady(), Equals, true)
	c.Assert(chg2.IsReady(), Equals, true)

	// order in which the changes run is random
	len1 := len(chg1.Tasks())
	len2 := len(chg2.Tasks())
	if len1 > len2 {
		c.Assert(chg1.Tasks(), HasLen, 26)
		c.Assert(chg2.Tasks(), HasLen, 13)
	} else {
		c.Assert(chg1.Tasks(), HasLen, 13)
		c.Assert(chg2.Tasks(), HasLen, 26)
	}

	// FIXME: add helpers and do a DeepEquals here for the operations
}

func (s *snapmgrTestSuite) TestInstallWithoutCoreTwoSnapsWithFailureRunThrough(c *C) {
	s.state.Lock()
	defer s.state.Unlock()

	// slightly longer retry timeout to avoid deadlock when we
	// trigger a retry quickly that the link snap for core does
	// not have a chance to run
	restore := snapstate.MockPrerequisitesRetryTimeout(40 * time.Millisecond)
	defer restore()

	defer s.snapmgr.Stop()
	// Two changes are created, the first will fails, the second will
	// be fine. The order of what change runs first is random, the
	// first change will also install core in its own lane. This test
	// ensures that core gets installed and there are no conflicts
	// even if core already got installed from the first change.
	//
	// It runs multiple times so that both possible cases get a chance
	// to run
	for i := 0; i < 5; i++ {
		// start clean
		snapstate.Set(s.state, "core", nil)
		snapstate.Set(s.state, "snap2", nil)

		// chg1 has an error
		chg1 := s.state.NewChange("install", "install snap 1")
		ts1, err := snapstate.Install(s.state, "snap1", "some-channel", snap.R(42), s.user.ID, snapstate.Flags{})
		c.Assert(err, IsNil)
		chg1.AddAll(ts1)

		tasks := ts1.Tasks()
		last := tasks[len(tasks)-1]
		terr := s.state.NewTask("error-trigger", "provoking total undo")
		terr.WaitFor(last)
		chg1.AddTask(terr)

		// chg2 is good
		chg2 := s.state.NewChange("install", "install snap 2")
		ts2, err := snapstate.Install(s.state, "snap2", "some-other-channel", snap.R(21), s.user.ID, snapstate.Flags{})
		c.Assert(err, IsNil)
		chg2.AddAll(ts2)

		// we use our own settle as we need a bigger timeout
		s.state.Unlock()
		err = s.o.Settle(15 * time.Second)
		s.state.Lock()
		c.Assert(err, IsNil)

		// ensure expected change states
		c.Check(chg1.Status(), Equals, state.ErrorStatus)
		c.Check(chg2.Status(), Equals, state.DoneStatus)

		// ensure we have both core and snap2
		var snapst snapstate.SnapState

		err = snapstate.Get(s.state, "core", &snapst)
		c.Assert(err, IsNil)
		c.Assert(snapst.Active, Equals, true)
		c.Assert(snapst.Sequence, HasLen, 1)
		c.Assert(snapst.Sequence[0], DeepEquals, &snap.SideInfo{
			RealName: "core",
			SnapID:   "core-id",
			Channel:  "stable",
			Revision: snap.R(11),
		})

		err = snapstate.Get(s.state, "snap2", &snapst)
		c.Assert(err, IsNil)
		c.Assert(snapst.Active, Equals, true)
		c.Assert(snapst.Sequence, HasLen, 1)
		c.Assert(snapst.Sequence[0], DeepEquals, &snap.SideInfo{
			RealName: "snap2",
			SnapID:   "snap2-id",
			Channel:  "some-other-channel",
			Revision: snap.R(21),
		})

	}
}

type behindYourBackStore struct {
	*fakeStore
	state *state.State

	coreInstallRequested bool
	coreInstalled        bool
	chg                  *state.Change
}

func (s behindYourBackStore) SnapInfo(spec store.SnapSpec, user *auth.UserState) (*snap.Info, error) {
	if spec.Name == "core" {
		s.state.Lock()
		if !s.coreInstallRequested {
			s.coreInstallRequested = true
			snapsup := &snapstate.SnapSetup{
				SideInfo: &snap.SideInfo{
					RealName: "core",
				},
			}
			t := s.state.NewTask("prepare", "prepare core")
			t.Set("snap-setup", snapsup)
			s.chg = s.state.NewChange("install", "install core")
			s.chg.AddAll(state.NewTaskSet(t))
		}
		if s.chg != nil && !s.coreInstalled {
			// marks change ready but also
			// tasks need to also be marked cleaned
			for _, t := range s.chg.Tasks() {
				t.SetStatus(state.DoneStatus)
				t.SetClean()
			}
			snapstate.Set(s.state, "core", &snapstate.SnapState{
				Active: true,
				Sequence: []*snap.SideInfo{
					{RealName: "core", Revision: snap.R(1)},
				},
				Current:  snap.R(1),
				SnapType: "os",
			})
			s.coreInstalled = true
		}
		s.state.Unlock()
	}

	return s.fakeStore.SnapInfo(spec, user)
}

// this test the scenario that some-snap gets installed and during the
// install (when unlocking for the store info call for core) an
// explicit "snap install core" happens. In this case the snapstate
// will return a change conflict. we handle this via a retry, ensure
// this is actually what happens.
func (s *snapmgrTestSuite) TestInstallWithoutCoreConflictingInstall(c *C) {
	s.state.Lock()
	defer s.state.Unlock()

	restore := snapstate.MockPrerequisitesRetryTimeout(10 * time.Millisecond)
	defer restore()

	snapstate.ReplaceStore(s.state, behindYourBackStore{fakeStore: s.fakeStore, state: s.state})

	// pretend we don't have core
	snapstate.Set(s.state, "core", nil)

	// now install a snap that will pull in core
	chg := s.state.NewChange("install", "install a snap on a system without core")
	ts, err := snapstate.Install(s.state, "some-snap", "some-channel", snap.R(42), s.user.ID, snapstate.Flags{})
	c.Assert(err, IsNil)
	chg.AddAll(ts)

	prereq := ts.Tasks()[0]
	c.Assert(prereq.Kind(), Equals, "prerequisites")
	c.Check(prereq.AtTime().IsZero(), Equals, true)

	s.state.Unlock()
	defer s.snapmgr.Stop()

	// start running the change, this will trigger the
	// prerequisites task, which will trigger the install of core
	// and also call our mock store which will generate a parallel
	// change
	s.snapmgr.Ensure()
	s.snapmgr.Wait()

	// change is not ready yet, because the prerequists triggered
	// a state.Retry{} because of the conflicting change
	c.Assert(chg.IsReady(), Equals, false)
	s.state.Lock()
	// marked for retry
	c.Check(prereq.AtTime().IsZero(), Equals, false)
	c.Check(prereq.Status().Ready(), Equals, false)
	s.state.Unlock()

	// retry interval is 10ms so 20ms should be plenty of time
	time.Sleep(20 * time.Millisecond)
	s.settle(c)
	// chg got retried, core is now installed, things are good
	c.Assert(chg.IsReady(), Equals, true)

	s.state.Lock()

	// ensure all our tasks ran
	c.Assert(chg.Err(), IsNil)
	c.Assert(chg.IsReady(), Equals, true)

	// verify core in the system state
	var snaps map[string]*snapstate.SnapState
	err = s.state.Get("snaps", &snaps)
	c.Assert(err, IsNil)

	snapst := snaps["core"]
	c.Assert(snapst.Active, Equals, true)
	c.Assert(snapst.Sequence[0], DeepEquals, &snap.SideInfo{
		RealName: "core",
		Revision: snap.R(1),
	})

	snapst = snaps["some-snap"]
	c.Assert(snapst.Active, Equals, true)
	c.Assert(snapst.Sequence[0], DeepEquals, &snap.SideInfo{
		RealName: "some-snap",
		SnapID:   "some-snap-id",
		Channel:  "some-channel",
		Revision: snap.R(42),
	})
}

func (s *snapmgrTestSuite) TestSnapManagerLegacyRefreshSchedule(c *C) {
	s.state.Lock()
	defer s.state.Unlock()

	for _, t := range []struct {
		in     string
		out    string
		legacy bool
	}{
		{"", snapstate.DefaultRefreshSchedule, false},
		{"invalid schedule", snapstate.DefaultRefreshSchedule, false},
		{"8:00-12:00", "8:00-12:00", true},
		// using the legacy configuration option with a new-style
		// refresh.timer string is rejected (i.e. the legacy parser is
		// used for the parsing)
		{"0:00~24:00/24", snapstate.DefaultRefreshSchedule, false},
	} {
		if t.in != "" {
			tr := config.NewTransaction(s.state)
			tr.Set("core", "refresh.timer", "")
			tr.Set("core", "refresh.schedule", t.in)
			tr.Commit()
		}
		scheduleStr, legacy, err := s.snapmgr.RefreshSchedule()
		c.Check(err, IsNil)
		c.Check(scheduleStr, Equals, t.out)
		c.Check(legacy, Equals, t.legacy)
	}
}

func (s *snapmgrTestSuite) TestSnapManagerRefreshSchedule(c *C) {
	s.state.Lock()
	defer s.state.Unlock()

	for _, t := range []struct {
		in  string
		out string
	}{
		{"", snapstate.DefaultRefreshSchedule},
		{"invalid schedule", snapstate.DefaultRefreshSchedule},
		{"8:00-12:00", "8:00-12:00"},
		// this is only valid under the new schedule parser
		{"9:00~15:00/2,,mon,20:00", "9:00~15:00/2,,mon,20:00"},
	} {
		if t.in != "" {
			tr := config.NewTransaction(s.state)
			tr.Set("core", "refresh.timer", t.in)
			tr.Commit()
		}
		scheduleStr, legacy, err := s.snapmgr.RefreshSchedule()
		c.Check(err, IsNil)
		c.Check(scheduleStr, Equals, t.out)
		c.Check(legacy, Equals, false)
	}
}

func (s *snapmgrTestSuite) TestSideInfoPaid(c *C) {
	s.state.Lock()
	defer s.state.Unlock()
	ts, err := snapstate.Install(s.state, "some-snap", "channel-for-paid", snap.R(0), s.user.ID, snapstate.Flags{})
	c.Assert(err, IsNil)

	chg := s.state.NewChange("install", "install paid snap")
	chg.AddAll(ts)

	s.state.Unlock()
	defer s.snapmgr.Stop()
	s.settle(c)
	s.state.Lock()

	// verify snap has paid sideinfo
	var snapst snapstate.SnapState
	err = snapstate.Get(s.state, "some-snap", &snapst)
	c.Assert(err, IsNil)
	c.Check(snapst.CurrentSideInfo().Paid, Equals, true)
	c.Check(snapst.CurrentSideInfo().Private, Equals, false)
}

func (s *snapmgrTestSuite) TestSideInfoPrivate(c *C) {
	s.state.Lock()
	defer s.state.Unlock()
	ts, err := snapstate.Install(s.state, "some-snap", "channel-for-private", snap.R(0), s.user.ID, snapstate.Flags{})
	c.Assert(err, IsNil)

	chg := s.state.NewChange("install", "install private snap")
	chg.AddAll(ts)

	s.state.Unlock()
	defer s.snapmgr.Stop()
	s.settle(c)
	s.state.Lock()

	// verify snap has private sideinfo
	var snapst snapstate.SnapState
	err = snapstate.Get(s.state, "some-snap", &snapst)
	c.Assert(err, IsNil)
	c.Check(snapst.CurrentSideInfo().Private, Equals, true)
	c.Check(snapst.CurrentSideInfo().Paid, Equals, false)
}

type canDisableSuite struct{}

var _ = Suite(&canDisableSuite{})

func (s *canDisableSuite) TestCanDisable(c *C) {
	for _, tt := range []struct {
		typ        snap.Type
		canDisable bool
	}{
		{snap.TypeApp, true},
		{snap.TypeGadget, false},
		{snap.TypeKernel, false},
		{snap.TypeOS, false},
	} {
		info := &snap.Info{Type: tt.typ}
		c.Check(snapstate.CanDisable(info), Equals, tt.canDisable)
	}
}<|MERGE_RESOLUTION|>--- conflicted
+++ resolved
@@ -1885,11 +1885,7 @@
 	verifyStopReason(c, ts, "refresh")
 
 	// check post-refresh hook
-<<<<<<< HEAD
 	task = ts.Tasks()[15]
-=======
-	task = ts.Tasks()[14]
->>>>>>> 4bb71594
 	c.Assert(task.Kind(), Equals, "run-hook")
 	c.Assert(task.Summary(), Matches, `Run post-refresh hook of "services-snap" snap if present`)
 
@@ -3401,11 +3397,7 @@
 		}
 		if scenario.update {
 			first := tasks[j]
-<<<<<<< HEAD
 			j += 19
-=======
-			j += 18
->>>>>>> 4bb71594
 			c.Check(first.Kind(), Equals, "prerequisites")
 			wait := false
 			if expectedPruned["other-snap"]["aliasA"] {
