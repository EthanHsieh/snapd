--- conflicted
+++ resolved
@@ -95,20 +95,11 @@
 // Update initiates a change updating a snap.
 // Note that the state must be locked by the caller.
 func Update(s *state.State, snap, channel string, flags snappy.InstallFlags) (*state.TaskSet, error) {
-<<<<<<< HEAD
 	name, _ := snappy.SplitDeveloper(snap)
 	info := backend.ActiveSnap(name)
 	if info == nil {
 		return nil, fmt.Errorf("cannot find snap %q", snap)
 	}
-=======
-	t := s.NewTask("update-snap", fmt.Sprintf(i18n.G("Updating %q"), snap))
-	t.Set("snap-setup", SnapSetup{
-		Name:    snap,
-		Channel: channel,
-		Flags:   int(flags),
-	})
->>>>>>> ad0e1751
 
 	return doInstall(s, snap, channel, flags)
 }
