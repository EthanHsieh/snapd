--- conflicted
+++ resolved
@@ -79,12 +79,9 @@
 	state   *state.State
 	backend managerBackend
 
-<<<<<<< HEAD
-=======
 	refreshRandomness  time.Duration
 	lastRefreshAttempt time.Time
 
->>>>>>> c9d7fc3e
 	lastUbuntuCoreTransitionAttempt time.Time
 
 	runner *state.TaskRunner
@@ -553,11 +550,7 @@
 	if err != nil && err != state.ErrNoState {
 		return err
 	}
-<<<<<<< HEAD
 	if retryCount > 6 {
-=======
-	if retryCount > 5 {
->>>>>>> c9d7fc3e
 		// limit amount of retries
 		return nil
 	}
@@ -584,14 +577,10 @@
 
 // Ensure implements StateManager.Ensure.
 func (m *SnapManager) Ensure() error {
-<<<<<<< HEAD
-	err := m.ensureUbuntuCoreTransition()
-=======
 	// do not exit right away on error
 	err1 := m.ensureUbuntuCoreTransition()
 
 	err2 := m.ensureRefreshes()
->>>>>>> c9d7fc3e
 
 	m.runner.Ensure()
 
