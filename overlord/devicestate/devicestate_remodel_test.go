// -*- Mode: Go; indent-tabs-mode: t -*-

/*
 * Copyright (C) 2016-2019 Canonical Ltd
 *
 * This program is free software: you can redistribute it and/or modify
 * it under the terms of the GNU General Public License version 3 as
 * published by the Free Software Foundation.
 *
 * This program is distributed in the hope that it will be useful,
 * but WITHOUT ANY WARRANTY; without even the implied warranty of
 * MERCHANTABILITY or FITNESS FOR A PARTICULAR PURPOSE.  See the
 * GNU General Public License for more details.
 *
 * You should have received a copy of the GNU General Public License
 * along with this program.  If not, see <http://www.gnu.org/licenses/>.
 *
 */

package devicestate_test

import (
	"context"
	"errors"
	"fmt"
	"io/ioutil"
	"path/filepath"
	"reflect"

	. "gopkg.in/check.v1"
	"gopkg.in/tomb.v2"

	"github.com/snapcore/snapd/asserts"
	"github.com/snapcore/snapd/asserts/assertstest"
	"github.com/snapcore/snapd/gadget"
	"github.com/snapcore/snapd/overlord/assertstate"
	"github.com/snapcore/snapd/overlord/assertstate/assertstatetest"
	"github.com/snapcore/snapd/overlord/auth"
	"github.com/snapcore/snapd/overlord/devicestate"
	"github.com/snapcore/snapd/overlord/devicestate/devicestatetest"
	"github.com/snapcore/snapd/overlord/snapstate"
	"github.com/snapcore/snapd/overlord/snapstate/snapstatetest"
	"github.com/snapcore/snapd/overlord/state"
	"github.com/snapcore/snapd/overlord/storecontext"
	"github.com/snapcore/snapd/release"
	"github.com/snapcore/snapd/snap"
	"github.com/snapcore/snapd/snap/snaptest"
	"github.com/snapcore/snapd/store/storetest"
)

type deviceMgrRemodelSuite struct {
	deviceMgrBaseSuite
}

var _ = Suite(&deviceMgrRemodelSuite{})

func (s *deviceMgrRemodelSuite) TestRemodelUnhappyNotSeeded(c *C) {
	s.state.Lock()
	defer s.state.Unlock()
	s.state.Set("seeded", false)

	newModel := s.brands.Model("canonical", "pc", map[string]interface{}{
		"architecture": "amd64",
		"kernel":       "pc-kernel",
		"gadget":       "pc",
	})
	_, err := devicestate.Remodel(s.state, newModel)
	c.Assert(err, ErrorMatches, "cannot remodel until fully seeded")
}

func (s *deviceMgrRemodelSuite) TestRemodelUnhappy(c *C) {
	s.state.Lock()
	defer s.state.Unlock()
	s.state.Set("seeded", true)

	// set a model assertion
	cur := map[string]string{
		"brand":        "canonical",
		"model":        "pc-model",
		"architecture": "amd64",
		"kernel":       "pc-kernel",
		"gadget":       "pc",
	}
	s.makeModelAssertionInState(c, cur["brand"], cur["model"], map[string]interface{}{
		"architecture": cur["architecture"],
		"kernel":       cur["kernel"],
		"gadget":       cur["gadget"],
		"base":         cur["base"],
	})
	devicestatetest.SetDevice(s.state, &auth.DeviceState{
		Brand: cur["brand"],
		Model: cur["model"],
	})

	// ensure all error cases are checked
	for _, t := range []struct {
		new    map[string]string
		errStr string
	}{
		{map[string]string{"architecture": "pdp-7"}, "cannot remodel to different architectures yet"},
<<<<<<< HEAD
		{map[string]string{"base": "core20"}, "cannot remodel from core to bases yet"},
		{map[string]string{"gadget": "other-gadget"}, "cannot remodel to different gadgets yet"},
=======
		{map[string]string{"base": "core20"}, "cannot remodel to different bases yet"},
>>>>>>> b5eeabad
	} {
		// copy current model unless new model test data is different
		for k, v := range cur {
			if t.new[k] != "" {
				continue
			}
			t.new[k] = v
		}
		new := s.brands.Model(t.new["brand"], t.new["model"], map[string]interface{}{
			"architecture": t.new["architecture"],
			"kernel":       t.new["kernel"],
			"gadget":       t.new["gadget"],
			"base":         t.new["base"],
		})
		chg, err := devicestate.Remodel(s.state, new)
		c.Check(chg, IsNil)
		c.Check(err, ErrorMatches, t.errStr)
	}
}

func (s *deviceMgrRemodelSuite) TestRemodelTasksSwitchGadgetTrack(c *C) {
	s.testRemodelTasksSwitchTrack(c, "pc", map[string]interface{}{
		"gadget": "pc=18",
	})
}

func (s *deviceMgrRemodelSuite) TestRemodelTasksSwitchKernelTrack(c *C) {
	s.testRemodelTasksSwitchTrack(c, "pc-kernel", map[string]interface{}{
		"kernel": "pc-kernel=18",
	})
}

func (s *deviceMgrRemodelSuite) testRemodelTasksSwitchTrack(c *C, whatRefreshes string, newModelOverrides map[string]interface{}) {
	s.state.Lock()
	defer s.state.Unlock()
	s.state.Set("seeded", true)
	s.state.Set("refresh-privacy-key", "some-privacy-key")

	var testDeviceCtx snapstate.DeviceContext

	restore := devicestate.MockSnapstateInstallWithDeviceContext(func(ctx context.Context, st *state.State, name string, opts *snapstate.RevisionOptions, userID int, flags snapstate.Flags, deviceCtx snapstate.DeviceContext, fromChange string) (*state.TaskSet, error) {
		c.Check(flags.Required, Equals, true)
		c.Check(deviceCtx, Equals, testDeviceCtx)
		c.Check(fromChange, Equals, "99")

		tDownload := s.state.NewTask("fake-download", fmt.Sprintf("Download %s", name))
		tValidate := s.state.NewTask("validate-snap", fmt.Sprintf("Validate %s", name))
		tValidate.WaitFor(tDownload)
		tInstall := s.state.NewTask("fake-install", fmt.Sprintf("Install %s", name))
		tInstall.WaitFor(tValidate)
		ts := state.NewTaskSet(tDownload, tValidate, tInstall)
		ts.MarkEdge(tValidate, snapstate.DownloadAndChecksDoneEdge)
		return ts, nil
	})
	defer restore()

	restore = devicestate.MockSnapstateUpdateWithDeviceContext(func(st *state.State, name string, opts *snapstate.RevisionOptions, userID int, flags snapstate.Flags, deviceCtx snapstate.DeviceContext, fromChange string) (*state.TaskSet, error) {
		c.Check(flags.Required, Equals, false)
		c.Check(flags.NoReRefresh, Equals, true)
		c.Check(deviceCtx, Equals, testDeviceCtx)
		c.Check(fromChange, Equals, "99")
		c.Check(name, Equals, whatRefreshes)
		c.Check(opts.Channel, Equals, "18")

		tDownload := s.state.NewTask("fake-download", fmt.Sprintf("Download %s to track %s", name, opts.Channel))
		tValidate := s.state.NewTask("validate-snap", fmt.Sprintf("Validate %s", name))
		tValidate.WaitFor(tDownload)
		tUpdate := s.state.NewTask("fake-update", fmt.Sprintf("Update %s to track %s", name, opts.Channel))
		tUpdate.WaitFor(tValidate)
		ts := state.NewTaskSet(tDownload, tValidate, tUpdate)
		ts.MarkEdge(tValidate, snapstate.DownloadAndChecksDoneEdge)
		return ts, nil
	})
	defer restore()

	// set a model assertion
	current := s.brands.Model("canonical", "pc-model", map[string]interface{}{
		"architecture": "amd64",
		"kernel":       "pc-kernel",
		"gadget":       "pc",
		"base":         "core18",
	})
	err := assertstate.Add(s.state, current)
	c.Assert(err, IsNil)
	devicestatetest.SetDevice(s.state, &auth.DeviceState{
		Brand: "canonical",
		Model: "pc-model",
	})

	headers := map[string]interface{}{
		"architecture":   "amd64",
		"kernel":         "pc-kernel",
		"gadget":         "pc",
		"base":           "core18",
		"required-snaps": []interface{}{"new-required-snap-1", "new-required-snap-2"},
		"revision":       "1",
	}
	for k, v := range newModelOverrides {
		headers[k] = v
	}
	new := s.brands.Model("canonical", "pc-model", headers)

	testDeviceCtx = &snapstatetest.TrivialDeviceContext{Remodeling: true}

	tss, err := devicestate.RemodelTasks(context.Background(), s.state, current, new, testDeviceCtx, "99")
	c.Assert(err, IsNil)
	// 2 snaps, plus one track switch plus the remodel task, the
	// wait chain is tested in TestRemodel*
	c.Assert(tss, HasLen, 4)
}

func (s *deviceMgrRemodelSuite) TestRemodelTasksSwitchGadget(c *C) {
	s.testRemodelSwitchTasks(c, "other-gadget", "18", map[string]interface{}{
		"gadget": "other-gadget=18",
	})
}

func (s *deviceMgrRemodelSuite) TestRemodelTasksSwitchKernel(c *C) {
	s.testRemodelSwitchTasks(c, "other-kernel", "18", map[string]interface{}{
		"kernel": "other-kernel=18",
	})
}

func (s *deviceMgrRemodelSuite) testRemodelSwitchTasks(c *C, whatsNew, whatNewTrack string, newModelOverrides map[string]interface{}) {
	c.Check(newModelOverrides, HasLen, 1, Commentf("test expects a single model property to change"))
	s.state.Lock()
	defer s.state.Unlock()
	s.state.Set("seeded", true)
	s.state.Set("refresh-privacy-key", "some-privacy-key")

	var testDeviceCtx snapstate.DeviceContext

	var snapstateInstallWithDeviceContextCalled int
	restore := devicestate.MockSnapstateInstallWithDeviceContext(func(ctx context.Context, st *state.State, name string, opts *snapstate.RevisionOptions, userID int, flags snapstate.Flags, deviceCtx snapstate.DeviceContext, fromChange string) (*state.TaskSet, error) {
		snapstateInstallWithDeviceContextCalled++
		c.Check(name, Equals, whatsNew)
		if whatNewTrack != "" {
			c.Check(opts.Channel, Equals, whatNewTrack)
		}

		tDownload := s.state.NewTask("fake-download", fmt.Sprintf("Download %s", name))
		tValidate := s.state.NewTask("validate-snap", fmt.Sprintf("Validate %s", name))
		tValidate.WaitFor(tDownload)
		tInstall := s.state.NewTask("fake-install", fmt.Sprintf("Install %s", name))
		tInstall.WaitFor(tValidate)
		ts := state.NewTaskSet(tDownload, tValidate, tInstall)
		ts.MarkEdge(tValidate, snapstate.DownloadAndChecksDoneEdge)
		return ts, nil
	})
	defer restore()

	// set a model assertion
	current := s.brands.Model("canonical", "pc-model", map[string]interface{}{
		"architecture": "amd64",
		"kernel":       "pc-kernel",
		"gadget":       "pc",
		"base":         "core18",
	})
	err := assertstate.Add(s.state, current)
	c.Assert(err, IsNil)
	devicestatetest.SetDevice(s.state, &auth.DeviceState{
		Brand: "canonical",
		Model: "pc-model",
	})

	headers := map[string]interface{}{
		"architecture": "amd64",
		"kernel":       "pc-kernel",
		"gadget":       "pc",
		"base":         "core18",
		"revision":     "1",
	}
	for k, v := range newModelOverrides {
		headers[k] = v
	}
	new := s.brands.Model("canonical", "pc-model", headers)

	testDeviceCtx = &snapstatetest.TrivialDeviceContext{Remodeling: true}

	tss, err := devicestate.RemodelTasks(context.Background(), s.state, current, new, testDeviceCtx, "99")
	c.Assert(err, IsNil)
	// 1 of switch-kernel/base/gadget plus the remodel task
	c.Assert(tss, HasLen, 2)
	// API was hit
	c.Assert(snapstateInstallWithDeviceContextCalled, Equals, 1)
}

func (s *deviceMgrRemodelSuite) TestRemodelRequiredSnaps(c *C) {
	s.state.Lock()
	defer s.state.Unlock()
	s.state.Set("seeded", true)
	s.state.Set("refresh-privacy-key", "some-privacy-key")

	restore := devicestate.MockSnapstateInstallWithDeviceContext(func(ctx context.Context, st *state.State, name string, opts *snapstate.RevisionOptions, userID int, flags snapstate.Flags, deviceCtx snapstate.DeviceContext, fromChange string) (*state.TaskSet, error) {
		c.Check(flags.Required, Equals, true)
		c.Check(deviceCtx, NotNil)
		c.Check(deviceCtx.ForRemodeling(), Equals, true)

		tDownload := s.state.NewTask("fake-download", fmt.Sprintf("Download %s", name))
		tValidate := s.state.NewTask("validate-snap", fmt.Sprintf("Validate %s", name))
		tValidate.WaitFor(tDownload)
		tInstall := s.state.NewTask("fake-install", fmt.Sprintf("Install %s", name))
		tInstall.WaitFor(tValidate)
		ts := state.NewTaskSet(tDownload, tValidate, tInstall)
		ts.MarkEdge(tValidate, snapstate.DownloadAndChecksDoneEdge)
		return ts, nil
	})
	defer restore()

	// set a model assertion
	s.makeModelAssertionInState(c, "canonical", "pc-model", map[string]interface{}{
		"architecture": "amd64",
		"kernel":       "pc-kernel",
		"gadget":       "pc",
		"base":         "core18",
	})
	devicestatetest.SetDevice(s.state, &auth.DeviceState{
		Brand: "canonical",
		Model: "pc-model",
	})

	new := s.brands.Model("canonical", "pc-model", map[string]interface{}{
		"architecture":   "amd64",
		"kernel":         "pc-kernel",
		"gadget":         "pc",
		"base":           "core18",
		"required-snaps": []interface{}{"new-required-snap-1", "new-required-snap-2"},
		"revision":       "1",
	})
	chg, err := devicestate.Remodel(s.state, new)
	c.Assert(err, IsNil)
	c.Assert(chg.Summary(), Equals, "Refresh model assertion from revision 0 to 1")

	tl := chg.Tasks()
	// 2 snaps,
	c.Assert(tl, HasLen, 2*3+1)

	deviceCtx, err := devicestate.DeviceCtx(s.state, tl[0], nil)
	c.Assert(err, IsNil)
	// deviceCtx is actually a remodelContext here
	remodCtx, ok := deviceCtx.(devicestate.RemodelContext)
	c.Assert(ok, Equals, true)
	c.Check(remodCtx.ForRemodeling(), Equals, true)
	c.Check(remodCtx.Kind(), Equals, devicestate.UpdateRemodel)
	c.Check(remodCtx.Model(), DeepEquals, new)
	c.Check(remodCtx.Store(), IsNil)

	// check the tasks
	tDownloadSnap1 := tl[0]
	tValidateSnap1 := tl[1]
	tInstallSnap1 := tl[2]
	tDownloadSnap2 := tl[3]
	tValidateSnap2 := tl[4]
	tInstallSnap2 := tl[5]
	tSetModel := tl[6]

	// check the tasks
	c.Assert(tDownloadSnap1.Kind(), Equals, "fake-download")
	c.Assert(tDownloadSnap1.Summary(), Equals, "Download new-required-snap-1")
	c.Assert(tDownloadSnap1.WaitTasks(), HasLen, 0)
	c.Assert(tValidateSnap1.Kind(), Equals, "validate-snap")
	c.Assert(tValidateSnap1.Summary(), Equals, "Validate new-required-snap-1")
	c.Assert(tDownloadSnap1.WaitTasks(), HasLen, 0)
	c.Assert(tDownloadSnap2.Kind(), Equals, "fake-download")
	c.Assert(tDownloadSnap2.Summary(), Equals, "Download new-required-snap-2")
	// check the ordering, download/validate everything first, then install

	// snap2 downloads wait for the downloads of snap1
	c.Assert(tDownloadSnap1.WaitTasks(), HasLen, 0)
	c.Assert(tValidateSnap1.WaitTasks(), DeepEquals, []*state.Task{
		tDownloadSnap1,
	})
	c.Assert(tDownloadSnap2.WaitTasks(), DeepEquals, []*state.Task{
		tValidateSnap1,
	})
	c.Assert(tValidateSnap2.WaitTasks(), DeepEquals, []*state.Task{
		tDownloadSnap2,
	})
	c.Assert(tInstallSnap1.WaitTasks(), DeepEquals, []*state.Task{
		// wait for own check-snap
		tValidateSnap1,
		// and also the last check-snap of the download chain
		tValidateSnap2,
	})
	c.Assert(tInstallSnap2.WaitTasks(), DeepEquals, []*state.Task{
		// last snap of the download chain
		tValidateSnap2,
		// previous install chain
		tInstallSnap1,
	})

	c.Assert(tSetModel.Kind(), Equals, "set-model")
	c.Assert(tSetModel.Summary(), Equals, "Set new model assertion")
	// setModel waits for everything in the change
	c.Assert(tSetModel.WaitTasks(), DeepEquals, []*state.Task{tDownloadSnap1, tValidateSnap1, tInstallSnap1, tDownloadSnap2, tValidateSnap2, tInstallSnap2})
}

func (s *deviceMgrRemodelSuite) TestRemodelSwitchKernelTrack(c *C) {
	s.state.Lock()
	defer s.state.Unlock()
	s.state.Set("seeded", true)
	s.state.Set("refresh-privacy-key", "some-privacy-key")

	restore := devicestate.MockSnapstateInstallWithDeviceContext(func(ctx context.Context, st *state.State, name string, opts *snapstate.RevisionOptions, userID int, flags snapstate.Flags, deviceCtx snapstate.DeviceContext, fromChange string) (*state.TaskSet, error) {
		c.Check(flags.Required, Equals, true)
		c.Check(deviceCtx, NotNil)
		c.Check(deviceCtx.ForRemodeling(), Equals, true)

		tDownload := s.state.NewTask("fake-download", fmt.Sprintf("Download %s", name))
		tValidate := s.state.NewTask("validate-snap", fmt.Sprintf("Validate %s", name))
		tValidate.WaitFor(tDownload)
		tInstall := s.state.NewTask("fake-install", fmt.Sprintf("Install %s", name))
		tInstall.WaitFor(tValidate)
		ts := state.NewTaskSet(tDownload, tValidate, tInstall)
		ts.MarkEdge(tValidate, snapstate.DownloadAndChecksDoneEdge)
		return ts, nil
	})
	defer restore()

	restore = devicestate.MockSnapstateUpdateWithDeviceContext(func(st *state.State, name string, opts *snapstate.RevisionOptions, userID int, flags snapstate.Flags, deviceCtx snapstate.DeviceContext, fromChange string) (*state.TaskSet, error) {
		c.Check(flags.Required, Equals, false)
		c.Check(flags.NoReRefresh, Equals, true)
		c.Check(deviceCtx, NotNil)
		c.Check(deviceCtx.ForRemodeling(), Equals, true)

		tDownload := s.state.NewTask("fake-download", fmt.Sprintf("Download %s to track %s", name, opts.Channel))
		tValidate := s.state.NewTask("validate-snap", fmt.Sprintf("Validate %s", name))
		tValidate.WaitFor(tDownload)
		tUpdate := s.state.NewTask("fake-update", fmt.Sprintf("Update %s to track %s", name, opts.Channel))
		tUpdate.WaitFor(tValidate)
		ts := state.NewTaskSet(tDownload, tValidate, tUpdate)
		ts.MarkEdge(tValidate, snapstate.DownloadAndChecksDoneEdge)
		return ts, nil
	})
	defer restore()

	// set a model assertion
	s.makeModelAssertionInState(c, "canonical", "pc-model", map[string]interface{}{
		"architecture": "amd64",
		"kernel":       "pc-kernel",
		"gadget":       "pc",
		"base":         "core18",
	})
	devicestatetest.SetDevice(s.state, &auth.DeviceState{
		Brand: "canonical",
		Model: "pc-model",
	})

	new := s.brands.Model("canonical", "pc-model", map[string]interface{}{
		"architecture":   "amd64",
		"kernel":         "pc-kernel=18",
		"gadget":         "pc",
		"base":           "core18",
		"required-snaps": []interface{}{"new-required-snap-1"},
		"revision":       "1",
	})
	chg, err := devicestate.Remodel(s.state, new)
	c.Assert(err, IsNil)
	c.Assert(chg.Summary(), Equals, "Refresh model assertion from revision 0 to 1")

	tl := chg.Tasks()
	c.Assert(tl, HasLen, 2*3+1)

	tDownloadKernel := tl[0]
	tValidateKernel := tl[1]
	tUpdateKernel := tl[2]
	tDownloadSnap1 := tl[3]
	tValidateSnap1 := tl[4]
	tInstallSnap1 := tl[5]
	tSetModel := tl[6]

	c.Assert(tDownloadKernel.Kind(), Equals, "fake-download")
	c.Assert(tDownloadKernel.Summary(), Equals, "Download pc-kernel to track 18")
	c.Assert(tValidateKernel.Kind(), Equals, "validate-snap")
	c.Assert(tValidateKernel.Summary(), Equals, "Validate pc-kernel")
	c.Assert(tUpdateKernel.Kind(), Equals, "fake-update")
	c.Assert(tUpdateKernel.Summary(), Equals, "Update pc-kernel to track 18")
	c.Assert(tDownloadSnap1.Kind(), Equals, "fake-download")
	c.Assert(tDownloadSnap1.Summary(), Equals, "Download new-required-snap-1")
	c.Assert(tValidateSnap1.Kind(), Equals, "validate-snap")
	c.Assert(tValidateSnap1.Summary(), Equals, "Validate new-required-snap-1")
	c.Assert(tInstallSnap1.Kind(), Equals, "fake-install")
	c.Assert(tInstallSnap1.Summary(), Equals, "Install new-required-snap-1")

	c.Assert(tSetModel.Kind(), Equals, "set-model")
	c.Assert(tSetModel.Summary(), Equals, "Set new model assertion")

	// check the ordering
	c.Assert(tDownloadSnap1.WaitTasks(), DeepEquals, []*state.Task{
		// previous download finished
		tValidateKernel,
	})
	c.Assert(tInstallSnap1.WaitTasks(), DeepEquals, []*state.Task{
		// last download in the chain finished
		tValidateSnap1,
		// and kernel got updated
		tUpdateKernel,
	})
	c.Assert(tUpdateKernel.WaitTasks(), DeepEquals, []*state.Task{
		// kernel is valid
		tValidateKernel,
		// and last download in the chain finished
		tValidateSnap1,
	})
}

func (s *deviceMgrRemodelSuite) TestRemodelLessRequiredSnaps(c *C) {
	s.state.Lock()
	defer s.state.Unlock()
	s.state.Set("seeded", true)
	s.state.Set("refresh-privacy-key", "some-privacy-key")

	// set a model assertion
	s.makeModelAssertionInState(c, "canonical", "pc-model", map[string]interface{}{
		"architecture":   "amd64",
		"kernel":         "pc-kernel",
		"gadget":         "pc",
		"base":           "core18",
		"required-snaps": []interface{}{"some-required-snap"},
	})
	devicestatetest.SetDevice(s.state, &auth.DeviceState{
		Brand: "canonical",
		Model: "pc-model",
	})

	new := s.brands.Model("canonical", "pc-model", map[string]interface{}{
		"architecture": "amd64",
		"kernel":       "pc-kernel",
		"gadget":       "pc",
		"base":         "core18",
		"revision":     "1",
	})
	chg, err := devicestate.Remodel(s.state, new)
	c.Assert(err, IsNil)
	c.Assert(chg.Summary(), Equals, "Refresh model assertion from revision 0 to 1")

	tl := chg.Tasks()
	c.Assert(tl, HasLen, 1)
	tSetModel := tl[0]
	c.Assert(tSetModel.Kind(), Equals, "set-model")
	c.Assert(tSetModel.Summary(), Equals, "Set new model assertion")
}

type freshSessionStore struct {
	storetest.Store

	ensureDeviceSession int
}

func (sto *freshSessionStore) EnsureDeviceSession() (*auth.DeviceState, error) {
	sto.ensureDeviceSession += 1
	return nil, nil
}

func (s *deviceMgrRemodelSuite) TestRemodelStoreSwitch(c *C) {
	s.state.Lock()
	defer s.state.Unlock()
	s.state.Set("seeded", true)
	s.state.Set("refresh-privacy-key", "some-privacy-key")

	var testStore snapstate.StoreService

	restore := devicestate.MockSnapstateInstallWithDeviceContext(func(ctx context.Context, st *state.State, name string, opts *snapstate.RevisionOptions, userID int, flags snapstate.Flags, deviceCtx snapstate.DeviceContext, fromChange string) (*state.TaskSet, error) {
		c.Check(flags.Required, Equals, true)
		c.Check(deviceCtx, NotNil)
		c.Check(deviceCtx.ForRemodeling(), Equals, true)

		c.Check(deviceCtx.Store(), Equals, testStore)

		tDownload := s.state.NewTask("fake-download", fmt.Sprintf("Download %s", name))
		tValidate := s.state.NewTask("validate-snap", fmt.Sprintf("Validate %s", name))
		tValidate.WaitFor(tDownload)
		tInstall := s.state.NewTask("fake-install", fmt.Sprintf("Install %s", name))
		tInstall.WaitFor(tValidate)
		ts := state.NewTaskSet(tDownload, tValidate, tInstall)
		ts.MarkEdge(tValidate, snapstate.DownloadAndChecksDoneEdge)
		return ts, nil
	})
	defer restore()

	// set a model assertion
	s.makeModelAssertionInState(c, "canonical", "pc-model", map[string]interface{}{
		"architecture": "amd64",
		"kernel":       "pc-kernel",
		"gadget":       "pc",
		"base":         "core18",
	})
	devicestatetest.SetDevice(s.state, &auth.DeviceState{
		Brand: "canonical",
		Model: "pc-model",
	})

	new := s.brands.Model("canonical", "pc-model", map[string]interface{}{
		"architecture":   "amd64",
		"kernel":         "pc-kernel",
		"gadget":         "pc",
		"base":           "core18",
		"store":          "switched-store",
		"required-snaps": []interface{}{"new-required-snap-1", "new-required-snap-2"},
		"revision":       "1",
	})

	freshStore := &freshSessionStore{}
	testStore = freshStore

	s.newFakeStore = func(devBE storecontext.DeviceBackend) snapstate.StoreService {
		mod, err := devBE.Model()
		c.Check(err, IsNil)
		if err == nil {
			c.Check(mod, DeepEquals, new)
		}
		return testStore
	}

	chg, err := devicestate.Remodel(s.state, new)
	c.Assert(err, IsNil)
	c.Assert(chg.Summary(), Equals, "Refresh model assertion from revision 0 to 1")

	c.Check(freshStore.ensureDeviceSession, Equals, 1)

	tl := chg.Tasks()
	// 2 snaps * 3 tasks (from the mock install above) +
	// 1 "set-model" task at the end
	c.Assert(tl, HasLen, 2*3+1)

	deviceCtx, err := devicestate.DeviceCtx(s.state, tl[0], nil)
	c.Assert(err, IsNil)
	// deviceCtx is actually a remodelContext here
	remodCtx, ok := deviceCtx.(devicestate.RemodelContext)
	c.Assert(ok, Equals, true)
	c.Check(remodCtx.ForRemodeling(), Equals, true)
	c.Check(remodCtx.Kind(), Equals, devicestate.StoreSwitchRemodel)
	c.Check(remodCtx.Model(), DeepEquals, new)
	c.Check(remodCtx.Store(), Equals, testStore)
}

func (s *deviceMgrRemodelSuite) TestRemodelRereg(c *C) {
	s.state.Lock()
	defer s.state.Unlock()
	s.state.Set("seeded", true)

	// set a model assertion
	s.makeModelAssertionInState(c, "canonical", "pc-model", map[string]interface{}{
		"architecture": "amd64",
		"kernel":       "pc-kernel",
		"gadget":       "pc",
		"base":         "core18",
	})
	s.makeSerialAssertionInState(c, "canonical", "pc-model", "orig-serial")
	devicestatetest.SetDevice(s.state, &auth.DeviceState{
		Brand:           "canonical",
		Model:           "pc-model",
		Serial:          "orig-serial",
		SessionMacaroon: "old-session",
	})

	new := s.brands.Model("canonical", "rereg-model", map[string]interface{}{
		"architecture":   "amd64",
		"kernel":         "pc-kernel",
		"gadget":         "pc",
		"base":           "core18",
		"required-snaps": []interface{}{"new-required-snap-1", "new-required-snap-2"},
	})

	s.newFakeStore = func(devBE storecontext.DeviceBackend) snapstate.StoreService {
		mod, err := devBE.Model()
		c.Check(err, IsNil)
		if err == nil {
			c.Check(mod, DeepEquals, new)
		}
		return nil
	}

	chg, err := devicestate.Remodel(s.state, new)
	c.Assert(err, IsNil)

	c.Assert(chg.Summary(), Equals, "Remodel device to canonical/rereg-model (0)")

	tl := chg.Tasks()
	c.Assert(tl, HasLen, 2)

	// check the tasks
	tRequestSerial := tl[0]
	tPrepareRemodeling := tl[1]

	// check the tasks
	c.Assert(tRequestSerial.Kind(), Equals, "request-serial")
	c.Assert(tRequestSerial.Summary(), Equals, "Request new device serial")
	c.Assert(tRequestSerial.WaitTasks(), HasLen, 0)

	c.Assert(tPrepareRemodeling.Kind(), Equals, "prepare-remodeling")
	c.Assert(tPrepareRemodeling.Summary(), Equals, "Prepare remodeling")
	c.Assert(tPrepareRemodeling.WaitTasks(), DeepEquals, []*state.Task{tRequestSerial})
}

func (s *deviceMgrRemodelSuite) TestRemodelClash(c *C) {
	s.state.Lock()
	defer s.state.Unlock()
	s.state.Set("seeded", true)
	s.state.Set("refresh-privacy-key", "some-privacy-key")

	var clashing *asserts.Model

	restore := devicestate.MockSnapstateInstallWithDeviceContext(func(ctx context.Context, st *state.State, name string, opts *snapstate.RevisionOptions, userID int, flags snapstate.Flags, deviceCtx snapstate.DeviceContext, fromChange string) (*state.TaskSet, error) {
		// simulate things changing under our feet
		assertstatetest.AddMany(st, clashing)
		devicestatetest.SetDevice(s.state, &auth.DeviceState{
			Brand: "canonical",
			Model: clashing.Model(),
		})

		tDownload := s.state.NewTask("fake-download", fmt.Sprintf("Download %s", name))
		tValidate := s.state.NewTask("validate-snap", fmt.Sprintf("Validate %s", name))
		tValidate.WaitFor(tDownload)
		tInstall := s.state.NewTask("fake-install", fmt.Sprintf("Install %s", name))
		tInstall.WaitFor(tValidate)
		ts := state.NewTaskSet(tDownload, tValidate, tInstall)
		ts.MarkEdge(tValidate, snapstate.DownloadAndChecksDoneEdge)
		return ts, nil
	})
	defer restore()

	// set a model assertion
	s.makeModelAssertionInState(c, "canonical", "pc-model", map[string]interface{}{
		"architecture": "amd64",
		"kernel":       "pc-kernel",
		"gadget":       "pc",
		"base":         "core18",
	})
	devicestatetest.SetDevice(s.state, &auth.DeviceState{
		Brand: "canonical",
		Model: "pc-model",
	})

	new := s.brands.Model("canonical", "pc-model", map[string]interface{}{
		"architecture":   "amd64",
		"kernel":         "pc-kernel",
		"gadget":         "pc",
		"base":           "core18",
		"required-snaps": []interface{}{"new-required-snap-1", "new-required-snap-2"},
		"revision":       "1",
	})
	other := s.brands.Model("canonical", "pc-model-other", map[string]interface{}{
		"architecture":   "amd64",
		"kernel":         "pc-kernel",
		"gadget":         "pc",
		"base":           "core18",
		"required-snaps": []interface{}{"new-required-snap-1", "new-required-snap-2"},
	})

	clashing = other
	_, err := devicestate.Remodel(s.state, new)
	c.Check(err, DeepEquals, &snapstate.ChangeConflictError{
		Message: "cannot start remodel, clashing with concurrent remodel to canonical/pc-model-other (0)",
	})

	// reset
	devicestatetest.SetDevice(s.state, &auth.DeviceState{
		Brand: "canonical",
		Model: "pc-model",
	})
	clashing = new
	_, err = devicestate.Remodel(s.state, new)
	c.Check(err, DeepEquals, &snapstate.ChangeConflictError{
		Message: "cannot start remodel, clashing with concurrent remodel to canonical/pc-model (1)",
	})
}

func (s *deviceMgrRemodelSuite) TestRemodelClashInProgress(c *C) {
	s.state.Lock()
	defer s.state.Unlock()
	s.state.Set("seeded", true)
	s.state.Set("refresh-privacy-key", "some-privacy-key")

	restore := devicestate.MockSnapstateInstallWithDeviceContext(func(ctx context.Context, st *state.State, name string, opts *snapstate.RevisionOptions, userID int, flags snapstate.Flags, deviceCtx snapstate.DeviceContext, fromChange string) (*state.TaskSet, error) {
		// simulate another started remodeling
		st.NewChange("remodel", "other remodel")

		tDownload := s.state.NewTask("fake-download", fmt.Sprintf("Download %s", name))
		tValidate := s.state.NewTask("validate-snap", fmt.Sprintf("Validate %s", name))
		tValidate.WaitFor(tDownload)
		tInstall := s.state.NewTask("fake-install", fmt.Sprintf("Install %s", name))
		tInstall.WaitFor(tValidate)
		ts := state.NewTaskSet(tDownload, tValidate, tInstall)
		ts.MarkEdge(tValidate, snapstate.DownloadAndChecksDoneEdge)
		return ts, nil
	})
	defer restore()

	// set a model assertion
	s.makeModelAssertionInState(c, "canonical", "pc-model", map[string]interface{}{
		"architecture": "amd64",
		"kernel":       "pc-kernel",
		"gadget":       "pc",
		"base":         "core18",
	})
	devicestatetest.SetDevice(s.state, &auth.DeviceState{
		Brand: "canonical",
		Model: "pc-model",
	})

	new := s.brands.Model("canonical", "pc-model", map[string]interface{}{
		"architecture":   "amd64",
		"kernel":         "pc-kernel",
		"gadget":         "pc",
		"base":           "core18",
		"required-snaps": []interface{}{"new-required-snap-1", "new-required-snap-2"},
		"revision":       "1",
	})

	_, err := devicestate.Remodel(s.state, new)
	c.Check(err, DeepEquals, &snapstate.ChangeConflictError{
		Message: "cannot start remodel, clashing with concurrent one",
	})
}

func (s *deviceMgrRemodelSuite) TestReregRemodelClashAnyChange(c *C) {
	s.state.Lock()
	defer s.state.Unlock()
	s.state.Set("seeded", true)

	// set a model assertion
	s.makeModelAssertionInState(c, "canonical", "pc-model", map[string]interface{}{
		"architecture": "amd64",
		"kernel":       "pc-kernel",
		"gadget":       "pc",
		"base":         "core18",
	})
	s.makeSerialAssertionInState(c, "canonical", "pc-model", "orig-serial")
	devicestatetest.SetDevice(s.state, &auth.DeviceState{
		Brand:           "canonical",
		Model:           "pc-model",
		Serial:          "orig-serial",
		SessionMacaroon: "old-session",
	})

	new := s.brands.Model("canonical", "pc-model-2", map[string]interface{}{
		"architecture":   "amd64",
		"kernel":         "pc-kernel",
		"gadget":         "pc",
		"base":           "core18",
		"required-snaps": []interface{}{"new-required-snap-1", "new-required-snap-2"},
		"revision":       "1",
	})

	// simulate any other change
	s.state.NewChange("chg", "other change")

	_, err := devicestate.Remodel(s.state, new)
	c.Check(err, DeepEquals, &snapstate.ChangeConflictError{
		Message: "cannot start complete remodel, other changes are in progress",
	})
}

func (s *deviceMgrRemodelSuite) TestRemodeling(c *C) {
	s.state.Lock()
	defer s.state.Unlock()

	// no changes
	c.Check(devicestate.Remodeling(s.state), Equals, false)

	// other change
	s.state.NewChange("other", "...")
	c.Check(devicestate.Remodeling(s.state), Equals, false)

	// remodel change
	chg := s.state.NewChange("remodel", "...")
	c.Check(devicestate.Remodeling(s.state), Equals, true)

	// done
	chg.SetStatus(state.DoneStatus)
	c.Check(devicestate.Remodeling(s.state), Equals, false)
}

func (s *deviceMgrRemodelSuite) TestDeviceCtxNoTask(c *C) {
	s.state.Lock()
	defer s.state.Unlock()
	// nothing in the state

	_, err := devicestate.DeviceCtx(s.state, nil, nil)
	c.Check(err, Equals, state.ErrNoState)

	// have a model assertion
	model := s.brands.Model("canonical", "pc", map[string]interface{}{
		"gadget":       "pc",
		"kernel":       "kernel",
		"architecture": "amd64",
	})
	assertstatetest.AddMany(s.state, model)
	devicestatetest.SetDevice(s.state, &auth.DeviceState{
		Brand: "canonical",
		Model: "pc",
	})

	deviceCtx, err := devicestate.DeviceCtx(s.state, nil, nil)
	c.Assert(err, IsNil)
	c.Assert(deviceCtx.Model().BrandID(), Equals, "canonical")
}

func (s *deviceMgrRemodelSuite) TestDeviceCtxProvided(c *C) {
	s.state.Lock()
	defer s.state.Unlock()

	model := assertstest.FakeAssertion(map[string]interface{}{
		"type":         "model",
		"authority-id": "canonical",
		"series":       "16",
		"brand-id":     "canonical",
		"model":        "pc",
		"gadget":       "pc",
		"kernel":       "kernel",
		"architecture": "amd64",
	}).(*asserts.Model)

	deviceCtx := &snapstatetest.TrivialDeviceContext{DeviceModel: model}

	deviceCtx1, err := devicestate.DeviceCtx(s.state, nil, deviceCtx)
	c.Assert(err, IsNil)
	c.Assert(deviceCtx1, Equals, deviceCtx)
}

func (s *deviceMgrRemodelSuite) TestCheckGadgetRemodelCompatible(c *C) {
	s.state.Lock()
	defer s.state.Unlock()

	currentSnapYaml := `
name: gadget
type: gadget
version: 123
`
	remodelSnapYaml := `
name: new-gadget
type: gadget
version: 123
`
	mockGadget := `
type: gadget
name: gadget
volumes:
  volume:
    schema: gpt
    bootloader: grub
`
	siCurrent := &snap.SideInfo{Revision: snap.R(123), RealName: "gadget"}
	// so that we get a directory
	currInfo := snaptest.MockSnapWithFiles(c, currentSnapYaml, siCurrent, nil)
	info := snaptest.MockSnapWithFiles(c, remodelSnapYaml, &snap.SideInfo{Revision: snap.R(1)}, nil)
	snapf, err := snap.Open(info.MountDir())
	c.Assert(err, IsNil)

	s.setupBrands(c)

	oldModel := fakeMyModel(map[string]interface{}{
		"architecture": "amd64",
		"gadget":       "gadget",
		"kernel":       "kernel",
	})
	deviceCtx := &snapstatetest.TrivialDeviceContext{DeviceModel: oldModel}

	// model assertion in device context
	newModel := fakeMyModel(map[string]interface{}{
		"architecture": "amd64",
		"gadget":       "new-gadget",
		"kernel":       "kernel",
	})
	remodelCtx := &snapstatetest.TrivialDeviceContext{DeviceModel: newModel, Remodeling: true}

	restore := devicestate.MockGadgetIsCompatible(func(current, update *gadget.Info) error {
		c.Assert(current.Volumes, HasLen, 1)
		c.Assert(update.Volumes, HasLen, 1)
		return errors.New("fail")
	})
	defer restore()

	// not on classic
	release.OnClassic = true
	err = devicestate.CheckGadgetRemodelCompatible(s.state, info, currInfo, snapf, snapstate.Flags{}, remodelCtx)
	c.Check(err, IsNil)
	release.OnClassic = false

	// nothing if not remodeling
	err = devicestate.CheckGadgetRemodelCompatible(s.state, info, currInfo, snapf, snapstate.Flags{}, deviceCtx)
	c.Check(err, IsNil)

	err = devicestate.CheckGadgetRemodelCompatible(s.state, info, currInfo, snapf, snapstate.Flags{}, remodelCtx)
	c.Check(err, ErrorMatches, "cannot read new gadget metadata: .*/new-gadget/1/meta/gadget.yaml: no such file or directory")

	// drop gadget.yaml to the new gadget
	err = ioutil.WriteFile(filepath.Join(info.MountDir(), "meta/gadget.yaml"), []byte(mockGadget), 0644)
	c.Assert(err, IsNil)

	err = devicestate.CheckGadgetRemodelCompatible(s.state, info, currInfo, snapf, snapstate.Flags{}, remodelCtx)
	c.Check(err, ErrorMatches, "cannot read current gadget metadata: .*/gadget/123/meta/gadget.yaml: no such file or directory")

	// drop gadget.yaml to the current gadget
	err = ioutil.WriteFile(filepath.Join(currInfo.MountDir(), "meta/gadget.yaml"), []byte(mockGadget), 0644)
	c.Assert(err, IsNil)

	err = devicestate.CheckGadgetRemodelCompatible(s.state, info, currInfo, snapf, snapstate.Flags{}, remodelCtx)
	c.Check(err, ErrorMatches, "cannot remodel to an incompatible gadget: fail")

	restore = devicestate.MockGadgetIsCompatible(func(current, update *gadget.Info) error {
		c.Assert(current.Volumes, HasLen, 1)
		c.Assert(update.Volumes, HasLen, 1)
		return nil
	})
	defer restore()

	err = devicestate.CheckGadgetRemodelCompatible(s.state, info, currInfo, snapf, snapstate.Flags{}, remodelCtx)
	c.Check(err, IsNil)

	// when remodeling to completely new gadget snap, there is no current
	// snap passed to the check callback
	err = devicestate.CheckGadgetRemodelCompatible(s.state, info, nil, snapf, snapstate.Flags{}, remodelCtx)
	c.Check(err, ErrorMatches, "cannot identify the current model")

	// mock data to obtain current gadget info
	devicestatetest.SetDevice(s.state, &auth.DeviceState{
		Brand: "canonical",
		Model: "gadget",
	})
	s.makeModelAssertionInState(c, "canonical", "gadget", map[string]interface{}{
		"architecture": "amd64",
		"kernel":       "kernel",
		"gadget":       "gadget",
	})

	err = devicestate.CheckGadgetRemodelCompatible(s.state, info, nil, snapf, snapstate.Flags{}, remodelCtx)
	c.Check(err, ErrorMatches, "cannot identify the current gadget snap")

	snapstate.Set(s.state, "gadget", &snapstate.SnapState{
		SnapType: "gadget",
		Sequence: []*snap.SideInfo{siCurrent},
		Current:  siCurrent.Revision,
		Active:   true,
	})

	err = devicestate.CheckGadgetRemodelCompatible(s.state, info, nil, snapf, snapstate.Flags{}, remodelCtx)
	c.Check(err, IsNil)
}

<<<<<<< HEAD
func (s *deviceMgrSuite) TestRemodelSwitchBase(c *C) {
	s.state.Lock()
	defer s.state.Unlock()
	s.state.Set("seeded", true)
	s.state.Set("refresh-privacy-key", "some-privacy-key")

	var testDeviceCtx snapstate.DeviceContext

	var snapstateInstallWithDeviceContextCalled int
	restore := devicestate.MockSnapstateInstallWithDeviceContext(func(ctx context.Context, st *state.State, name string, opts *snapstate.RevisionOptions, userID int, flags snapstate.Flags, deviceCtx snapstate.DeviceContext, fromChange string) (*state.TaskSet, error) {
		snapstateInstallWithDeviceContextCalled++
		c.Check(name, Equals, "core20")

		tDownload := s.state.NewTask("fake-download", fmt.Sprintf("Download %s", name))
		tValidate := s.state.NewTask("validate-snap", fmt.Sprintf("Validate %s", name))
		tValidate.WaitFor(tDownload)
		tInstall := s.state.NewTask("fake-install", fmt.Sprintf("Install %s", name))
		tInstall.WaitFor(tValidate)
		ts := state.NewTaskSet(tDownload, tValidate, tInstall)
=======
var (
	compatibleTestMockOkGadget = `
type: gadget
name: gadget
volumes:
  volume:
    schema: gpt
    bootloader: grub
    structure:
      - name: foo
        size: 10M
        type: 00000000-0000-0000-0000-0000deadbeef
`
)

func (s *deviceMgrRemodelSuite) testCheckGadgetRemodelCompatibleWithYaml(c *C, currentGadgetYaml, newGadgetYaml string, expErr string) {
	s.state.Lock()
	defer s.state.Unlock()

	currentSnapYaml := `
name: gadget
type: gadget
version: 123
`
	remodelSnapYaml := `
name: new-gadget
type: gadget
version: 123
`

	currInfo := snaptest.MockSnapWithFiles(c, currentSnapYaml, &snap.SideInfo{Revision: snap.R(123)}, [][]string{
		{"meta/gadget.yaml", currentGadgetYaml},
	})
	// gadget we're remodeling to is identical
	info := snaptest.MockSnapWithFiles(c, remodelSnapYaml, &snap.SideInfo{Revision: snap.R(1)}, [][]string{
		{"meta/gadget.yaml", newGadgetYaml},
	})
	snapf, err := snap.Open(info.MountDir())
	c.Assert(err, IsNil)

	s.setupBrands(c)
	// model assertion in device context
	model := fakeMyModel(map[string]interface{}{
		"architecture": "amd64",
		"gadget":       "gadget",
		"kernel":       "krnl",
	})
	remodelCtx := &snapstatetest.TrivialDeviceContext{DeviceModel: model, Remodeling: true}

	err = devicestate.CheckGadgetRemodelCompatible(s.state, info, currInfo, snapf, snapstate.Flags{}, remodelCtx)
	if expErr == "" {
		c.Check(err, IsNil)
	} else {
		c.Check(err, ErrorMatches, expErr)
	}

}

func (s *deviceMgrRemodelSuite) TestCheckGadgetRemodelCompatibleWithYamlHappy(c *C) {
	s.testCheckGadgetRemodelCompatibleWithYaml(c, compatibleTestMockOkGadget, compatibleTestMockOkGadget, "")
}

func (s *deviceMgrRemodelSuite) TestCheckGadgetRemodelCompatibleWithYamlBad(c *C) {
	mockBadGadgetYaml := `
type: gadget
name: gadget
volumes:
  volume:
    schema: gpt
    bootloader: grub
    structure:
      - name: foo
        size: 20M
        type: 00000000-0000-0000-0000-0000deadbeef
`

	errMatch := `cannot remodel to an incompatible gadget: incompatible layout change: incompatible structure #0 \("foo"\) change: cannot change structure size from 10485760 to 20971520`
	s.testCheckGadgetRemodelCompatibleWithYaml(c, compatibleTestMockOkGadget, mockBadGadgetYaml, errMatch)
}

func (s *deviceMgrRemodelSuite) TestRemodelGadgetAssetsUpdate(c *C) {
	var currentGadgetYaml = `
volumes:
  pc:
    bootloader: grub
    structure:
       - name: foo
         type: 00000000-0000-0000-0000-0000deadcafe
         filesystem: ext4
         size: 10M
         content:
            - source: foo-content
              target: /
       - name: bare-one
         type: bare
         size: 1M
         content:
            - image: bare.img
`

	var remodelGadgetYaml = `
volumes:
  pc:
    bootloader: grub
    structure:
       - name: foo
         type: 00000000-0000-0000-0000-0000deadcafe
         filesystem: ext4
         size: 10M
         content:
            - source: new-foo-content
              target: /
       - name: bare-one
         type: bare
         size: 1M
         content:
            - image: new-bare-content.img
`

	s.state.Lock()
	s.state.Set("seeded", true)
	s.state.Set("refresh-privacy-key", "some-privacy-key")

	nopHandler := func(task *state.Task, _ *tomb.Tomb) error {
		return nil
	}
	s.o.TaskRunner().AddHandler("fake-download", nopHandler, nil)
	s.o.TaskRunner().AddHandler("validate-snap", nopHandler, nil)
	s.o.TaskRunner().AddHandler("set-model", nopHandler, nil)

	// set a model assertion we remodel from
	s.makeModelAssertionInState(c, "canonical", "pc-model", map[string]interface{}{
		"architecture": "amd64",
		"kernel":       "pc-kernel",
		"gadget":       "pc",
		"base":         "core18",
	})
	devicestatetest.SetDevice(s.state, &auth.DeviceState{
		Brand:  "canonical",
		Model:  "pc-model",
		Serial: "serial",
	})

	// the target model
	new := s.brands.Model("canonical", "pc-model", map[string]interface{}{
		"architecture": "amd64",
		"kernel":       "pc-kernel",
		"base":         "core18",
		"revision":     "1",
		// remodel to new gadget
		"gadget": "new-gadget",
	})

	// current gadget
	siModelGadget := &snap.SideInfo{
		RealName: "pc",
		Revision: snap.R(33),
		SnapID:   "foo-id",
	}
	currentGadgetInfo := snaptest.MockSnapWithFiles(c, snapYaml, siModelGadget, [][]string{
		{"meta/gadget.yaml", currentGadgetYaml},
	})
	snapstate.Set(s.state, "pc", &snapstate.SnapState{
		SnapType: "gadget",
		Sequence: []*snap.SideInfo{siModelGadget},
		Current:  siModelGadget.Revision,
		Active:   true,
	})

	// new gadget snap
	siNewModelGadget := &snap.SideInfo{
		RealName: "new-gadget",
		Revision: snap.R(34),
	}
	newGadgetInfo := snaptest.MockSnapWithFiles(c, snapYaml, siNewModelGadget, [][]string{
		{"meta/gadget.yaml", remodelGadgetYaml},
	})

	restore := devicestate.MockSnapstateInstallWithDeviceContext(func(ctx context.Context, st *state.State, name string, opts *snapstate.RevisionOptions, userID int, flags snapstate.Flags, deviceCtx snapstate.DeviceContext, fromChange string) (*state.TaskSet, error) {
		tDownload := s.state.NewTask("fake-download", fmt.Sprintf("Download %s", name))
		tValidate := s.state.NewTask("validate-snap", fmt.Sprintf("Validate %s", name))
		tValidate.WaitFor(tDownload)
		tGadgetUpdate := s.state.NewTask("update-gadget-assets", fmt.Sprintf("Update gadget %s", name))
		tGadgetUpdate.Set("snap-setup", &snapstate.SnapSetup{
			SideInfo: siNewModelGadget,
			Type:     snap.TypeGadget,
		})
		tGadgetUpdate.WaitFor(tValidate)
		ts := state.NewTaskSet(tDownload, tValidate, tGadgetUpdate)
>>>>>>> b5eeabad
		ts.MarkEdge(tValidate, snapstate.DownloadAndChecksDoneEdge)
		return ts, nil
	})
	defer restore()
<<<<<<< HEAD

	// set a model assertion
	current := s.brands.Model("canonical", "pc-model", map[string]interface{}{
=======
	restore = release.MockOnClassic(false)
	defer restore()

	gadgetUpdateCalled := false
	restore = devicestate.MockGadgetUpdate(func(current, update gadget.GadgetData, path string, policy gadget.UpdatePolicyFunc) error {
		gadgetUpdateCalled = true
		c.Check(policy, NotNil)
		c.Check(reflect.ValueOf(policy).Pointer(), Equals, reflect.ValueOf(gadget.RemodelUpdatePolicy).Pointer())
		c.Check(current, DeepEquals, gadget.GadgetData{
			Info: &gadget.Info{
				Volumes: map[string]gadget.Volume{
					"pc": {
						Bootloader: "grub",
						Structure: []gadget.VolumeStructure{{
							Name:       "foo",
							Type:       "00000000-0000-0000-0000-0000deadcafe",
							Size:       10 * gadget.SizeMiB,
							Filesystem: "ext4",
							Content: []gadget.VolumeContent{
								{Source: "foo-content", Target: "/"},
							},
						}, {
							Name: "bare-one",
							Type: "bare",
							Size: gadget.SizeMiB,
							Content: []gadget.VolumeContent{
								{Image: "bare.img"},
							},
						}},
					},
				},
			},
			RootDir: currentGadgetInfo.MountDir(),
		})
		c.Check(update, DeepEquals, gadget.GadgetData{
			Info: &gadget.Info{
				Volumes: map[string]gadget.Volume{
					"pc": {
						Bootloader: "grub",
						Structure: []gadget.VolumeStructure{{
							Name:       "foo",
							Type:       "00000000-0000-0000-0000-0000deadcafe",
							Size:       10 * gadget.SizeMiB,
							Filesystem: "ext4",
							Content: []gadget.VolumeContent{
								{Source: "new-foo-content", Target: "/"},
							},
						}, {
							Name: "bare-one",
							Type: "bare",
							Size: gadget.SizeMiB,
							Content: []gadget.VolumeContent{
								{Image: "new-bare-content.img"},
							},
						}},
					},
				},
			},
			RootDir: newGadgetInfo.MountDir(),
		})
		return nil
	})
	defer restore()

	chg, err := devicestate.Remodel(s.state, new)
	c.Check(err, IsNil)
	s.state.Unlock()

	s.settle(c)

	s.state.Lock()
	defer s.state.Unlock()
	c.Check(chg.IsReady(), Equals, true)
	c.Check(chg.Err(), IsNil)
	c.Check(gadgetUpdateCalled, Equals, true)
	c.Check(s.restartRequests, DeepEquals, []state.RestartType{state.RestartSystem})
}

func (s *deviceMgrRemodelSuite) TestRemodelGadgetAssetsParanoidCheck(c *C) {
	s.state.Lock()
	s.state.Set("seeded", true)
	s.state.Set("refresh-privacy-key", "some-privacy-key")

	nopHandler := func(task *state.Task, _ *tomb.Tomb) error {
		return nil
	}
	s.o.TaskRunner().AddHandler("fake-download", nopHandler, nil)
	s.o.TaskRunner().AddHandler("validate-snap", nopHandler, nil)
	s.o.TaskRunner().AddHandler("set-model", nopHandler, nil)

	// set a model assertion we remodel from
	s.makeModelAssertionInState(c, "canonical", "pc-model", map[string]interface{}{
>>>>>>> b5eeabad
		"architecture": "amd64",
		"kernel":       "pc-kernel",
		"gadget":       "pc",
		"base":         "core18",
	})
<<<<<<< HEAD
	err := assertstate.Add(s.state, current)
	c.Assert(err, IsNil)
	devicestatetest.SetDevice(s.state, &auth.DeviceState{
		Brand: "canonical",
		Model: "pc-model",
	})

	new := s.brands.Model("canonical", "pc-model", map[string]interface{}{
		"architecture": "amd64",
		"kernel":       "pc-kernel",
		"gadget":       "pc",
		"base":         "core20",
		"revision":     "1",
	})

	testDeviceCtx = &snapstatetest.TrivialDeviceContext{Remodeling: true}

	tss, err := devicestate.RemodelTasks(context.Background(), s.state, current, new, testDeviceCtx, "99")
	c.Assert(err, IsNil)
	// 1 switch to a new base plus the remodel task
	c.Assert(tss, HasLen, 2)
	// API was hit
	c.Assert(snapstateInstallWithDeviceContextCalled, Equals, 1)
=======
	devicestatetest.SetDevice(s.state, &auth.DeviceState{
		Brand:  "canonical",
		Model:  "pc-model",
		Serial: "serial",
	})

	// the target model
	new := s.brands.Model("canonical", "pc-model", map[string]interface{}{
		"architecture": "amd64",
		"kernel":       "pc-kernel",
		"base":         "core18",
		"revision":     "1",
		// remodel to new gadget
		"gadget": "new-gadget",
	})

	// current gadget
	siModelGadget := &snap.SideInfo{
		RealName: "pc",
		Revision: snap.R(33),
		SnapID:   "foo-id",
	}
	snapstate.Set(s.state, "pc", &snapstate.SnapState{
		SnapType: "gadget",
		Sequence: []*snap.SideInfo{siModelGadget},
		Current:  siModelGadget.Revision,
		Active:   true,
	})

	// new gadget snap, name does not match the new model
	siUnexpectedModelGadget := &snap.SideInfo{
		RealName: "new-gadget-unexpected",
		Revision: snap.R(34),
	}
	restore := devicestate.MockSnapstateInstallWithDeviceContext(func(ctx context.Context, st *state.State, name string, opts *snapstate.RevisionOptions, userID int, flags snapstate.Flags, deviceCtx snapstate.DeviceContext, fromChange string) (*state.TaskSet, error) {
		tDownload := s.state.NewTask("fake-download", fmt.Sprintf("Download %s", name))
		tValidate := s.state.NewTask("validate-snap", fmt.Sprintf("Validate %s", name))
		tValidate.WaitFor(tDownload)
		tGadgetUpdate := s.state.NewTask("update-gadget-assets", fmt.Sprintf("Update gadget %s", name))
		tGadgetUpdate.Set("snap-setup", &snapstate.SnapSetup{
			SideInfo: siUnexpectedModelGadget,
			Type:     snap.TypeGadget,
		})
		tGadgetUpdate.WaitFor(tValidate)
		ts := state.NewTaskSet(tDownload, tValidate, tGadgetUpdate)
		ts.MarkEdge(tValidate, snapstate.DownloadAndChecksDoneEdge)
		return ts, nil
	})
	defer restore()
	restore = release.MockOnClassic(false)
	defer restore()

	gadgetUpdateCalled := false
	restore = devicestate.MockGadgetUpdate(func(current, update gadget.GadgetData, path string, policy gadget.UpdatePolicyFunc) error {
		return errors.New("unexpected call")
	})
	defer restore()

	chg, err := devicestate.Remodel(s.state, new)
	c.Check(err, IsNil)
	s.state.Unlock()

	s.settle(c)

	s.state.Lock()
	defer s.state.Unlock()
	c.Check(chg.IsReady(), Equals, true)
	c.Assert(chg.Err(), ErrorMatches, `(?s).*\(cannot apply gadget assets update from non-model gadget snap "new-gadget-unexpected", expected "new-gadget" snap\)`)
	c.Check(gadgetUpdateCalled, Equals, false)
	c.Check(s.restartRequests, HasLen, 0)
>>>>>>> b5eeabad
}<|MERGE_RESOLUTION|>--- conflicted
+++ resolved
@@ -98,12 +98,7 @@
 		errStr string
 	}{
 		{map[string]string{"architecture": "pdp-7"}, "cannot remodel to different architectures yet"},
-<<<<<<< HEAD
 		{map[string]string{"base": "core20"}, "cannot remodel from core to bases yet"},
-		{map[string]string{"gadget": "other-gadget"}, "cannot remodel to different gadgets yet"},
-=======
-		{map[string]string{"base": "core20"}, "cannot remodel to different bases yet"},
->>>>>>> b5eeabad
 	} {
 		// copy current model unless new model test data is different
 		for k, v := range cur {
@@ -1045,27 +1040,6 @@
 	c.Check(err, IsNil)
 }
 
-<<<<<<< HEAD
-func (s *deviceMgrSuite) TestRemodelSwitchBase(c *C) {
-	s.state.Lock()
-	defer s.state.Unlock()
-	s.state.Set("seeded", true)
-	s.state.Set("refresh-privacy-key", "some-privacy-key")
-
-	var testDeviceCtx snapstate.DeviceContext
-
-	var snapstateInstallWithDeviceContextCalled int
-	restore := devicestate.MockSnapstateInstallWithDeviceContext(func(ctx context.Context, st *state.State, name string, opts *snapstate.RevisionOptions, userID int, flags snapstate.Flags, deviceCtx snapstate.DeviceContext, fromChange string) (*state.TaskSet, error) {
-		snapstateInstallWithDeviceContextCalled++
-		c.Check(name, Equals, "core20")
-
-		tDownload := s.state.NewTask("fake-download", fmt.Sprintf("Download %s", name))
-		tValidate := s.state.NewTask("validate-snap", fmt.Sprintf("Validate %s", name))
-		tValidate.WaitFor(tDownload)
-		tInstall := s.state.NewTask("fake-install", fmt.Sprintf("Install %s", name))
-		tInstall.WaitFor(tValidate)
-		ts := state.NewTaskSet(tDownload, tValidate, tInstall)
-=======
 var (
 	compatibleTestMockOkGadget = `
 type: gadget
@@ -1255,16 +1229,10 @@
 		})
 		tGadgetUpdate.WaitFor(tValidate)
 		ts := state.NewTaskSet(tDownload, tValidate, tGadgetUpdate)
->>>>>>> b5eeabad
 		ts.MarkEdge(tValidate, snapstate.DownloadAndChecksDoneEdge)
 		return ts, nil
 	})
 	defer restore()
-<<<<<<< HEAD
-
-	// set a model assertion
-	current := s.brands.Model("canonical", "pc-model", map[string]interface{}{
-=======
 	restore = release.MockOnClassic(false)
 	defer restore()
 
@@ -1357,37 +1325,11 @@
 
 	// set a model assertion we remodel from
 	s.makeModelAssertionInState(c, "canonical", "pc-model", map[string]interface{}{
->>>>>>> b5eeabad
-		"architecture": "amd64",
-		"kernel":       "pc-kernel",
-		"gadget":       "pc",
-		"base":         "core18",
-	})
-<<<<<<< HEAD
-	err := assertstate.Add(s.state, current)
-	c.Assert(err, IsNil)
-	devicestatetest.SetDevice(s.state, &auth.DeviceState{
-		Brand: "canonical",
-		Model: "pc-model",
-	})
-
-	new := s.brands.Model("canonical", "pc-model", map[string]interface{}{
-		"architecture": "amd64",
-		"kernel":       "pc-kernel",
-		"gadget":       "pc",
-		"base":         "core20",
-		"revision":     "1",
-	})
-
-	testDeviceCtx = &snapstatetest.TrivialDeviceContext{Remodeling: true}
-
-	tss, err := devicestate.RemodelTasks(context.Background(), s.state, current, new, testDeviceCtx, "99")
-	c.Assert(err, IsNil)
-	// 1 switch to a new base plus the remodel task
-	c.Assert(tss, HasLen, 2)
-	// API was hit
-	c.Assert(snapstateInstallWithDeviceContextCalled, Equals, 1)
-=======
+		"architecture": "amd64",
+		"kernel":       "pc-kernel",
+		"gadget":       "pc",
+		"base":         "core18",
+	})
 	devicestatetest.SetDevice(s.state, &auth.DeviceState{
 		Brand:  "canonical",
 		Model:  "pc-model",
@@ -1458,5 +1400,60 @@
 	c.Assert(chg.Err(), ErrorMatches, `(?s).*\(cannot apply gadget assets update from non-model gadget snap "new-gadget-unexpected", expected "new-gadget" snap\)`)
 	c.Check(gadgetUpdateCalled, Equals, false)
 	c.Check(s.restartRequests, HasLen, 0)
->>>>>>> b5eeabad
+}
+
+func (s *deviceMgrSuite) TestRemodelSwitchBase(c *C) {
+	s.state.Lock()
+	defer s.state.Unlock()
+	s.state.Set("seeded", true)
+	s.state.Set("refresh-privacy-key", "some-privacy-key")
+
+	var testDeviceCtx snapstate.DeviceContext
+
+	var snapstateInstallWithDeviceContextCalled int
+	restore := devicestate.MockSnapstateInstallWithDeviceContext(func(ctx context.Context, st *state.State, name string, opts *snapstate.RevisionOptions, userID int, flags snapstate.Flags, deviceCtx snapstate.DeviceContext, fromChange string) (*state.TaskSet, error) {
+		snapstateInstallWithDeviceContextCalled++
+		c.Check(name, Equals, "core20")
+
+		tDownload := s.state.NewTask("fake-download", fmt.Sprintf("Download %s", name))
+		tValidate := s.state.NewTask("validate-snap", fmt.Sprintf("Validate %s", name))
+		tValidate.WaitFor(tDownload)
+		tInstall := s.state.NewTask("fake-install", fmt.Sprintf("Install %s", name))
+		tInstall.WaitFor(tValidate)
+		ts := state.NewTaskSet(tDownload, tValidate, tInstall)
+		ts.MarkEdge(tValidate, snapstate.DownloadAndChecksDoneEdge)
+		return ts, nil
+	})
+	defer restore()
+
+	// set a model assertion
+	current := s.brands.Model("canonical", "pc-model", map[string]interface{}{
+		"architecture": "amd64",
+		"kernel":       "pc-kernel",
+		"gadget":       "pc",
+		"base":         "core18",
+	})
+	err := assertstate.Add(s.state, current)
+	c.Assert(err, IsNil)
+	devicestatetest.SetDevice(s.state, &auth.DeviceState{
+		Brand: "canonical",
+		Model: "pc-model",
+	})
+
+	new := s.brands.Model("canonical", "pc-model", map[string]interface{}{
+		"architecture": "amd64",
+		"kernel":       "pc-kernel",
+		"gadget":       "pc",
+		"base":         "core20",
+		"revision":     "1",
+	})
+
+	testDeviceCtx = &snapstatetest.TrivialDeviceContext{Remodeling: true}
+
+	tss, err := devicestate.RemodelTasks(context.Background(), s.state, current, new, testDeviceCtx, "99")
+	c.Assert(err, IsNil)
+	// 1 switch to a new base plus the remodel task
+	c.Assert(tss, HasLen, 2)
+	// API was hit
+	c.Assert(snapstateInstallWithDeviceContextCalled, Equals, 1)
 }