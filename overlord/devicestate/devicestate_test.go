// -*- Mode: Go; indent-tabs-mode: t -*-

/*
 * Copyright (C) 2016-2019 Canonical Ltd
 *
 * This program is free software: you can redistribute it and/or modify
 * it under the terms of the GNU General Public License version 3 as
 * published by the Free Software Foundation.
 *
 * This program is distributed in the hope that it will be useful,
 * but WITHOUT ANY WARRANTY; without even the implied warranty of
 * MERCHANTABILITY or FITNESS FOR A PARTICULAR PURPOSE.  See the
 * GNU General Public License for more details.
 *
 * You should have received a copy of the GNU General Public License
 * along with this program.  If not, see <http://www.gnu.org/licenses/>.
 *
 */

package devicestate_test

import (
	"errors"
	"fmt"
	"io/ioutil"
	"net"
	"net/http"
	"net/http/httptest"
	"net/url"
	"os"
	"path/filepath"
	"testing"
	"time"

	. "gopkg.in/check.v1"
	"gopkg.in/tomb.v2"
	"gopkg.in/yaml.v2"

	"github.com/snapcore/snapd/asserts"
	"github.com/snapcore/snapd/asserts/assertstest"
	"github.com/snapcore/snapd/asserts/sysdb"
	"github.com/snapcore/snapd/boot/boottest"
	"github.com/snapcore/snapd/bootloader"
	"github.com/snapcore/snapd/dirs"
	"github.com/snapcore/snapd/gadget"
	"github.com/snapcore/snapd/httputil"
	"github.com/snapcore/snapd/interfaces"
	"github.com/snapcore/snapd/interfaces/builtin"
	"github.com/snapcore/snapd/logger"
	"github.com/snapcore/snapd/osutil"
	"github.com/snapcore/snapd/overlord"
	"github.com/snapcore/snapd/overlord/assertstate"
	"github.com/snapcore/snapd/overlord/assertstate/assertstatetest"
	"github.com/snapcore/snapd/overlord/auth"
	"github.com/snapcore/snapd/overlord/configstate/config"
	"github.com/snapcore/snapd/overlord/devicestate"
	"github.com/snapcore/snapd/overlord/devicestate/devicestatetest"
	"github.com/snapcore/snapd/overlord/hookstate"
	"github.com/snapcore/snapd/overlord/ifacestate/ifacerepo"
	"github.com/snapcore/snapd/overlord/snapstate"
	"github.com/snapcore/snapd/overlord/snapstate/snapstatetest"
	"github.com/snapcore/snapd/overlord/state"
	"github.com/snapcore/snapd/overlord/storecontext"
	"github.com/snapcore/snapd/release"
	"github.com/snapcore/snapd/snap"
	"github.com/snapcore/snapd/snap/snaptest"
	"github.com/snapcore/snapd/store/storetest"
	"github.com/snapcore/snapd/strutil"
	"github.com/snapcore/snapd/timings"
)

func TestDeviceManager(t *testing.T) { TestingT(t) }

type deviceMgrSuite struct {
	o       *overlord.Overlord
	state   *state.State
	se      *overlord.StateEngine
	hookMgr *hookstate.HookManager
	mgr     *devicestate.DeviceManager
	db      *asserts.Database

	bootloader *boottest.MockBootloader

	storeSigning *assertstest.StoreStack
	brands       *assertstest.SigningAccounts

	reqID string

	restartRequests []state.RestartType

	restoreOnClassic         func()
	restoreGenericClassicMod func()
	restoreSanitize          func()

	newFakeStore func(storecontext.DeviceBackend) snapstate.StoreService
}

var _ = Suite(&deviceMgrSuite{})
var testKeyLength = 1024

type fakeStore struct {
	storetest.Store

	state *state.State
	db    asserts.RODatabase
}

func (sto *fakeStore) pokeStateLock() {
	// the store should be called without the state lock held. Try
	// to acquire it.
	sto.state.Lock()
	sto.state.Unlock()
}

func (sto *fakeStore) Assertion(assertType *asserts.AssertionType, key []string, _ *auth.UserState) (asserts.Assertion, error) {
	sto.pokeStateLock()
	ref := &asserts.Ref{Type: assertType, PrimaryKey: key}
	return ref.Resolve(sto.db.Find)
}

var (
	brandPrivKey, _ = assertstest.GenerateKey(752)
)

func (s *deviceMgrSuite) SetUpTest(c *C) {
	dirs.SetRootDir(c.MkDir())
	os.MkdirAll(dirs.SnapRunDir, 0755)

	s.restartRequests = nil

	s.restoreSanitize = snap.MockSanitizePlugsSlots(func(snapInfo *snap.Info) {})

	s.bootloader = boottest.NewMockBootloader("mock", c.MkDir())
	bootloader.Force(s.bootloader)

	s.restoreOnClassic = release.MockOnClassic(false)

	s.storeSigning = assertstest.NewStoreStack("canonical", nil)
	s.o = overlord.Mock()
	s.o.SetRestartHandler(func(req state.RestartType) {
		s.restartRequests = append(s.restartRequests, req)
	})
	s.state = s.o.State()
	s.se = s.o.StateEngine()

	s.restoreGenericClassicMod = sysdb.MockGenericClassicModel(s.storeSigning.GenericClassicModel)

	s.brands = assertstest.NewSigningAccounts(s.storeSigning)
	s.brands.Register("my-brand", brandPrivKey, nil)

	db, err := asserts.OpenDatabase(&asserts.DatabaseConfig{
		Backstore:       asserts.NewMemoryBackstore(),
		Trusted:         s.storeSigning.Trusted,
		OtherPredefined: s.storeSigning.Generic,
	})
	c.Assert(err, IsNil)

	s.state.Lock()
	assertstate.ReplaceDB(s.state, db)
	s.state.Unlock()

	err = db.Add(s.storeSigning.StoreAccountKey(""))
	c.Assert(err, IsNil)

	hookMgr, err := hookstate.Manager(s.state, s.o.TaskRunner())
	c.Assert(err, IsNil)
	mgr, err := devicestate.Manager(s.state, hookMgr, s.o.TaskRunner(), s.newStore)
	c.Assert(err, IsNil)

	s.db = db
	s.hookMgr = hookMgr
	s.o.AddManager(s.hookMgr)
	s.mgr = mgr
	s.o.AddManager(s.mgr)
	s.o.AddManager(s.o.TaskRunner())

	// For triggering errors
	erroringHandler := func(task *state.Task, _ *tomb.Tomb) error {
		return errors.New("error out")
	}
	s.o.TaskRunner().AddHandler("error-trigger", erroringHandler, nil)

	s.state.Lock()
	snapstate.ReplaceStore(s.state, &fakeStore{
		state: s.state,
		db:    s.storeSigning,
	})
	s.state.Unlock()
}

func (s *deviceMgrSuite) newStore(devBE storecontext.DeviceBackend) snapstate.StoreService {
	return s.newFakeStore(devBE)
}

func (s *deviceMgrSuite) TearDownTest(c *C) {
	s.state.Lock()
	assertstate.ReplaceDB(s.state, nil)
	s.state.Unlock()
	bootloader.Force(nil)
	dirs.SetRootDir("")
	s.restoreGenericClassicMod()
	s.restoreOnClassic()
	s.restoreSanitize()
}

var settleTimeout = 15 * time.Second

func (s *deviceMgrSuite) settle(c *C) {
	err := s.o.Settle(settleTimeout)
	c.Assert(err, IsNil)
}

// seeding avoids triggering a real full seeding, it simulates having it in process instead
func (s *deviceMgrSuite) seeding() {
	chg := s.state.NewChange("seed", "Seed system")
	chg.SetStatus(state.DoingStatus)
}

func (s *deviceMgrSuite) signSerial(c *C, bhv *devicestatetest.DeviceServiceBehavior, headers map[string]interface{}, body []byte) (asserts.Assertion, error) {
	brandID := headers["brand-id"].(string)
	model := headers["model"].(string)
	keyID := ""

	switch model {
	case "pc", "pc2":
	case "classic-alt-store":
		c.Check(brandID, Equals, "canonical")
	case "generic-classic":
		c.Check(brandID, Equals, "generic")
		headers["authority-id"] = "generic"
		keyID = s.storeSigning.GenericKey.PublicKeyID()
	default:
		c.Fatal("unknown model")
	}
	return s.storeSigning.Sign(asserts.SerialType, headers, body, keyID)
}

func (s *deviceMgrSuite) mockServer(c *C, reqID string, bhv *devicestatetest.DeviceServiceBehavior) *httptest.Server {
	if bhv == nil {
		bhv = &devicestatetest.DeviceServiceBehavior{}
	}

	bhv.ReqID = reqID
	bhv.SignSerial = s.signSerial

	return devicestatetest.MockDeviceService(c, bhv)
}

func (s *deviceMgrSuite) setupCore(c *C, name, snapYaml string, snapContents string) {
	sideInfoCore := &snap.SideInfo{
		RealName: name,
		Revision: snap.R(3),
	}
	snaptest.MockSnap(c, snapYaml, sideInfoCore)
	snapstate.Set(s.state, name, &snapstate.SnapState{
		SnapType: "os",
		Active:   true,
		Sequence: []*snap.SideInfo{sideInfoCore},
		Current:  sideInfoCore.Revision,
	})
}

func (s *deviceMgrSuite) findBecomeOperationalChange(skipIDs ...string) *state.Change {
	for _, chg := range s.state.Changes() {
		if chg.Kind() == "become-operational" && !strutil.ListContains(skipIDs, chg.ID()) {
			return chg
		}
	}
	return nil
}

func (s *deviceMgrSuite) TestFullDeviceRegistrationHappy(c *C) {
	r1 := devicestate.MockKeyLength(testKeyLength)
	defer r1()

	mockServer := s.mockServer(c, "REQID-1", nil)
	defer mockServer.Close()

	r2 := devicestate.MockBaseStoreURL(mockServer.URL)
	defer r2()

	// setup state as will be done by first-boot
	s.state.Lock()
	defer s.state.Unlock()

	s.makeModelAssertionInState(c, "canonical", "pc", map[string]interface{}{
		"architecture": "amd64",
		"kernel":       "pc-kernel",
		"gadget":       "pc",
	})

	devicestatetest.SetDevice(s.state, &auth.DeviceState{
		Brand: "canonical",
		Model: "pc",
	})

	// avoid full seeding
	s.seeding()

	// not started if not seeded
	s.state.Unlock()
	s.se.Ensure()
	s.state.Lock()

	becomeOperational := s.findBecomeOperationalChange()
	c.Check(becomeOperational, IsNil)

	devicestatetest.MockGadget(c, s.state, "pc", snap.R(2), nil)
	// mark it as seeded
	s.state.Set("seeded", true)

	// runs the whole device registration process
	s.state.Unlock()
	s.settle(c)
	s.state.Lock()

	becomeOperational = s.findBecomeOperationalChange()
	c.Assert(becomeOperational, NotNil)

	c.Check(becomeOperational.Status().Ready(), Equals, true)
	c.Check(becomeOperational.Err(), IsNil)

	device, err := devicestatetest.Device(s.state)
	c.Assert(err, IsNil)
	c.Check(device.Brand, Equals, "canonical")
	c.Check(device.Model, Equals, "pc")
	c.Check(device.Serial, Equals, "9999")

	ok := false
	select {
	case <-s.mgr.Registered():
		ok = true
	case <-time.After(5 * time.Second):
		c.Fatal("should have been marked registered")
	}
	c.Check(ok, Equals, true)

	a, err := s.db.Find(asserts.SerialType, map[string]string{
		"brand-id": "canonical",
		"model":    "pc",
		"serial":   "9999",
	})
	c.Assert(err, IsNil)
	serial := a.(*asserts.Serial)

	privKey, err := devicestate.KeypairManager(s.mgr).Get(serial.DeviceKey().ID())
	c.Assert(err, IsNil)
	c.Check(privKey, NotNil)

	c.Check(device.KeyID, Equals, privKey.PublicKey().ID())
}

func (s *deviceMgrSuite) TestFullDeviceRegistrationHappyWithProxy(c *C) {
	r1 := devicestate.MockKeyLength(testKeyLength)
	defer r1()

	mockServer := s.mockServer(c, "REQID-1", nil)
	defer mockServer.Close()

	// as core.proxy.store is set, should not need to do this but just in case
	r2 := devicestate.MockBaseStoreURL(mockServer.URL + "/direct/baaad/")
	defer r2()

	// setup state as will be done by first-boot
	s.state.Lock()
	defer s.state.Unlock()

	tr := config.NewTransaction(s.state)
	c.Assert(tr.Set("core", "proxy.store", "foo"), IsNil)
	tr.Commit()
	operatorAcct := assertstest.NewAccount(s.storeSigning, "foo-operator", nil, "")

	// have a store assertion.
	stoAs, err := s.storeSigning.Sign(asserts.StoreType, map[string]interface{}{
		"store":       "foo",
		"url":         mockServer.URL,
		"operator-id": operatorAcct.AccountID(),
		"timestamp":   time.Now().Format(time.RFC3339),
	}, nil, "")
	c.Assert(err, IsNil)

	assertstatetest.AddMany(s.state, operatorAcct, stoAs)

	s.makeModelAssertionInState(c, "canonical", "pc", map[string]interface{}{
		"architecture": "amd64",
		"kernel":       "pc-kernel",
		"gadget":       "pc",
	})

	devicestatetest.SetDevice(s.state, &auth.DeviceState{
		Brand: "canonical",
		Model: "pc",
	})

	devicestatetest.MockGadget(c, s.state, "pc", snap.R(2), nil)
	// mark as seeded
	s.state.Set("seeded", true)

	// runs the whole device registration process
	s.state.Unlock()
	s.settle(c)
	s.state.Lock()

	becomeOperational := s.findBecomeOperationalChange()
	c.Assert(becomeOperational, NotNil)

	c.Check(becomeOperational.Status().Ready(), Equals, true)
	c.Check(becomeOperational.Err(), IsNil)

	device, err := devicestatetest.Device(s.state)
	c.Assert(err, IsNil)
	c.Check(device.Brand, Equals, "canonical")
	c.Check(device.Model, Equals, "pc")
	c.Check(device.Serial, Equals, "9999")

	ok := false
	select {
	case <-s.mgr.Registered():
		ok = true
	case <-time.After(5 * time.Second):
		c.Fatal("should have been marked registered")
	}
	c.Check(ok, Equals, true)

	a, err := s.db.Find(asserts.SerialType, map[string]string{
		"brand-id": "canonical",
		"model":    "pc",
		"serial":   "9999",
	})
	c.Assert(err, IsNil)
	serial := a.(*asserts.Serial)

	privKey, err := devicestate.KeypairManager(s.mgr).Get(serial.DeviceKey().ID())
	c.Assert(err, IsNil)
	c.Check(privKey, NotNil)

	c.Check(device.KeyID, Equals, privKey.PublicKey().ID())
}

func (s *deviceMgrSuite) TestFullDeviceRegistrationHappyClassicNoGadget(c *C) {
	restore := release.MockOnClassic(true)
	defer restore()

	r1 := devicestate.MockKeyLength(testKeyLength)
	defer r1()

	mockServer := s.mockServer(c, "REQID-1", nil)
	defer mockServer.Close()

	r2 := devicestate.MockBaseStoreURL(mockServer.URL)
	defer r2()

	// setup state as will be done by first-boot
	s.state.Lock()
	defer s.state.Unlock()

	s.makeModelAssertionInState(c, "canonical", "classic-alt-store", map[string]interface{}{
		"classic": "true",
		"store":   "alt-store",
	})

	devicestatetest.SetDevice(s.state, &auth.DeviceState{
		Brand: "canonical",
		Model: "classic-alt-store",
	})

	// avoid full seeding
	s.seeding()

	// runs the whole device registration process
	s.state.Unlock()
	s.settle(c)
	s.state.Lock()

	becomeOperational := s.findBecomeOperationalChange()
	c.Assert(becomeOperational, NotNil)

	c.Check(becomeOperational.Status().Ready(), Equals, true)
	c.Check(becomeOperational.Err(), IsNil)

	device, err := devicestatetest.Device(s.state)
	c.Assert(err, IsNil)
	c.Check(device.Brand, Equals, "canonical")
	c.Check(device.Model, Equals, "classic-alt-store")
	c.Check(device.Serial, Equals, "9999")

	a, err := s.db.Find(asserts.SerialType, map[string]string{
		"brand-id": "canonical",
		"model":    "classic-alt-store",
		"serial":   "9999",
	})
	c.Assert(err, IsNil)
	serial := a.(*asserts.Serial)

	privKey, err := devicestate.KeypairManager(s.mgr).Get(serial.DeviceKey().ID())
	c.Assert(err, IsNil)
	c.Check(privKey, NotNil)

	c.Check(device.KeyID, Equals, privKey.PublicKey().ID())
}

func (s *deviceMgrSuite) TestFullDeviceRegistrationHappyClassicFallback(c *C) {
	restore := release.MockOnClassic(true)
	defer restore()

	r1 := devicestate.MockKeyLength(testKeyLength)
	defer r1()

	mockServer := s.mockServer(c, "REQID-1", nil)
	defer mockServer.Close()

	r2 := devicestate.MockBaseStoreURL(mockServer.URL)
	defer r2()

	// setup state as will be done by first-boot
	s.state.Lock()
	defer s.state.Unlock()

	// in this case is just marked seeded without snaps
	s.state.Set("seeded", true)

	// not started without some installation happening or happened
	s.state.Unlock()
	s.se.Ensure()
	s.state.Lock()

	becomeOperational := s.findBecomeOperationalChange()
	c.Check(becomeOperational, IsNil)

	// have a in-progress installation
	inst := s.state.NewChange("install", "...")
	task := s.state.NewTask("mount-snap", "...")
	inst.AddTask(task)

	// runs the whole device registration process
	s.state.Unlock()
	s.settle(c)
	s.state.Lock()

	becomeOperational = s.findBecomeOperationalChange()
	c.Assert(becomeOperational, NotNil)

	c.Check(becomeOperational.Status().Ready(), Equals, true)
	c.Check(becomeOperational.Err(), IsNil)

	device, err := devicestatetest.Device(s.state)
	c.Assert(err, IsNil)
	c.Check(device.Brand, Equals, "generic")
	c.Check(device.Model, Equals, "generic-classic")
	c.Check(device.Serial, Equals, "9999")

	// model was installed
	_, err = s.db.Find(asserts.ModelType, map[string]string{
		"series":   "16",
		"brand-id": "generic",
		"model":    "generic-classic",
		"classic":  "true",
	})
	c.Assert(err, IsNil)

	a, err := s.db.Find(asserts.SerialType, map[string]string{
		"brand-id": "generic",
		"model":    "generic-classic",
		"serial":   "9999",
	})
	c.Assert(err, IsNil)
	serial := a.(*asserts.Serial)

	privKey, err := devicestate.KeypairManager(s.mgr).Get(serial.DeviceKey().ID())
	c.Assert(err, IsNil)
	c.Check(privKey, NotNil)

	c.Check(device.KeyID, Equals, privKey.PublicKey().ID())

	// auto-refreshes are possible
	ok, err := devicestate.CanAutoRefresh(s.state)
	c.Assert(err, IsNil)
	c.Check(ok, Equals, true)
}

func (s *deviceMgrSuite) TestFullDeviceRegistrationAltBrandHappy(c *C) {
	c.Skip("not yet supported")
	r1 := devicestate.MockKeyLength(testKeyLength)
	defer r1()

	mockServer := s.mockServer(c, "REQID-1", nil)
	defer mockServer.Close()

	r2 := devicestate.MockBaseStoreURL(mockServer.URL)
	defer r2()

	// setup state as will be done by first-boot
	s.state.Lock()
	defer s.state.Unlock()

	s.makeModelAssertionInState(c, "my-brand", "my-model", map[string]interface{}{
		"classic": "true",
		"store":   "alt-store",
	})

	devicestatetest.MockGadget(c, s.state, "gadget", snap.R(2), nil)

	devicestatetest.SetDevice(s.state, &auth.DeviceState{
		Brand: "my-brand",
		Model: "my-model",
	})

	// avoid full seeding
	s.seeding()

	// runs the whole device registration process
	s.state.Unlock()
	s.settle(c)
	s.state.Lock()

	becomeOperational := s.findBecomeOperationalChange()
	c.Assert(becomeOperational, NotNil)

	c.Check(becomeOperational.Status().Ready(), Equals, true)
	c.Check(becomeOperational.Err(), IsNil)

	device, err := devicestatetest.Device(s.state)
	c.Assert(err, IsNil)
	c.Check(device.Brand, Equals, "my-brand")
	c.Check(device.Model, Equals, "my-model")
	c.Check(device.Serial, Equals, "9999")

	a, err := s.db.Find(asserts.SerialType, map[string]string{
		"brand-id": "my-brand",
		"model":    "my-model",
		"serial":   "9999",
	})
	c.Assert(err, IsNil)
	serial := a.(*asserts.Serial)

	privKey, err := devicestate.KeypairManager(s.mgr).Get(serial.DeviceKey().ID())
	c.Assert(err, IsNil)
	c.Check(privKey, NotNil)

	c.Check(device.KeyID, Equals, privKey.PublicKey().ID())
}

func (s *deviceMgrSuite) TestDoRequestSerialIdempotentAfterAddSerial(c *C) {
	privKey, _ := assertstest.GenerateKey(testKeyLength)

	mockServer := s.mockServer(c, "REQID-1", nil)
	defer mockServer.Close()

	restore := devicestate.MockBaseStoreURL(mockServer.URL)
	defer restore()

	restore = devicestate.MockRepeatRequestSerial("after-add-serial")
	defer restore()

	// setup state as done by first-boot/Ensure/doGenerateDeviceKey
	s.state.Lock()
	defer s.state.Unlock()

	s.makeModelAssertionInState(c, "canonical", "pc", map[string]interface{}{
		"architecture": "amd64",
		"kernel":       "pc-kernel",
		"gadget":       "pc",
	})

	devicestatetest.MockGadget(c, s.state, "pc", snap.R(2), nil)

	devicestatetest.SetDevice(s.state, &auth.DeviceState{
		Brand: "canonical",
		Model: "pc",
		KeyID: privKey.PublicKey().ID(),
	})
	devicestate.KeypairManager(s.mgr).Put(privKey)

	t := s.state.NewTask("request-serial", "test")
	chg := s.state.NewChange("become-operational", "...")
	chg.AddTask(t)

	// avoid full seeding
	s.seeding()

	s.state.Unlock()
	s.se.Ensure()
	s.se.Wait()
	s.state.Lock()

	c.Check(chg.Status(), Equals, state.DoingStatus)
	c.Check(chg.Err(), IsNil)
	device, err := devicestatetest.Device(s.state)
	c.Check(err, IsNil)
	_, err = s.db.Find(asserts.SerialType, map[string]string{
		"brand-id": "canonical",
		"model":    "pc",
		"serial":   "9999",
	})
	c.Assert(err, IsNil)

	ok := false
	select {
	case <-s.mgr.Registered():
	default:
		ok = true
	}
	c.Check(ok, Equals, true)

	s.state.Unlock()
	s.se.Ensure()
	s.se.Wait()
	s.state.Lock()

	// Repeated handler run but set original serial.
	c.Check(chg.Status(), Equals, state.DoneStatus)
	device, err = devicestatetest.Device(s.state)
	c.Check(err, IsNil)
	c.Check(device.Serial, Equals, "9999")

	ok = false
	select {
	case <-s.mgr.Registered():
		ok = true
	case <-time.After(5 * time.Second):
		c.Fatal("should have been marked registered")
	}
	c.Check(ok, Equals, true)
}

func (s *deviceMgrSuite) TestDoRequestSerialIdempotentAfterGotSerial(c *C) {
	privKey, _ := assertstest.GenerateKey(testKeyLength)

	mockServer := s.mockServer(c, "REQID-1", nil)
	defer mockServer.Close()

	restore := devicestate.MockBaseStoreURL(mockServer.URL)
	defer restore()

	restore = devicestate.MockRepeatRequestSerial("after-got-serial")
	defer restore()

	// setup state as done by first-boot/Ensure/doGenerateDeviceKey
	s.state.Lock()
	defer s.state.Unlock()

	s.makeModelAssertionInState(c, "canonical", "pc", map[string]interface{}{
		"architecture": "amd64",
		"kernel":       "pc-kernel",
		"gadget":       "pc",
	})

	devicestatetest.MockGadget(c, s.state, "pc", snap.R(2), nil)

	devicestatetest.SetDevice(s.state, &auth.DeviceState{
		Brand: "canonical",
		Model: "pc",
		KeyID: privKey.PublicKey().ID(),
	})
	devicestate.KeypairManager(s.mgr).Put(privKey)

	t := s.state.NewTask("request-serial", "test")
	chg := s.state.NewChange("become-operational", "...")
	chg.AddTask(t)

	// avoid full seeding
	s.seeding()

	s.state.Unlock()
	s.se.Ensure()
	s.se.Wait()
	s.state.Lock()

	c.Check(chg.Status(), Equals, state.DoingStatus)
	device, err := devicestatetest.Device(s.state)
	c.Check(err, IsNil)
	_, err = s.db.Find(asserts.SerialType, map[string]string{
		"brand-id": "canonical",
		"model":    "pc",
		"serial":   "9999",
	})
	c.Assert(asserts.IsNotFound(err), Equals, true)

	s.state.Unlock()
	s.se.Ensure()
	s.se.Wait()
	s.state.Lock()

	// Repeated handler run but set original serial.
	c.Check(chg.Status(), Equals, state.DoneStatus)
	c.Check(chg.Err(), IsNil)
	device, err = devicestatetest.Device(s.state)
	c.Check(err, IsNil)
	c.Check(device.Serial, Equals, "9999")
}

func (s *deviceMgrSuite) TestDoRequestSerialErrorsOnNoHost(c *C) {
	if os.Getenv("http_proxy") != "" {
		c.Skip("cannot run test when http proxy is in use, the error pattern is different")
	}

	const nonexistent_host = "nowhere.nowhere.test"

	// check internet access
	_, err := net.LookupHost(nonexistent_host)
	if netErr, ok := err.(net.Error); !ok || netErr.Temporary() {
		c.Skip("cannot run test with no internet access, the error pattern is different")
	}

	privKey, _ := assertstest.GenerateKey(testKeyLength)

	nowhere := "http://" + nonexistent_host

	restore := devicestate.MockBaseStoreURL(nowhere)
	defer restore()

	// setup state as done by first-boot/Ensure/doGenerateDeviceKey
	s.state.Lock()
	defer s.state.Unlock()

	devicestatetest.MockGadget(c, s.state, "gadget", snap.R(2), nil)

	devicestatetest.SetDevice(s.state, &auth.DeviceState{
		Brand: "canonical",
		Model: "pc",
		KeyID: privKey.PublicKey().ID(),
	})
	devicestate.KeypairManager(s.mgr).Put(privKey)

	t := s.state.NewTask("request-serial", "test")
	chg := s.state.NewChange("become-operational", "...")
	chg.AddTask(t)

	// avoid full seeding
	s.seeding()

	s.state.Unlock()
	s.se.Ensure()
	s.se.Wait()
	s.state.Lock()

	c.Check(chg.Status(), Equals, state.ErrorStatus)
}

func (s *deviceMgrSuite) TestDoRequestSerialMaxTentatives(c *C) {
	privKey, _ := assertstest.GenerateKey(testKeyLength)

	// immediate
	r := devicestate.MockRetryInterval(0)
	defer r()

	r = devicestate.MockMaxTentatives(2)
	defer r()

	mockServer := s.mockServer(c, devicestatetest.ReqIDFailID501, nil)
	defer mockServer.Close()

	restore := devicestate.MockBaseStoreURL(mockServer.URL)
	defer restore()

	restore = devicestate.MockRepeatRequestSerial("after-add-serial")
	defer restore()

	// setup state as done by first-boot/Ensure/doGenerateDeviceKey
	s.state.Lock()
	defer s.state.Unlock()

	s.makeModelAssertionInState(c, "canonical", "pc", map[string]interface{}{
		"architecture": "amd64",
		"kernel":       "pc-kernel",
		"gadget":       "pc",
	})

	devicestatetest.MockGadget(c, s.state, "pc", snap.R(2), nil)

	devicestatetest.SetDevice(s.state, &auth.DeviceState{
		Brand: "canonical",
		Model: "pc",
		KeyID: privKey.PublicKey().ID(),
	})
	devicestate.KeypairManager(s.mgr).Put(privKey)

	t := s.state.NewTask("request-serial", "test")
	chg := s.state.NewChange("become-operational", "...")
	chg.AddTask(t)

	// avoid full seeding
	s.seeding()

	s.state.Unlock()
	s.se.Ensure()
	s.se.Wait()
	s.state.Lock()

	c.Check(chg.Status(), Equals, state.DoingStatus)

	s.state.Unlock()
	s.se.Ensure()
	s.se.Wait()
	s.state.Lock()

	c.Check(chg.Status(), Equals, state.ErrorStatus)
	c.Check(chg.Err(), ErrorMatches, `(?s).*cannot retrieve request-id for making a request for a serial: unexpected status 501.*`)
}

func (s *deviceMgrSuite) TestFullDeviceRegistrationPollHappy(c *C) {
	r1 := devicestate.MockKeyLength(testKeyLength)
	defer r1()

	mockServer := s.mockServer(c, devicestatetest.ReqIDPoll, nil)
	defer mockServer.Close()

	r2 := devicestate.MockBaseStoreURL(mockServer.URL)
	defer r2()

	// immediately
	r3 := devicestate.MockRetryInterval(0)
	defer r3()

	// setup state as will be done by first-boot
	s.state.Lock()
	defer s.state.Unlock()

	s.makeModelAssertionInState(c, "canonical", "pc", map[string]interface{}{
		"architecture": "amd64",
		"kernel":       "pc-kernel",
		"gadget":       "pc",
	})

	devicestatetest.SetDevice(s.state, &auth.DeviceState{
		Brand: "canonical",
		Model: "pc",
	})

	devicestatetest.MockGadget(c, s.state, "pc", snap.R(2), nil)
	// mark as seeded
	s.state.Set("seeded", true)

	// runs the whole device registration process with polling
	s.state.Unlock()
	s.settle(c)
	s.state.Lock()

	becomeOperational := s.findBecomeOperationalChange()
	c.Assert(becomeOperational, NotNil)

	// needs 3 more Retry passes of polling
	for i := 0; i < 3; i++ {
		s.state.Unlock()
		s.settle(c)
		s.state.Lock()
	}

	c.Check(becomeOperational.Status().Ready(), Equals, true)
	c.Check(becomeOperational.Err(), IsNil)

	device, err := devicestatetest.Device(s.state)
	c.Assert(err, IsNil)
	c.Check(device.Brand, Equals, "canonical")
	c.Check(device.Model, Equals, "pc")
	c.Check(device.Serial, Equals, "10002")

	a, err := s.db.Find(asserts.SerialType, map[string]string{
		"brand-id": "canonical",
		"model":    "pc",
		"serial":   "10002",
	})
	c.Assert(err, IsNil)
	serial := a.(*asserts.Serial)

	privKey, err := devicestate.KeypairManager(s.mgr).Get(serial.DeviceKey().ID())
	c.Assert(err, IsNil)
	c.Check(privKey, NotNil)

	c.Check(device.KeyID, Equals, privKey.PublicKey().ID())
}

func (s *deviceMgrSuite) TestFullDeviceRegistrationHappyPrepareDeviceHook(c *C) {
	r1 := devicestate.MockKeyLength(testKeyLength)
	defer r1()

	bhv := &devicestatetest.DeviceServiceBehavior{
		RequestIDURLPath: "/svc/request-id",
		SerialURLPath:    "/svc/serial",
	}
	bhv.PostPreflight = func(c *C, bhv *devicestatetest.DeviceServiceBehavior, w http.ResponseWriter, r *http.Request) {
		c.Check(r.Header.Get("X-Extra-Header"), Equals, "extra")
	}

	mockServer := s.mockServer(c, "REQID-1", bhv)
	defer mockServer.Close()

	// setup state as will be done by first-boot
	// & have a gadget with a prepare-device hook
	s.state.Lock()
	defer s.state.Unlock()

	pDBhv := &devicestatetest.PrepareDeviceBehavior{
		DeviceSvcURL: mockServer.URL + "/svc/",
		Headers: map[string]string{
			"x-extra-header": "extra",
		},
		RegBody: map[string]string{
			"mac": "00:00:00:00:ff:00",
		},
		ProposedSerial: "Y9999",
	}

	r2 := devicestatetest.MockGadget(c, s.state, "gadget", snap.R(2), pDBhv)
	defer r2()

	// as device-service.url is set, should not need to do this but just in case
	r3 := devicestate.MockBaseStoreURL(mockServer.URL + "/direct/baad/")
	defer r3()

	s.makeModelAssertionInState(c, "canonical", "pc2", map[string]interface{}{
		"architecture": "amd64",
		"kernel":       "pc-kernel",
		"gadget":       "gadget",
	})

	devicestatetest.SetDevice(s.state, &auth.DeviceState{
		Brand: "canonical",
		Model: "pc2",
	})

	// avoid full seeding
	s.seeding()

	// runs the whole device registration process, note that the
	// device is not seeded yet
	s.state.Unlock()
	s.settle(c)
	s.state.Lock()

	// without a seeded device, there is no become-operational change
	becomeOperational := s.findBecomeOperationalChange()
	c.Assert(becomeOperational, IsNil)

	// now mark it as seeded
	s.state.Set("seeded", true)
	// and run the device registration again
	s.state.Unlock()
	s.settle(c)
	s.state.Lock()

	becomeOperational = s.findBecomeOperationalChange()
	c.Assert(becomeOperational, NotNil)

	c.Check(becomeOperational.Status().Ready(), Equals, true)
	c.Check(becomeOperational.Err(), IsNil)

	device, err := devicestatetest.Device(s.state)
	c.Assert(err, IsNil)
	c.Check(device.Brand, Equals, "canonical")
	c.Check(device.Model, Equals, "pc2")
	c.Check(device.Serial, Equals, "Y9999")

	a, err := s.db.Find(asserts.SerialType, map[string]string{
		"brand-id": "canonical",
		"model":    "pc2",
		"serial":   "Y9999",
	})
	c.Assert(err, IsNil)
	serial := a.(*asserts.Serial)

	var details map[string]interface{}
	err = yaml.Unmarshal(serial.Body(), &details)
	c.Assert(err, IsNil)

	c.Check(details, DeepEquals, map[string]interface{}{
		"mac": "00:00:00:00:ff:00",
	})

	privKey, err := devicestate.KeypairManager(s.mgr).Get(serial.DeviceKey().ID())
	c.Assert(err, IsNil)
	c.Check(privKey, NotNil)

	c.Check(device.KeyID, Equals, privKey.PublicKey().ID())
}

func (s *deviceMgrSuite) TestFullDeviceRegistrationHappyWithHookAndNewProxy(c *C) {
	s.testFullDeviceRegistrationHappyWithHookAndProxy(c, true)
}

func (s *deviceMgrSuite) TestFullDeviceRegistrationHappyWithHookAndOldProxy(c *C) {
	s.testFullDeviceRegistrationHappyWithHookAndProxy(c, false)
}

func (s *deviceMgrSuite) testFullDeviceRegistrationHappyWithHookAndProxy(c *C, newEnough bool) {
	r1 := devicestate.MockKeyLength(testKeyLength)
	defer r1()

	var reqID string
	var storeVersion string
	head := func(c *C, bhv *devicestatetest.DeviceServiceBehavior, w http.ResponseWriter, r *http.Request) {
		w.Header().Set("Snap-Store-Version", storeVersion)
	}
	bhv := &devicestatetest.DeviceServiceBehavior{
		Head: head,
	}
	svcPath := "/svc/"
	if newEnough {
		reqID = "REQID-42"
		storeVersion = "6"
		bhv.PostPreflight = func(c *C, bhv *devicestatetest.DeviceServiceBehavior, w http.ResponseWriter, r *http.Request) {
			c.Check(r.Header.Get("X-Snap-Device-Service-URL"), Matches, "http://[^/]*/bad/svc/")
			c.Check(r.Header.Get("X-Extra-Header"), Equals, "extra")
		}
		svcPath = "/bad/svc/"
	} else {
		reqID = "REQID-41"
		storeVersion = "5"
		bhv.RequestIDURLPath = "/svc/request-id"
		bhv.SerialURLPath = "/svc/serial"
		bhv.PostPreflight = func(c *C, bhv *devicestatetest.DeviceServiceBehavior, w http.ResponseWriter, r *http.Request) {
			c.Check(r.Header.Get("X-Extra-Header"), Equals, "extra")
		}
	}

	mockServer := s.mockServer(c, reqID, bhv)
	defer mockServer.Close()

	// setup state as will be done by first-boot
	// & have a gadget with a prepare-device hook
	s.state.Lock()
	defer s.state.Unlock()

	pDBhv := &devicestatetest.PrepareDeviceBehavior{
		DeviceSvcURL: mockServer.URL + svcPath,
		Headers: map[string]string{
			"x-extra-header": "extra",
		},
	}
	r2 := devicestatetest.MockGadget(c, s.state, "gadget", snap.R(2), pDBhv)
	defer r2()

	// as device-service.url is set, should not need to do this but just in case
	r3 := devicestate.MockBaseStoreURL(mockServer.URL + "/direct/baad/")
	defer r3()

	tr := config.NewTransaction(s.state)
	c.Assert(tr.Set("core", "proxy.store", "foo"), IsNil)
	tr.Commit()
	operatorAcct := assertstest.NewAccount(s.storeSigning, "foo-operator", nil, "")

	// have a store assertion.
	stoAs, err := s.storeSigning.Sign(asserts.StoreType, map[string]interface{}{
		"store":       "foo",
		"url":         mockServer.URL,
		"operator-id": operatorAcct.AccountID(),
		"timestamp":   time.Now().Format(time.RFC3339),
	}, nil, "")
	c.Assert(err, IsNil)

	assertstatetest.AddMany(s.state, operatorAcct, stoAs)

	s.makeModelAssertionInState(c, "canonical", "pc2", map[string]interface{}{
		"architecture": "amd64",
		"kernel":       "pc-kernel",
		"gadget":       "gadget",
	})

	devicestatetest.SetDevice(s.state, &auth.DeviceState{
		Brand: "canonical",
		Model: "pc2",
	})

	// mark it as seeded
	s.state.Set("seeded", true)

	// runs the whole device registration process
	s.state.Unlock()
	s.settle(c)
	s.state.Lock()

	becomeOperational := s.findBecomeOperationalChange()
	c.Assert(becomeOperational, NotNil)

	c.Check(becomeOperational.Status().Ready(), Equals, true)
	c.Check(becomeOperational.Err(), IsNil)

	device, err := devicestatetest.Device(s.state)
	c.Assert(err, IsNil)
	c.Check(device.Brand, Equals, "canonical")
	c.Check(device.Model, Equals, "pc2")
	c.Check(device.Serial, Equals, "9999")

	a, err := s.db.Find(asserts.SerialType, map[string]string{
		"brand-id": "canonical",
		"model":    "pc2",
		"serial":   "9999",
	})
	c.Assert(err, IsNil)
	serial := a.(*asserts.Serial)

	privKey, err := devicestate.KeypairManager(s.mgr).Get(serial.DeviceKey().ID())
	c.Assert(err, IsNil)
	c.Check(privKey, NotNil)

	c.Check(device.KeyID, Equals, privKey.PublicKey().ID())
}

func (s *deviceMgrSuite) TestFullDeviceRegistrationErrorBackoff(c *C) {
	r1 := devicestate.MockKeyLength(testKeyLength)
	defer r1()

	bhv := &devicestatetest.DeviceServiceBehavior{}
	mockServer := s.mockServer(c, devicestatetest.ReqIDBadRequest, bhv)
	defer mockServer.Close()

	r2 := devicestate.MockBaseStoreURL(mockServer.URL)
	defer r2()

	// setup state as will be done by first-boot
	s.state.Lock()
	defer s.state.Unlock()

	// sanity
	c.Check(devicestate.EnsureOperationalAttempts(s.state), Equals, 0)

	s.makeModelAssertionInState(c, "canonical", "pc", map[string]interface{}{
		"architecture": "amd64",
		"kernel":       "pc-kernel",
		"gadget":       "pc",
	})

	devicestatetest.SetDevice(s.state, &auth.DeviceState{
		Brand: "canonical",
		Model: "pc",
	})

	devicestatetest.MockGadget(c, s.state, "pc", snap.R(2), nil)
	// mark as seeded
	s.state.Set("seeded", true)

	// try the whole device registration process
	s.state.Unlock()
	s.settle(c)
	s.state.Lock()

	becomeOperational := s.findBecomeOperationalChange()
	c.Assert(becomeOperational, NotNil)
	firstTryID := becomeOperational.ID()

	c.Check(becomeOperational.Status().Ready(), Equals, true)
	c.Check(becomeOperational.Err(), ErrorMatches, `(?s).*cannot deliver device serial request: bad serial-request.*`)

	device, err := devicestatetest.Device(s.state)
	c.Assert(err, IsNil)
	c.Check(device.KeyID, Not(Equals), "")
	keyID := device.KeyID

	c.Check(devicestate.EnsureOperationalShouldBackoff(s.mgr, time.Now()), Equals, true)
	c.Check(devicestate.EnsureOperationalShouldBackoff(s.mgr, time.Now().Add(6*time.Minute)), Equals, false)
	c.Check(devicestate.EnsureOperationalAttempts(s.state), Equals, 1)

	// try again the whole device registration process
	bhv.ReqID = "REQID-1"
	devicestate.SetLastBecomeOperationalAttempt(s.mgr, time.Now().Add(-15*time.Minute))
	s.state.Unlock()
	s.settle(c)
	s.state.Lock()

	becomeOperational = s.findBecomeOperationalChange(firstTryID)
	c.Assert(becomeOperational, NotNil)

	c.Check(becomeOperational.Status().Ready(), Equals, true)
	c.Check(becomeOperational.Err(), IsNil)

	c.Check(devicestate.EnsureOperationalAttempts(s.state), Equals, 2)

	device, err = devicestatetest.Device(s.state)
	c.Assert(err, IsNil)
	c.Check(device.KeyID, Equals, keyID)
	c.Check(device.Serial, Equals, "10000")
}

func (s *deviceMgrSuite) TestEnsureBecomeOperationalShouldBackoff(c *C) {
	t0 := time.Now()
	c.Check(devicestate.EnsureOperationalShouldBackoff(s.mgr, t0), Equals, false)
	c.Check(devicestate.BecomeOperationalBackoff(s.mgr), Equals, 5*time.Minute)

	backoffs := []time.Duration{5, 10, 20, 40, 80, 160, 320, 640, 1440, 1440}
	t1 := t0
	for _, m := range backoffs {
		c.Check(devicestate.EnsureOperationalShouldBackoff(s.mgr, t1.Add(time.Duration(m-1)*time.Minute)), Equals, true)

		t1 = t1.Add(time.Duration(m+1) * time.Minute)
		c.Check(devicestate.EnsureOperationalShouldBackoff(s.mgr, t1), Equals, false)
		m *= 2
		if m > (12 * 60) {
			m = 24 * 60
		}
		c.Check(devicestate.BecomeOperationalBackoff(s.mgr), Equals, m*time.Minute)
	}
}

func (s *deviceMgrSuite) TestFullDeviceRegistrationMismatchedSerial(c *C) {
	r1 := devicestate.MockKeyLength(testKeyLength)
	defer r1()

	mockServer := s.mockServer(c, devicestatetest.ReqIDSerialWithBadModel, nil)
	defer mockServer.Close()

	r2 := devicestate.MockBaseStoreURL(mockServer.URL)
	defer r2()

	// setup state as will be done by first-boot
	s.state.Lock()
	defer s.state.Unlock()

	// sanity
	c.Check(devicestate.EnsureOperationalAttempts(s.state), Equals, 0)

	devicestatetest.MockGadget(c, s.state, "gadget", snap.R(2), nil)

	s.makeModelAssertionInState(c, "canonical", "pc", map[string]interface{}{
		"architecture": "amd64",
		"kernel":       "pc-kernel",
		"gadget":       "gadget",
	})

	devicestatetest.SetDevice(s.state, &auth.DeviceState{
		Brand: "canonical",
		Model: "pc",
	})

	// mark as seeded
	s.state.Set("seeded", true)

	// try the whole device registration process
	s.state.Unlock()
	s.settle(c)
	s.state.Lock()

	becomeOperational := s.findBecomeOperationalChange()
	c.Assert(becomeOperational, NotNil)

	c.Check(becomeOperational.Status().Ready(), Equals, true)
	c.Check(becomeOperational.Err(), ErrorMatches, `(?s).*obtained serial assertion does not match provided device identity information.*`)
}

func (s *deviceMgrSuite) TestModelAndSerial(c *C) {
	s.state.Lock()
	defer s.state.Unlock()
	// nothing in the state
	_, err := s.mgr.Model()
	c.Check(err, Equals, state.ErrNoState)
	_, err = s.mgr.Serial()
	c.Check(err, Equals, state.ErrNoState)

	// just brand and model
	devicestatetest.SetDevice(s.state, &auth.DeviceState{
		Brand: "canonical",
		Model: "pc",
	})
	_, err = s.mgr.Model()
	c.Check(err, Equals, state.ErrNoState)
	_, err = s.mgr.Serial()
	c.Check(err, Equals, state.ErrNoState)

	// have a model assertion
	model := s.brands.Model("canonical", "pc", map[string]interface{}{
		"gadget":       "pc",
		"kernel":       "kernel",
		"architecture": "amd64",
	})
	assertstatetest.AddMany(s.state, model)

	mod, err := s.mgr.Model()
	c.Assert(err, IsNil)
	c.Assert(mod.BrandID(), Equals, "canonical")

	_, err = s.mgr.Serial()
	c.Check(err, Equals, state.ErrNoState)

	// have a serial as well
	devicestatetest.SetDevice(s.state, &auth.DeviceState{
		Brand:  "canonical",
		Model:  "pc",
		Serial: "8989",
	})
	_, err = s.mgr.Model()
	c.Assert(err, IsNil)
	_, err = s.mgr.Serial()
	c.Check(err, Equals, state.ErrNoState)

	// have a serial assertion
	s.makeSerialAssertionInState(c, "canonical", "pc", "8989")

	_, err = s.mgr.Model()
	c.Assert(err, IsNil)
	ser, err := s.mgr.Serial()
	c.Assert(err, IsNil)
	c.Check(ser.Serial(), Equals, "8989")
}

func (s *deviceMgrSuite) TestStoreContextBackendSetDevice(c *C) {
	s.state.Lock()
	defer s.state.Unlock()

	scb := s.mgr.StoreContextBackend()

	device, err := scb.Device()
	c.Check(err, IsNil)
	c.Check(device, DeepEquals, &auth.DeviceState{})

	err = scb.SetDevice(&auth.DeviceState{Brand: "some-brand"})
	c.Check(err, IsNil)
	device, err = scb.Device()
	c.Check(err, IsNil)
	c.Check(device, DeepEquals, &auth.DeviceState{Brand: "some-brand"})
}

func (s *deviceMgrSuite) TestStoreContextBackendModelAndSerial(c *C) {
	s.state.Lock()
	defer s.state.Unlock()

	scb := s.mgr.StoreContextBackend()

	// nothing in the state
	_, err := scb.Model()
	c.Check(err, Equals, state.ErrNoState)
	_, err = scb.Serial()
	c.Check(err, Equals, state.ErrNoState)

	// just brand and model
	devicestatetest.SetDevice(s.state, &auth.DeviceState{
		Brand: "canonical",
		Model: "pc",
	})
	_, err = scb.Model()
	c.Check(err, Equals, state.ErrNoState)
	_, err = scb.Serial()
	c.Check(err, Equals, state.ErrNoState)

	// have a model assertion
	model := s.brands.Model("canonical", "pc", map[string]interface{}{
		"gadget":       "pc",
		"kernel":       "kernel",
		"architecture": "amd64",
	})
	assertstatetest.AddMany(s.state, model)

	mod, err := scb.Model()
	c.Assert(err, IsNil)
	c.Assert(mod.BrandID(), Equals, "canonical")

	_, err = scb.Serial()
	c.Check(err, Equals, state.ErrNoState)

	// have a serial as well
	devicestatetest.SetDevice(s.state, &auth.DeviceState{
		Brand:  "canonical",
		Model:  "pc",
		Serial: "8989",
	})
	_, err = scb.Model()
	c.Assert(err, IsNil)
	_, err = scb.Serial()
	c.Check(err, Equals, state.ErrNoState)

	// have a serial assertion
	s.makeSerialAssertionInState(c, "canonical", "pc", "8989")

	_, err = scb.Model()
	c.Assert(err, IsNil)
	ser, err := scb.Serial()
	c.Assert(err, IsNil)
	c.Check(ser.Serial(), Equals, "8989")
}

func (s *deviceMgrSuite) TestStoreContextBackendDeviceSessionRequestParams(c *C) {
	s.state.Lock()
	defer s.state.Unlock()

	scb := s.mgr.StoreContextBackend()

	// nothing there
	_, err := scb.SignDeviceSessionRequest(nil, "NONCE-1")
	c.Check(err, ErrorMatches, "internal error: cannot sign a session request without a serial")

	// setup state as done by device initialisation
	devKey, _ := assertstest.GenerateKey(testKeyLength)
	encDevKey, err := asserts.EncodePublicKey(devKey.PublicKey())
	c.Check(err, IsNil)
	seriala, err := s.storeSigning.Sign(asserts.SerialType, map[string]interface{}{
		"brand-id":            "canonical",
		"model":               "pc",
		"serial":              "8989",
		"device-key":          string(encDevKey),
		"device-key-sha3-384": devKey.PublicKey().ID(),
		"timestamp":           time.Now().Format(time.RFC3339),
	}, nil, "")
	c.Assert(err, IsNil)
	assertstatetest.AddMany(s.state, seriala)
	serial := seriala.(*asserts.Serial)

	_, err = scb.SignDeviceSessionRequest(serial, "NONCE-1")
	c.Check(err, ErrorMatches, "internal error: inconsistent state with serial but no device key")

	// have a key
	devicestate.KeypairManager(s.mgr).Put(devKey)

	devicestatetest.SetDevice(s.state, &auth.DeviceState{
		Brand:  "canonical",
		Model:  "pc",
		Serial: "8989",
		KeyID:  devKey.PublicKey().ID(),
	})

	sessReq, err := scb.SignDeviceSessionRequest(serial, "NONCE-1")
	c.Assert(err, IsNil)

	// correctly signed with device key
	err = asserts.SignatureCheck(sessReq, devKey.PublicKey())
	c.Check(err, IsNil)

	c.Check(sessReq.BrandID(), Equals, "canonical")
	c.Check(sessReq.Model(), Equals, "pc")
	c.Check(sessReq.Serial(), Equals, "8989")
	c.Check(sessReq.Nonce(), Equals, "NONCE-1")
}

func (s *deviceMgrSuite) TestStoreContextBackendProxyStore(c *C) {
	mockServer := s.mockServer(c, "", nil)
	defer mockServer.Close()
	s.state.Lock()
	defer s.state.Unlock()

	scb := s.mgr.StoreContextBackend()

	// nothing in the state
	_, err := scb.ProxyStore()
	c.Check(err, Equals, state.ErrNoState)

	// have a store referenced
	tr := config.NewTransaction(s.state)
	err = tr.Set("core", "proxy.store", "foo")
	tr.Commit()
	c.Assert(err, IsNil)

	_, err = scb.ProxyStore()
	c.Check(err, Equals, state.ErrNoState)

	operatorAcct := assertstest.NewAccount(s.storeSigning, "foo-operator", nil, "")

	// have a store assertion.
	stoAs, err := s.storeSigning.Sign(asserts.StoreType, map[string]interface{}{
		"store":       "foo",
		"operator-id": operatorAcct.AccountID(),
		"url":         mockServer.URL,
		"timestamp":   time.Now().Format(time.RFC3339),
	}, nil, "")
	c.Assert(err, IsNil)

	assertstatetest.AddMany(s.state, operatorAcct, stoAs)

	sto, err := scb.ProxyStore()
	c.Assert(err, IsNil)
	c.Assert(sto.Store(), Equals, "foo")
	c.Assert(sto.URL().String(), Equals, mockServer.URL)
}

func (s *deviceMgrSuite) TestInitialRegistrationContext(c *C) {
	s.state.Lock()
	defer s.state.Unlock()

	// have a model assertion
	model, err := s.storeSigning.Sign(asserts.ModelType, map[string]interface{}{
		"series":       "16",
		"brand-id":     "canonical",
		"model":        "pc",
		"gadget":       "pc-gadget",
		"kernel":       "kernel",
		"architecture": "amd64",
		"timestamp":    time.Now().Format(time.RFC3339),
	}, nil, "")
	c.Assert(err, IsNil)
	err = assertstate.Add(s.state, model)
	c.Assert(err, IsNil)
	devicestatetest.SetDevice(s.state, &auth.DeviceState{
		Brand: "canonical",
		Model: "pc",
	})

	// TODO: will need to pass in a task later
	regCtx, err := devicestate.RegistrationCtx(s.mgr, nil)
	c.Assert(err, IsNil)
	c.Assert(regCtx, NotNil)

	c.Check(regCtx.ForRemodeling(), Equals, false)

	device, err := regCtx.Device()
	c.Check(err, IsNil)
	c.Check(device, DeepEquals, &auth.DeviceState{
		Brand: "canonical",
		Model: "pc",
	})

	c.Check(regCtx.GadgetForSerialRequestConfig(), Equals, "pc-gadget")
	c.Check(regCtx.SerialRequestExtraHeaders(), HasLen, 0)
	c.Check(regCtx.SerialRequestAncillaryAssertions(), HasLen, 0)

}

func (s *deviceMgrSuite) TestDeviceManagerEnsureSeedYamlAlreadySeeded(c *C) {
	s.state.Lock()
	s.state.Set("seeded", true)
	s.state.Unlock()

	called := false
	restore := devicestate.MockPopulateStateFromSeed(func(*state.State, timings.Measurer) ([]*state.TaskSet, error) {
		called = true
		return nil, nil
	})
	defer restore()

	err := devicestate.EnsureSeedYaml(s.mgr)
	c.Assert(err, IsNil)
	c.Assert(called, Equals, false)
}

func (s *deviceMgrSuite) TestDeviceManagerEnsureSeedYamlChangeInFlight(c *C) {
	s.state.Lock()
	chg := s.state.NewChange("seed", "just for testing")
	chg.AddTask(s.state.NewTask("test-task", "the change needs a task"))
	s.state.Unlock()

	called := false
	restore := devicestate.MockPopulateStateFromSeed(func(*state.State, timings.Measurer) ([]*state.TaskSet, error) {
		called = true
		return nil, nil
	})
	defer restore()

	err := devicestate.EnsureSeedYaml(s.mgr)
	c.Assert(err, IsNil)
	c.Assert(called, Equals, false)
}

func (s *deviceMgrSuite) TestDeviceManagerEnsureSeedYamlAlsoOnClassic(c *C) {
	release.OnClassic = true

	called := false
	restore := devicestate.MockPopulateStateFromSeed(func(*state.State, timings.Measurer) ([]*state.TaskSet, error) {
		called = true
		return nil, nil
	})
	defer restore()

	err := devicestate.EnsureSeedYaml(s.mgr)
	c.Assert(err, IsNil)
	c.Assert(called, Equals, true)
}

func (s *deviceMgrSuite) TestDeviceManagerEnsureSeedYamlHappy(c *C) {
	restore := devicestate.MockPopulateStateFromSeed(func(*state.State, timings.Measurer) (ts []*state.TaskSet, err error) {
		t := s.state.NewTask("test-task", "a random task")
		ts = append(ts, state.NewTaskSet(t))
		return ts, nil
	})
	defer restore()

	err := devicestate.EnsureSeedYaml(s.mgr)
	c.Assert(err, IsNil)

	s.state.Lock()
	defer s.state.Unlock()

	c.Check(s.state.Changes(), HasLen, 1)
}

func (s *deviceMgrSuite) TestDeviceManagerEnsureBootOkSkippedOnClassic(c *C) {
	release.OnClassic = true

	err := devicestate.EnsureBootOk(s.mgr)
	c.Assert(err, IsNil)
}

func (s *deviceMgrSuite) TestDeviceManagerEnsureBootOkBootloaderHappy(c *C) {
	s.bootloader.SetBootVars(map[string]string{
		"snap_mode":     "trying",
		"snap_try_core": "core_1.snap",
	})

	s.state.Lock()
	defer s.state.Unlock()
	siCore1 := &snap.SideInfo{RealName: "core", Revision: snap.R(1)}
	snapstate.Set(s.state, "core", &snapstate.SnapState{
		SnapType: "os",
		Active:   true,
		Sequence: []*snap.SideInfo{siCore1},
		Current:  siCore1.Revision,
	})

	s.state.Unlock()
	err := devicestate.EnsureBootOk(s.mgr)
	s.state.Lock()
	c.Assert(err, IsNil)

	m, err := s.bootloader.GetBootVars("snap_mode")
	c.Assert(err, IsNil)
	c.Assert(m, DeepEquals, map[string]string{"snap_mode": ""})
}

func (s *deviceMgrSuite) TestDeviceManagerEnsureBootOkUpdateBootRevisionsHappy(c *C) {
	// simulate that we have a new core_2, tried to boot it but that failed
	s.bootloader.SetBootVars(map[string]string{
		"snap_mode":     "",
		"snap_try_core": "core_2.snap",
		"snap_core":     "core_1.snap",
	})

	s.state.Lock()
	defer s.state.Unlock()
	siKernel1 := &snap.SideInfo{RealName: "kernel", Revision: snap.R(1)}
	snapstate.Set(s.state, "kernel", &snapstate.SnapState{
		SnapType: "kernel",
		Active:   true,
		Sequence: []*snap.SideInfo{siKernel1},
		Current:  siKernel1.Revision,
	})

	siCore1 := &snap.SideInfo{RealName: "core", Revision: snap.R(1)}
	siCore2 := &snap.SideInfo{RealName: "core", Revision: snap.R(2)}
	snapstate.Set(s.state, "core", &snapstate.SnapState{
		SnapType: "os",
		Active:   true,
		Sequence: []*snap.SideInfo{siCore1, siCore2},
		Current:  siCore2.Revision,
	})

	s.state.Unlock()
	err := devicestate.EnsureBootOk(s.mgr)
	s.state.Lock()
	c.Assert(err, IsNil)

	c.Check(s.state.Changes(), HasLen, 1)
	c.Check(s.state.Changes()[0].Kind(), Equals, "update-revisions")
}

func (s *deviceMgrSuite) TestDeviceManagerEnsureBootOkNotRunAgain(c *C) {
	s.bootloader.SetBootVars(map[string]string{
		"snap_mode":     "trying",
		"snap_try_core": "core_1.snap",
	})
	s.bootloader.SetErr = fmt.Errorf("ensure bootloader is not used")

	devicestate.SetBootOkRan(s.mgr, true)

	err := devicestate.EnsureBootOk(s.mgr)
	c.Assert(err, IsNil)
}

func (s *deviceMgrSuite) TestDeviceManagerEnsureBootOkError(c *C) {
	s.state.Lock()
	// seeded
	s.state.Set("seeded", true)
	// has serial
	devicestatetest.SetDevice(s.state, &auth.DeviceState{
		Brand:  "canonical",
		Model:  "pc",
		Serial: "8989",
	})
	s.state.Unlock()

	s.bootloader.GetErr = fmt.Errorf("bootloader err")

	devicestate.SetBootOkRan(s.mgr, false)

	err := s.mgr.Ensure()
	c.Assert(err, ErrorMatches, "devicemgr: bootloader err")
}

func (s *deviceMgrSuite) setupBrands(c *C) {
	assertstatetest.AddMany(s.state, s.brands.AccountsAndKeys("my-brand")...)
	otherAcct := assertstest.NewAccount(s.storeSigning, "other-brand", map[string]interface{}{
		"account-id": "other-brand",
	}, "")
	assertstatetest.AddMany(s.state, otherAcct)
}

func (s *deviceMgrSuite) setupSnapDecl(c *C, info *snap.Info, publisherID string) {
	snapDecl, err := s.storeSigning.Sign(asserts.SnapDeclarationType, map[string]interface{}{
		"series":       "16",
		"snap-name":    info.SnapName(),
		"snap-id":      info.SnapID,
		"publisher-id": publisherID,
		"timestamp":    time.Now().UTC().Format(time.RFC3339),
	}, nil, "")
	c.Assert(err, IsNil)
	assertstatetest.AddMany(s.state, snapDecl)
}

func fakeMyModel(extra map[string]interface{}) *asserts.Model {
	model := map[string]interface{}{
		"type":         "model",
		"authority-id": "my-brand",
		"series":       "16",
		"brand-id":     "my-brand",
		"model":        "my-model",
	}
	return assertstest.FakeAssertion(model, extra).(*asserts.Model)
}

func (s *deviceMgrSuite) TestCheckGadget(c *C) {
	s.state.Lock()
	defer s.state.Unlock()

	gadgetInfo := snaptest.MockInfo(c, "{type: gadget, name: other-gadget, version: 0}", nil)

	s.setupBrands(c)
	// model assertion in device context
	model := fakeMyModel(map[string]interface{}{
		"architecture": "amd64",
		"gadget":       "gadget",
		"kernel":       "krnl",
	})
	deviceCtx := &snapstatetest.TrivialDeviceContext{DeviceModel: model}

	err := devicestate.CheckGadgetOrKernel(s.state, gadgetInfo, nil, snapstate.Flags{}, deviceCtx)
	c.Check(err, ErrorMatches, `cannot install gadget "other-gadget", model assertion requests "gadget"`)

	// brand gadget
	brandGadgetInfo := snaptest.MockInfo(c, "{type: gadget, name: gadget, version: 0}", nil)
	brandGadgetInfo.SnapID = "brand-gadget-id"
	s.setupSnapDecl(c, brandGadgetInfo, "my-brand")

	// canonical gadget
	canonicalGadgetInfo := snaptest.MockInfo(c, "{type: gadget, name: gadget, version: 0}", nil)
	canonicalGadgetInfo.SnapID = "canonical-gadget-id"
	s.setupSnapDecl(c, canonicalGadgetInfo, "canonical")

	// other gadget
	otherGadgetInfo := snaptest.MockInfo(c, "{type: gadget, name: gadget, version: 0}", nil)
	otherGadgetInfo.SnapID = "other-gadget-id"
	s.setupSnapDecl(c, otherGadgetInfo, "other-brand")

	// install brand gadget ok
	err = devicestate.CheckGadgetOrKernel(s.state, brandGadgetInfo, nil, snapstate.Flags{}, deviceCtx)
	c.Check(err, IsNil)

	// install canonical gadget ok
	err = devicestate.CheckGadgetOrKernel(s.state, canonicalGadgetInfo, nil, snapstate.Flags{}, deviceCtx)
	c.Check(err, IsNil)

	// install other gadget fails
	err = devicestate.CheckGadgetOrKernel(s.state, otherGadgetInfo, nil, snapstate.Flags{}, deviceCtx)
	c.Check(err, ErrorMatches, `cannot install gadget "gadget" published by "other-brand" for model by "my-brand"`)

	// unasserted installation of other works
	otherGadgetInfo.SnapID = ""
	err = devicestate.CheckGadgetOrKernel(s.state, otherGadgetInfo, nil, snapstate.Flags{}, deviceCtx)
	c.Check(err, IsNil)

	// parallel install fails
	otherGadgetInfo.InstanceKey = "foo"
	err = devicestate.CheckGadgetOrKernel(s.state, otherGadgetInfo, nil, snapstate.Flags{}, deviceCtx)
	c.Check(err, ErrorMatches, `cannot install "gadget_foo", parallel installation of kernel or gadget snaps is not supported`)
}

func (s *deviceMgrSuite) TestCheckGadgetOnClassic(c *C) {
	release.OnClassic = true

	s.state.Lock()
	defer s.state.Unlock()

	gadgetInfo := snaptest.MockInfo(c, "{type: gadget, name: other-gadget, version: 0}", nil)

	s.setupBrands(c)
	// model assertion in device context
	model := fakeMyModel(map[string]interface{}{
		"classic": "true",
		"gadget":  "gadget",
	})
	deviceCtx := &snapstatetest.TrivialDeviceContext{DeviceModel: model}

	err := devicestate.CheckGadgetOrKernel(s.state, gadgetInfo, nil, snapstate.Flags{}, deviceCtx)
	c.Check(err, ErrorMatches, `cannot install gadget "other-gadget", model assertion requests "gadget"`)

	// brand gadget
	brandGadgetInfo := snaptest.MockInfo(c, "{type: gadget, name: gadget, version: 0}", nil)
	brandGadgetInfo.SnapID = "brand-gadget-id"
	s.setupSnapDecl(c, brandGadgetInfo, "my-brand")

	// canonical gadget
	canonicalGadgetInfo := snaptest.MockInfo(c, "{type: gadget, name: gadget, version: 0}", nil)
	canonicalGadgetInfo.SnapID = "canonical-gadget-id"
	s.setupSnapDecl(c, canonicalGadgetInfo, "canonical")

	// other gadget
	otherGadgetInfo := snaptest.MockInfo(c, "{type: gadget, name: gadget, version: 0}", nil)
	otherGadgetInfo.SnapID = "other-gadget-id"
	s.setupSnapDecl(c, otherGadgetInfo, "other-brand")

	// install brand gadget ok
	err = devicestate.CheckGadgetOrKernel(s.state, brandGadgetInfo, nil, snapstate.Flags{}, deviceCtx)
	c.Check(err, IsNil)

	// install canonical gadget ok
	err = devicestate.CheckGadgetOrKernel(s.state, canonicalGadgetInfo, nil, snapstate.Flags{}, deviceCtx)
	c.Check(err, IsNil)

	// install other gadget fails
	err = devicestate.CheckGadgetOrKernel(s.state, otherGadgetInfo, nil, snapstate.Flags{}, deviceCtx)
	c.Check(err, ErrorMatches, `cannot install gadget "gadget" published by "other-brand" for model by "my-brand"`)

	// unasserted installation of other works
	otherGadgetInfo.SnapID = ""
	err = devicestate.CheckGadgetOrKernel(s.state, otherGadgetInfo, nil, snapstate.Flags{}, deviceCtx)
	c.Check(err, IsNil)
}

func (s *deviceMgrSuite) TestCheckGadgetOnClassicGadgetNotSpecified(c *C) {
	release.OnClassic = true

	s.state.Lock()
	defer s.state.Unlock()

	gadgetInfo := snaptest.MockInfo(c, "{type: gadget, name: gadget, version: 0}", nil)

	s.setupBrands(c)
	// model assertion in device context
	model := fakeMyModel(map[string]interface{}{
		"classic": "true",
	})
	deviceCtx := &snapstatetest.TrivialDeviceContext{DeviceModel: model}

	err := devicestate.CheckGadgetOrKernel(s.state, gadgetInfo, nil, snapstate.Flags{}, deviceCtx)
	c.Check(err, ErrorMatches, `cannot install gadget snap on classic if not requested by the model`)
}

func (s *deviceMgrSuite) TestCheckKernel(c *C) {
	s.state.Lock()
	defer s.state.Unlock()
	kernelInfo := snaptest.MockInfo(c, "{type: kernel, name: lnrk, version: 0}", nil)

	// not on classic
	release.OnClassic = true
	err := devicestate.CheckGadgetOrKernel(s.state, kernelInfo, nil, snapstate.Flags{}, nil)
	c.Check(err, ErrorMatches, `cannot install a kernel snap on classic`)
	release.OnClassic = false

	s.setupBrands(c)
	// model assertion in device context
	model := fakeMyModel(map[string]interface{}{
		"architecture": "amd64",
		"gadget":       "gadget",
		"kernel":       "krnl",
	})
	deviceCtx := &snapstatetest.TrivialDeviceContext{DeviceModel: model}

	err = devicestate.CheckGadgetOrKernel(s.state, kernelInfo, nil, snapstate.Flags{}, deviceCtx)
	c.Check(err, ErrorMatches, `cannot install kernel "lnrk", model assertion requests "krnl"`)

	// brand kernel
	brandKrnlInfo := snaptest.MockInfo(c, "{type: kernel, name: krnl, version: 0}", nil)
	brandKrnlInfo.SnapID = "brand-krnl-id"
	s.setupSnapDecl(c, brandKrnlInfo, "my-brand")

	// canonical kernel
	canonicalKrnlInfo := snaptest.MockInfo(c, "{type: kernel, name: krnl, version: 0}", nil)
	canonicalKrnlInfo.SnapID = "canonical-krnl-id"
	s.setupSnapDecl(c, canonicalKrnlInfo, "canonical")

	// other kernel
	otherKrnlInfo := snaptest.MockInfo(c, "{type: kernel, name: krnl, version: 0}", nil)
	otherKrnlInfo.SnapID = "other-krnl-id"
	s.setupSnapDecl(c, otherKrnlInfo, "other-brand")

	// install brand kernel ok
	err = devicestate.CheckGadgetOrKernel(s.state, brandKrnlInfo, nil, snapstate.Flags{}, deviceCtx)
	c.Check(err, IsNil)

	// install canonical kernel ok
	err = devicestate.CheckGadgetOrKernel(s.state, canonicalKrnlInfo, nil, snapstate.Flags{}, deviceCtx)
	c.Check(err, IsNil)

	// install other kernel fails
	err = devicestate.CheckGadgetOrKernel(s.state, otherKrnlInfo, nil, snapstate.Flags{}, deviceCtx)
	c.Check(err, ErrorMatches, `cannot install kernel "krnl" published by "other-brand" for model by "my-brand"`)

	// unasserted installation of other works
	otherKrnlInfo.SnapID = ""
	err = devicestate.CheckGadgetOrKernel(s.state, otherKrnlInfo, nil, snapstate.Flags{}, deviceCtx)
	c.Check(err, IsNil)

	// parallel install fails
	otherKrnlInfo.InstanceKey = "foo"
	err = devicestate.CheckGadgetOrKernel(s.state, otherKrnlInfo, nil, snapstate.Flags{}, deviceCtx)
	c.Check(err, ErrorMatches, `cannot install "krnl_foo", parallel installation of kernel or gadget snaps is not supported`)
}

func (s *deviceMgrSuite) makeModelAssertionInState(c *C, brandID, model string, extras map[string]interface{}) {
	modelAs := s.brands.Model(brandID, model, extras)

	s.setupBrands(c)
	assertstatetest.AddMany(s.state, modelAs)
}

func makeSerialAssertionInState(c *C, brands *assertstest.SigningAccounts, st *state.State, brandID, model, serialN string) {
	devKey, _ := assertstest.GenerateKey(752)
	encDevKey, err := asserts.EncodePublicKey(devKey.PublicKey())
	c.Assert(err, IsNil)
	serial, err := brands.Signing(brandID).Sign(asserts.SerialType, map[string]interface{}{
		"brand-id":            brandID,
		"model":               model,
		"serial":              serialN,
		"device-key":          string(encDevKey),
		"device-key-sha3-384": devKey.PublicKey().ID(),
		"timestamp":           time.Now().Format(time.RFC3339),
	}, nil, "")
	c.Assert(err, IsNil)
	err = assertstate.Add(st, serial)
	c.Assert(err, IsNil)
}

func (s *deviceMgrSuite) makeSerialAssertionInState(c *C, brandID, model, serialN string) {
	makeSerialAssertionInState(c, s.brands, s.state, brandID, model, serialN)
}

func (s *deviceMgrSuite) TestCanAutoRefreshOnCore(c *C) {
	s.state.Lock()
	defer s.state.Unlock()

	canAutoRefresh := func() bool {
		ok, err := devicestate.CanAutoRefresh(s.state)
		c.Assert(err, IsNil)
		return ok
	}

	// not seeded, no model, no serial -> no auto-refresh
	s.state.Set("seeded", false)
	c.Check(canAutoRefresh(), Equals, false)

	// seeded, model, no serial -> no auto-refresh
	s.state.Set("seeded", true)
	devicestatetest.SetDevice(s.state, &auth.DeviceState{
		Brand: "canonical",
		Model: "pc",
	})
	s.makeModelAssertionInState(c, "canonical", "pc", map[string]interface{}{
		"architecture": "amd64",
		"kernel":       "pc-kernel",
		"gadget":       "pc",
	})
	c.Check(canAutoRefresh(), Equals, false)

	// seeded, model, serial -> auto-refresh
	devicestatetest.SetDevice(s.state, &auth.DeviceState{
		Brand:  "canonical",
		Model:  "pc",
		Serial: "8989",
	})
	s.makeSerialAssertionInState(c, "canonical", "pc", "8989")
	c.Check(canAutoRefresh(), Equals, true)

	// not seeded, model, serial -> no auto-refresh
	s.state.Set("seeded", false)
	c.Check(canAutoRefresh(), Equals, false)
}

func (s *deviceMgrSuite) TestCanAutoRefreshNoSerialFallback(c *C) {
	s.state.Lock()
	defer s.state.Unlock()

	canAutoRefresh := func() bool {
		ok, err := devicestate.CanAutoRefresh(s.state)
		c.Assert(err, IsNil)
		return ok
	}

	// seeded, model, no serial, two attempts at getting serial
	// -> no auto-refresh
	devicestate.IncEnsureOperationalAttempts(s.state)
	devicestate.IncEnsureOperationalAttempts(s.state)
	s.state.Set("seeded", true)
	devicestatetest.SetDevice(s.state, &auth.DeviceState{
		Brand: "canonical",
		Model: "pc",
	})
	s.makeModelAssertionInState(c, "canonical", "pc", map[string]interface{}{
		"architecture": "amd64",
		"kernel":       "pc-kernel",
		"gadget":       "pc",
	})
	c.Check(canAutoRefresh(), Equals, false)

	// third attempt ongoing, or done
	// fallback, try auto-refresh
	devicestate.IncEnsureOperationalAttempts(s.state)
	// sanity
	c.Check(devicestate.EnsureOperationalAttempts(s.state), Equals, 3)
	c.Check(canAutoRefresh(), Equals, true)
}

func (s *deviceMgrSuite) TestCanAutoRefreshOnClassic(c *C) {
	release.OnClassic = true

	s.state.Lock()
	defer s.state.Unlock()

	canAutoRefresh := func() bool {
		ok, err := devicestate.CanAutoRefresh(s.state)
		c.Assert(err, IsNil)
		return ok
	}

	// not seeded, no model, no serial -> no auto-refresh
	s.state.Set("seeded", false)
	c.Check(canAutoRefresh(), Equals, false)

	// seeded, no model -> auto-refresh
	s.state.Set("seeded", true)
	c.Check(canAutoRefresh(), Equals, false)

	// seeded, model, no serial -> no auto-refresh
	devicestatetest.SetDevice(s.state, &auth.DeviceState{
		Brand: "canonical",
		Model: "pc",
	})
	s.makeModelAssertionInState(c, "canonical", "pc", map[string]interface{}{
		"classic": "true",
	})
	c.Check(canAutoRefresh(), Equals, false)

	// seeded, model, serial -> auto-refresh
	devicestatetest.SetDevice(s.state, &auth.DeviceState{
		Brand:  "canonical",
		Model:  "pc",
		Serial: "8989",
	})
	s.makeSerialAssertionInState(c, "canonical", "pc", "8989")
	c.Check(canAutoRefresh(), Equals, true)

	// not seeded, model, serial -> no auto-refresh
	s.state.Set("seeded", false)
	c.Check(canAutoRefresh(), Equals, false)
}

func makeInstalledMockCoreSnapWithSnapdControl(c *C, st *state.State) *snap.Info {
	sideInfoCore11 := &snap.SideInfo{RealName: "core", Revision: snap.R(11), SnapID: "core-id"}
	snapstate.Set(st, "core", &snapstate.SnapState{
		Active:   true,
		Sequence: []*snap.SideInfo{sideInfoCore11},
		Current:  sideInfoCore11.Revision,
		SnapType: "os",
	})
	core11 := snaptest.MockSnap(c, `
name: core
version: 1.0
slots:
 snapd-control:
`, sideInfoCore11)
	c.Assert(core11.Slots, HasLen, 1)

	return core11
}

var snapWithSnapdControlRefreshScheduleManagedYAML = `
name: snap-with-snapd-control
version: 1.0
plugs:
 snapd-control:
  refresh-schedule: managed
`

var snapWithSnapdControlOnlyYAML = `
name: snap-with-snapd-control
version: 1.0
plugs:
 snapd-control:
`

func makeInstalledMockSnap(c *C, st *state.State, yml string) *snap.Info {
	sideInfo11 := &snap.SideInfo{RealName: "snap-with-snapd-control", Revision: snap.R(11), SnapID: "snap-with-snapd-control-id"}
	snapstate.Set(st, "snap-with-snapd-control", &snapstate.SnapState{
		Active:   true,
		Sequence: []*snap.SideInfo{sideInfo11},
		Current:  sideInfo11.Revision,
		SnapType: "app",
	})
	info11 := snaptest.MockSnap(c, yml, sideInfo11)
	c.Assert(info11.Plugs, HasLen, 1)

	return info11
}

func makeMockRepoWithConnectedSnaps(c *C, st *state.State, info11, core11 *snap.Info, ifname string) {
	repo := interfaces.NewRepository()
	for _, iface := range builtin.Interfaces() {
		err := repo.AddInterface(iface)
		c.Assert(err, IsNil)
	}
	err := repo.AddSnap(info11)
	c.Assert(err, IsNil)
	err = repo.AddSnap(core11)
	c.Assert(err, IsNil)
	_, err = repo.Connect(&interfaces.ConnRef{
		PlugRef: interfaces.PlugRef{Snap: info11.InstanceName(), Name: ifname},
		SlotRef: interfaces.SlotRef{Snap: core11.InstanceName(), Name: ifname},
	}, nil, nil, nil, nil, nil)
	c.Assert(err, IsNil)
	conns, err := repo.Connected("snap-with-snapd-control", "snapd-control")
	c.Assert(err, IsNil)
	c.Assert(conns, HasLen, 1)
	ifacerepo.Replace(st, repo)
}

func (s *deviceMgrSuite) TestCanManageRefreshes(c *C) {
	st := s.state
	st.Lock()
	defer st.Unlock()

	// not possbile to manage by default
	c.Check(devicestate.CanManageRefreshes(st), Equals, false)

	// not possible with just a snap with "snapd-control" plug with the
	// right attribute
	info11 := makeInstalledMockSnap(c, st, snapWithSnapdControlRefreshScheduleManagedYAML)
	c.Check(devicestate.CanManageRefreshes(st), Equals, false)

	// not possible with a core snap with snapd control
	core11 := makeInstalledMockCoreSnapWithSnapdControl(c, st)
	c.Check(devicestate.CanManageRefreshes(st), Equals, false)

	// not possible even with connected interfaces
	makeMockRepoWithConnectedSnaps(c, st, info11, core11, "snapd-control")
	c.Check(devicestate.CanManageRefreshes(st), Equals, false)

	// if all of the above plus a snap declaration are in place we can
	// manage schedules
	s.setupSnapDecl(c, info11, "canonical")
	c.Check(devicestate.CanManageRefreshes(st), Equals, true)

	// works if the snap is not active as well (to fix race when a
	// snap is refreshed)
	var sideInfo11 snapstate.SnapState
	err := snapstate.Get(st, "snap-with-snapd-control", &sideInfo11)
	c.Assert(err, IsNil)
	sideInfo11.Active = false
	snapstate.Set(st, "snap-with-snapd-control", &sideInfo11)
	c.Check(devicestate.CanManageRefreshes(st), Equals, true)
}

func (s *deviceMgrSuite) TestCanManageRefreshesNoRefreshScheduleManaged(c *C) {
	st := s.state
	st.Lock()
	defer st.Unlock()

	// just having a connected "snapd-control" interface is not enough
	// for setting refresh.schedule=managed
	info11 := makeInstalledMockSnap(c, st, snapWithSnapdControlOnlyYAML)
	core11 := makeInstalledMockCoreSnapWithSnapdControl(c, st)
	makeMockRepoWithConnectedSnaps(c, st, info11, core11, "snapd-control")
	s.setupSnapDecl(c, info11, "canonical")

	c.Check(devicestate.CanManageRefreshes(st), Equals, false)
}

func (s *deviceMgrSuite) TestReloadRegistered(c *C) {
	st := state.New(nil)

	runner1 := state.NewTaskRunner(st)
	hookMgr1, err := hookstate.Manager(st, runner1)
	c.Assert(err, IsNil)
	mgr1, err := devicestate.Manager(st, hookMgr1, runner1, nil)
	c.Assert(err, IsNil)

	ok := false
	select {
	case <-mgr1.Registered():
	default:
		ok = true
	}
	c.Check(ok, Equals, true)

	st.Lock()
	devicestatetest.SetDevice(st, &auth.DeviceState{
		Brand:  "canonical",
		Model:  "pc",
		Serial: "serial",
	})
	st.Unlock()

	runner2 := state.NewTaskRunner(st)
	hookMgr2, err := hookstate.Manager(st, runner2)
	c.Assert(err, IsNil)
	mgr2, err := devicestate.Manager(st, hookMgr2, runner2, nil)
	c.Assert(err, IsNil)

	ok = false
	select {
	case <-mgr2.Registered():
		ok = true
	case <-time.After(5 * time.Second):
		c.Fatal("should have been marked registered")
	}
	c.Check(ok, Equals, true)
}

func (s *deviceMgrSuite) TestMarkSeededInConfig(c *C) {
	st := s.state
	st.Lock()
	defer st.Unlock()

	// avoid device registration
	devicestatetest.SetDevice(s.state, &auth.DeviceState{
		Serial: "123",
	})

	// avoid full seeding
	s.seeding()

	// not seeded -> no config is set
	s.state.Unlock()
	s.mgr.Ensure()
	s.state.Lock()

	var seedLoaded bool
	tr := config.NewTransaction(st)
	tr.Get("core", "seed.loaded", &seedLoaded)
	c.Check(seedLoaded, Equals, false)

	// pretend we are seeded now
	s.state.Set("seeded", true)

	// seeded -> config got updated
	s.state.Unlock()
	s.mgr.Ensure()
	s.state.Lock()

	tr = config.NewTransaction(st)
	tr.Get("core", "seed.loaded", &seedLoaded)
	c.Check(seedLoaded, Equals, true)

	// only the fake seeding change is in the state, no further
	// changes
	c.Check(s.state.Changes(), HasLen, 1)
}

func (s *deviceMgrSuite) TestNewEnoughProxyParse(c *C) {
	s.state.Lock()
	defer s.state.Unlock()

	log, restore := logger.MockLogger()
	defer restore()
	os.Setenv("SNAPD_DEBUG", "1")
	defer os.Unsetenv("SNAPD_DEBUG")

	badURL := &url.URL{Opaque: "%a"} // url.Parse(badURL.String()) needs to fail, which isn't easy :-)
	c.Check(devicestate.NewEnoughProxy(s.state, badURL, http.DefaultClient), Equals, false)
	c.Check(log.String(), Matches, "(?m).* DEBUG: Cannot check whether proxy store supports a custom serial vault: parse .*")
}

func (s *deviceMgrSuite) TestNewEnoughProxy(c *C) {
	s.state.Lock()
	defer s.state.Unlock()

	expectedUserAgent := httputil.UserAgent()
	log, restore := logger.MockLogger()
	defer restore()
	os.Setenv("SNAPD_DEBUG", "1")
	defer os.Unsetenv("SNAPD_DEBUG")

	expecteds := []string{
		`Head http://\S+: EOF`,
		`Head request returned 403 Forbidden.`,
		`Bogus Snap-Store-Version header "5pre1".`,
		``,
	}

	n := 0
	server := httptest.NewServer(http.HandlerFunc(func(w http.ResponseWriter, r *http.Request) {
		c.Check(r.Header.Get("User-Agent"), Equals, expectedUserAgent)
		n++
		switch n {
		case 1:
			conn, _, err := w.(http.Hijacker).Hijack()
			c.Assert(err, IsNil)
			conn.Close()
		case 2:
			w.WriteHeader(403)
		case 3:
			w.Header().Set("Snap-Store-Version", "5pre1")
			w.WriteHeader(200)
		case 4:
			w.Header().Set("Snap-Store-Version", "5")
			w.WriteHeader(200)
		case 5:
			w.Header().Set("Snap-Store-Version", "6")
			w.WriteHeader(200)
		default:
			c.Errorf("expected %d results, now on %d", len(expecteds), n)
		}
	}))
	defer server.Close()

	u, err := url.Parse(server.URL)
	c.Assert(err, IsNil)
	for _, expected := range expecteds {
		log.Reset()
		c.Check(devicestate.NewEnoughProxy(s.state, u, http.DefaultClient), Equals, false)
		if len(expected) > 0 {
			expected = "(?m).* DEBUG: Cannot check whether proxy store supports a custom serial vault: " + expected
		}
		c.Check(log.String(), Matches, expected)
	}
	c.Check(n, Equals, len(expecteds))

	// and success at last
	log.Reset()
	c.Check(devicestate.NewEnoughProxy(s.state, u, http.DefaultClient), Equals, true)
	c.Check(log.String(), Equals, "")
	c.Check(n, Equals, len(expecteds)+1)
}

func (s *deviceMgrSuite) TestDevicemgrCanStandby(c *C) {
	st := state.New(nil)

	runner := state.NewTaskRunner(st)
	hookMgr, err := hookstate.Manager(st, runner)
	c.Assert(err, IsNil)
	mgr, err := devicestate.Manager(st, hookMgr, runner, nil)
	c.Assert(err, IsNil)

	st.Lock()
	defer st.Unlock()
	c.Check(mgr.CanStandby(), Equals, false)

	st.Set("seeded", true)
	c.Check(mgr.CanStandby(), Equals, true)
}

type testModel struct {
	brand, model               string
	arch, base, kernel, gadget string
}

func (s *deviceMgrSuite) TestRemodelUnhappyNotSeeded(c *C) {
	s.state.Lock()
	defer s.state.Unlock()
	s.state.Set("seeded", false)

	newModel := s.brands.Model("canonical", "pc", map[string]interface{}{
		"architecture": "amd64",
		"kernel":       "pc-kernel",
		"gadget":       "pc",
	})
	_, err := devicestate.Remodel(s.state, newModel)
	c.Assert(err, ErrorMatches, "cannot remodel until fully seeded")
}

func (s *deviceMgrSuite) TestRemodelUnhappy(c *C) {
	s.state.Lock()
	defer s.state.Unlock()
	s.state.Set("seeded", true)

	// set a model assertion
	cur := map[string]string{
		"brand":        "canonical",
		"model":        "pc-model",
		"architecture": "amd64",
		"kernel":       "pc-kernel",
		"gadget":       "pc",
		"base":         "core18",
	}
	s.makeModelAssertionInState(c, cur["brand"], cur["model"], map[string]interface{}{
		"architecture": cur["architecture"],
		"kernel":       cur["kernel"],
		"gadget":       cur["gadget"],
		"base":         cur["base"],
	})
	devicestatetest.SetDevice(s.state, &auth.DeviceState{
		Brand: cur["brand"],
		Model: cur["model"],
	})

	// ensure all error cases are checked
	for _, t := range []struct {
		new    map[string]string
		errStr string
	}{
		{map[string]string{"brand": "my-brand"}, "cannot remodel to different brand/model yet"},
		{map[string]string{"model": "other-model"}, "cannot remodel to different brand/model yet"},
		{map[string]string{"architecture": "pdp-7"}, "cannot remodel to different architectures yet"},
		{map[string]string{"base": "core20"}, "cannot remodel to different bases yet"},
		{map[string]string{"kernel": "other-kernel"}, "cannot remodel to different kernels yet"},
		{map[string]string{"gadget": "other-gadget"}, "cannot remodel to different gadgets yet"},
	} {
		// copy current model unless new model test data is different
		for k, v := range cur {
			if t.new[k] != "" {
				continue
			}
			t.new[k] = v
		}
		new := s.brands.Model(t.new["brand"], t.new["model"], map[string]interface{}{
			"architecture": t.new["architecture"],
			"kernel":       t.new["kernel"],
			"gadget":       t.new["gadget"],
			"base":         t.new["base"],
		})
		chg, err := devicestate.Remodel(s.state, new)
		c.Check(chg, IsNil)
		c.Check(err, ErrorMatches, t.errStr)
	}
}

func (s *deviceMgrSuite) TestRemodelTasksSmoke(c *C) {
	s.state.Lock()
	defer s.state.Unlock()
	s.state.Set("seeded", true)
	s.state.Set("refresh-privacy-key", "some-privacy-key")

	var testDeviceCtx snapstate.DeviceContext

	restore := devicestate.MockSnapstateInstallWithDeviceContext(func(st *state.State, name, channel, cohort string, revision snap.Revision, userID int, flags snapstate.Flags, deviceCtx snapstate.DeviceContext) (*state.TaskSet, error) {

		c.Check(flags.Required, Equals, true)
		c.Check(deviceCtx, Equals, testDeviceCtx)

		tDownload := s.state.NewTask("fake-download", fmt.Sprintf("Download %s", name))
		tValidate := s.state.NewTask("validate-snap", fmt.Sprintf("Validate %s", name))
		tValidate.WaitFor(tDownload)
		tInstall := s.state.NewTask("fake-install", fmt.Sprintf("Install %s", name))
		tInstall.WaitFor(tValidate)
		ts := state.NewTaskSet(tDownload, tValidate, tInstall)
		ts.MarkEdge(tValidate, snapstate.DownloadAndChecksDoneEdge)
		return ts, nil
	})
	defer restore()

	// set a model assertion
	current := s.brands.Model("canonical", "pc-model", map[string]interface{}{
		"architecture": "amd64",
		"kernel":       "pc-kernel",
		"gadget":       "pc",
		"base":         "core18",
	})
	err := assertstate.Add(s.state, current)
	c.Assert(err, IsNil)
	devicestatetest.SetDevice(s.state, &auth.DeviceState{
		Brand: "canonical",
		Model: "pc-model",
	})

	new := s.brands.Model("canonical", "pc-model", map[string]interface{}{
		"architecture":   "amd64",
		"kernel":         "pc-kernel",
		"gadget":         "pc",
		"base":           "core18",
		"required-snaps": []interface{}{"new-required-snap-1", "new-required-snap-2"},
		"revision":       "1",
	})

	testDeviceCtx = &snapstatetest.TrivialDeviceContext{}

	tss, err := devicestate.RemodelTasks(s.state, current, new, testDeviceCtx)
	c.Assert(err, IsNil)
	// 2 snaps plus the remodel task, the wait chain is tested in
	// TestRemodel*
	c.Assert(tss, HasLen, 3)
}

func (s *deviceMgrSuite) TestRemodelRequiredSnaps(c *C) {
	s.state.Lock()
	defer s.state.Unlock()
	s.state.Set("seeded", true)
	s.state.Set("refresh-privacy-key", "some-privacy-key")

	restore := devicestate.MockSnapstateInstallWithDeviceContext(func(st *state.State, name, channel, cohort string, revision snap.Revision, userID int, flags snapstate.Flags, deviceCtx snapstate.DeviceContext) (*state.TaskSet, error) {

		c.Check(flags.Required, Equals, true)
		c.Check(deviceCtx, NotNil)
		c.Check(deviceCtx.ForRemodeling(), Equals, true)

		tDownload := s.state.NewTask("fake-download", fmt.Sprintf("Download %s", name))
		tValidate := s.state.NewTask("validate-snap", fmt.Sprintf("Validate %s", name))
		tValidate.WaitFor(tDownload)
		tInstall := s.state.NewTask("fake-install", fmt.Sprintf("Install %s", name))
		tInstall.WaitFor(tValidate)
		ts := state.NewTaskSet(tDownload, tValidate, tInstall)
		ts.MarkEdge(tValidate, snapstate.DownloadAndChecksDoneEdge)
		return ts, nil
	})
	defer restore()

	// set a model assertion
	s.makeModelAssertionInState(c, "canonical", "pc-model", map[string]interface{}{
		"architecture": "amd64",
		"kernel":       "pc-kernel",
		"gadget":       "pc",
		"base":         "core18",
	})
	devicestatetest.SetDevice(s.state, &auth.DeviceState{
		Brand: "canonical",
		Model: "pc-model",
	})

	new := s.brands.Model("canonical", "pc-model", map[string]interface{}{
		"architecture":   "amd64",
		"kernel":         "pc-kernel",
		"gadget":         "pc",
		"base":           "core18",
		"required-snaps": []interface{}{"new-required-snap-1", "new-required-snap-2"},
		"revision":       "1",
	})
	chg, err := devicestate.Remodel(s.state, new)
	c.Assert(err, IsNil)
	c.Assert(chg.Summary(), Equals, "Refresh model assertion from revision 0 to 1")

	tl := chg.Tasks()
	// 2 snaps,
	c.Assert(tl, HasLen, 2*3+1)

	remodCtx, err := devicestate.RemodelCtxFromTask(tl[0])
	c.Assert(err, IsNil)
	c.Check(remodCtx.ForRemodeling(), Equals, true)
	c.Check(remodCtx.Kind(), Equals, devicestate.UpdateRemodel)
	c.Check(remodCtx.Model(), DeepEquals, new)
	c.Check(remodCtx.Store(), IsNil)

	// check the tasks
	tDownloadSnap1 := tl[0]
	tValidateSnap1 := tl[1]
	tInstallSnap1 := tl[2]
	tDownloadSnap2 := tl[3]
	tValidateSnap2 := tl[4]
	tInstallSnap2 := tl[5]
	tSetModel := tl[6]

	// check the tasks
	c.Assert(tDownloadSnap1.Kind(), Equals, "fake-download")
	c.Assert(tDownloadSnap1.Summary(), Equals, "Download new-required-snap-1")
	c.Assert(tDownloadSnap1.WaitTasks(), HasLen, 0)
	c.Assert(tValidateSnap1.Kind(), Equals, "validate-snap")
	c.Assert(tValidateSnap1.Summary(), Equals, "Validate new-required-snap-1")
	c.Assert(tDownloadSnap1.WaitTasks(), HasLen, 0)
	c.Assert(tDownloadSnap2.Kind(), Equals, "fake-download")
	c.Assert(tDownloadSnap2.Summary(), Equals, "Download new-required-snap-2")
	// check the ordering, download/validate everything first, then install

	// snap2 downloads wait for the downloads of snap1
	c.Assert(tDownloadSnap1.WaitTasks(), HasLen, 0)
	c.Assert(tValidateSnap1.WaitTasks(), DeepEquals, []*state.Task{
		tDownloadSnap1,
	})
	c.Assert(tDownloadSnap2.WaitTasks(), DeepEquals, []*state.Task{
		tValidateSnap1,
	})
	c.Assert(tValidateSnap2.WaitTasks(), DeepEquals, []*state.Task{
		tDownloadSnap2,
	})
	c.Assert(tInstallSnap1.WaitTasks(), DeepEquals, []*state.Task{
		// wait for own check-snap
		tValidateSnap1,
		// and also the last check-snap of the download chain
		tValidateSnap2,
	})
	c.Assert(tInstallSnap2.WaitTasks(), DeepEquals, []*state.Task{
		// last snap of the download chain
		tValidateSnap2,
		// previous install chain
		tInstallSnap1,
	})

	c.Assert(tSetModel.Kind(), Equals, "set-model")
	c.Assert(tSetModel.Summary(), Equals, "Set new model assertion")
	// setModel waits for everything in the change
	c.Assert(tSetModel.WaitTasks(), DeepEquals, []*state.Task{tDownloadSnap1, tValidateSnap1, tInstallSnap1, tDownloadSnap2, tValidateSnap2, tInstallSnap2})
}

func (s *deviceMgrSuite) TestRemodelSwitchKernelTrack(c *C) {
	s.state.Lock()
	defer s.state.Unlock()
	s.state.Set("seeded", true)
	s.state.Set("refresh-privacy-key", "some-privacy-key")

	restore := devicestate.MockSnapstateInstallWithDeviceContext(func(st *state.State, name, channel, cohort string, revision snap.Revision, userID int, flags snapstate.Flags, deviceCtx snapstate.DeviceContext) (*state.TaskSet, error) {
		c.Check(flags.Required, Equals, true)
		c.Check(deviceCtx, NotNil)
		c.Check(deviceCtx.ForRemodeling(), Equals, true)

		tDownload := s.state.NewTask("fake-download", fmt.Sprintf("Download %s", name))
		tValidate := s.state.NewTask("validate-snap", fmt.Sprintf("Validate %s", name))
		tValidate.WaitFor(tDownload)
		tInstall := s.state.NewTask("fake-install", fmt.Sprintf("Install %s", name))
		tInstall.WaitFor(tValidate)
		ts := state.NewTaskSet(tDownload, tValidate, tInstall)
		ts.MarkEdge(tValidate, snapstate.DownloadAndChecksDoneEdge)
		return ts, nil
	})
	defer restore()

	restore = devicestate.MockSnapstateUpdateWithDeviceContext(func(st *state.State, name string, opts *snapstate.RevisionOptions, userID int, flags snapstate.Flags, deviceCtx snapstate.DeviceContext) (*state.TaskSet, error) {
		c.Check(flags.Required, Equals, false)
		c.Check(flags.NoReRefresh, Equals, true)
		c.Check(deviceCtx, NotNil)
		c.Check(deviceCtx.ForRemodeling(), Equals, true)

		tDownload := s.state.NewTask("fake-download", fmt.Sprintf("Download %s to track %s", name, opts.Channel))
		tValidate := s.state.NewTask("validate-snap", fmt.Sprintf("Validate %s", name))
		tValidate.WaitFor(tDownload)
		tUpdate := s.state.NewTask("fake-update", fmt.Sprintf("Update %s to track %s", name, opts.Channel))
		tUpdate.WaitFor(tValidate)
		ts := state.NewTaskSet(tDownload, tValidate, tUpdate)
		ts.MarkEdge(tValidate, snapstate.DownloadAndChecksDoneEdge)
		return ts, nil
	})
	defer restore()

	// set a model assertion
	s.makeModelAssertionInState(c, "canonical", "pc-model", map[string]interface{}{
		"architecture": "amd64",
		"kernel":       "pc-kernel",
		"gadget":       "pc",
		"base":         "core18",
	})
	devicestatetest.SetDevice(s.state, &auth.DeviceState{
		Brand: "canonical",
		Model: "pc-model",
	})

	new := s.brands.Model("canonical", "pc-model", map[string]interface{}{
		"architecture":   "amd64",
		"kernel":         "pc-kernel=18",
		"gadget":         "pc",
		"base":           "core18",
		"required-snaps": []interface{}{"new-required-snap-1"},
		"revision":       "1",
	})
	chg, err := devicestate.Remodel(s.state, new)
	c.Assert(err, IsNil)
	c.Assert(chg.Summary(), Equals, "Refresh model assertion from revision 0 to 1")

	tl := chg.Tasks()
	c.Assert(tl, HasLen, 2*3+1)

	tDownloadKernel := tl[0]
	tValidateKernel := tl[1]
	tUpdateKernel := tl[2]
	tDownloadSnap1 := tl[3]
	tValidateSnap1 := tl[4]
	tInstallSnap1 := tl[5]
	tSetModel := tl[6]

	c.Assert(tDownloadKernel.Kind(), Equals, "fake-download")
	c.Assert(tDownloadKernel.Summary(), Equals, "Download pc-kernel to track 18")
	c.Assert(tValidateKernel.Kind(), Equals, "validate-snap")
	c.Assert(tValidateKernel.Summary(), Equals, "Validate pc-kernel")
	c.Assert(tUpdateKernel.Kind(), Equals, "fake-update")
	c.Assert(tUpdateKernel.Summary(), Equals, "Update pc-kernel to track 18")
	c.Assert(tDownloadSnap1.Kind(), Equals, "fake-download")
	c.Assert(tDownloadSnap1.Summary(), Equals, "Download new-required-snap-1")
	c.Assert(tValidateSnap1.Kind(), Equals, "validate-snap")
	c.Assert(tValidateSnap1.Summary(), Equals, "Validate new-required-snap-1")
	c.Assert(tInstallSnap1.Kind(), Equals, "fake-install")
	c.Assert(tInstallSnap1.Summary(), Equals, "Install new-required-snap-1")

	c.Assert(tSetModel.Kind(), Equals, "set-model")
	c.Assert(tSetModel.Summary(), Equals, "Set new model assertion")

	// check the ordering
	c.Assert(tDownloadSnap1.WaitTasks(), DeepEquals, []*state.Task{
		// previous download finished
		tValidateKernel,
	})
	c.Assert(tInstallSnap1.WaitTasks(), DeepEquals, []*state.Task{
		// last download in the chain finished
		tValidateSnap1,
		// and kernel got updated
		tUpdateKernel,
	})
	c.Assert(tUpdateKernel.WaitTasks(), DeepEquals, []*state.Task{
		// kernel is valid
		tValidateKernel,
		// and last download in the chain finished
		tValidateSnap1,
	})
}

func (s *deviceMgrSuite) TestRemodelLessRequiredSnaps(c *C) {
	s.state.Lock()
	defer s.state.Unlock()
	s.state.Set("seeded", true)
	s.state.Set("refresh-privacy-key", "some-privacy-key")

	// set a model assertion
	s.makeModelAssertionInState(c, "canonical", "pc-model", map[string]interface{}{
		"architecture":   "amd64",
		"kernel":         "pc-kernel",
		"gadget":         "pc",
		"base":           "core18",
		"required-snaps": []interface{}{"some-required-snap"},
	})
	devicestatetest.SetDevice(s.state, &auth.DeviceState{
		Brand: "canonical",
		Model: "pc-model",
	})

	new := s.brands.Model("canonical", "pc-model", map[string]interface{}{
		"architecture": "amd64",
		"kernel":       "pc-kernel",
		"gadget":       "pc",
		"base":         "core18",
		"revision":     "1",
	})
	chg, err := devicestate.Remodel(s.state, new)
	c.Assert(err, IsNil)
	c.Assert(chg.Summary(), Equals, "Refresh model assertion from revision 0 to 1")

	tl := chg.Tasks()
	c.Assert(tl, HasLen, 1)
	tSetModel := tl[0]
	c.Assert(tSetModel.Kind(), Equals, "set-model")
	c.Assert(tSetModel.Summary(), Equals, "Set new model assertion")
}

type freshSessionStore struct {
	storetest.Store

	ensureDeviceSession int
}

func (sto *freshSessionStore) EnsureDeviceSession() (*auth.DeviceState, error) {
	sto.ensureDeviceSession += 1
	return nil, nil
}

func (s *deviceMgrSuite) TestRemodelStoreSwitch(c *C) {
	s.state.Lock()
	defer s.state.Unlock()
	s.state.Set("seeded", true)
	s.state.Set("refresh-privacy-key", "some-privacy-key")

	var testStore snapstate.StoreService

	restore := devicestate.MockSnapstateInstallWithDeviceContext(func(st *state.State, name, channel, cohort string, revision snap.Revision, userID int, flags snapstate.Flags, deviceCtx snapstate.DeviceContext) (*state.TaskSet, error) {
		c.Check(flags.Required, Equals, true)
		c.Check(deviceCtx, NotNil)
		c.Check(deviceCtx.ForRemodeling(), Equals, true)

		c.Check(deviceCtx.Store(), Equals, testStore)

		tDownload := s.state.NewTask("fake-download", fmt.Sprintf("Download %s", name))
		tValidate := s.state.NewTask("validate-snap", fmt.Sprintf("Validate %s", name))
		tValidate.WaitFor(tDownload)
		tInstall := s.state.NewTask("fake-install", fmt.Sprintf("Install %s", name))
		tInstall.WaitFor(tValidate)
		ts := state.NewTaskSet(tDownload, tValidate, tInstall)
		ts.MarkEdge(tValidate, snapstate.DownloadAndChecksDoneEdge)
		return ts, nil
	})
	defer restore()

	// set a model assertion
	s.makeModelAssertionInState(c, "canonical", "pc-model", map[string]interface{}{
		"architecture": "amd64",
		"kernel":       "pc-kernel",
		"gadget":       "pc",
		"base":         "core18",
	})
	devicestatetest.SetDevice(s.state, &auth.DeviceState{
		Brand: "canonical",
		Model: "pc-model",
	})

	new := s.brands.Model("canonical", "pc-model", map[string]interface{}{
		"architecture":   "amd64",
		"kernel":         "pc-kernel",
		"gadget":         "pc",
		"base":           "core18",
		"store":          "switched-store",
		"required-snaps": []interface{}{"new-required-snap-1", "new-required-snap-2"},
		"revision":       "1",
	})

	freshStore := &freshSessionStore{}
	testStore = freshStore

	s.newFakeStore = func(devBE storecontext.DeviceBackend) snapstate.StoreService {
		mod, err := devBE.Model()
		c.Check(err, IsNil)
		if err == nil {
			c.Check(mod, DeepEquals, new)
		}
		return testStore
	}

	chg, err := devicestate.Remodel(s.state, new)
	c.Assert(err, IsNil)
	c.Assert(chg.Summary(), Equals, "Refresh model assertion from revision 0 to 1")

	c.Check(freshStore.ensureDeviceSession, Equals, 1)

	tl := chg.Tasks()
	// 2 snaps * 3 tasks (from the mock install above) +
	// 1 "set-model" task at the end
	c.Assert(tl, HasLen, 2*3+1)

	remodCtx, err := devicestate.RemodelCtxFromTask(tl[0])
	c.Assert(err, IsNil)
	c.Check(remodCtx.ForRemodeling(), Equals, true)
	c.Check(remodCtx.Kind(), Equals, devicestate.StoreSwitchRemodel)
	c.Check(remodCtx.Model(), DeepEquals, new)
	c.Check(remodCtx.Store(), Equals, testStore)
}

func (s *deviceMgrSuite) TestDeviceCtxNoTask(c *C) {
	s.state.Lock()
	defer s.state.Unlock()
	// nothing in the state

	_, err := devicestate.DeviceCtx(s.state, nil, nil)
	c.Check(err, Equals, state.ErrNoState)

	// have a model assertion
	model := s.brands.Model("canonical", "pc", map[string]interface{}{
		"gadget":       "pc",
		"kernel":       "kernel",
		"architecture": "amd64",
	})
	assertstatetest.AddMany(s.state, model)
	devicestatetest.SetDevice(s.state, &auth.DeviceState{
		Brand: "canonical",
		Model: "pc",
	})

	deviceCtx, err := devicestate.DeviceCtx(s.state, nil, nil)
	c.Assert(err, IsNil)
	c.Assert(deviceCtx.Model().BrandID(), Equals, "canonical")
}

func (s *deviceMgrSuite) TestDeviceCtxProvided(c *C) {
	s.state.Lock()
	defer s.state.Unlock()

	model := assertstest.FakeAssertion(map[string]interface{}{
		"type":         "model",
		"authority-id": "canonical",
		"series":       "16",
		"brand-id":     "canonical",
		"model":        "pc",
		"gadget":       "pc",
		"kernel":       "kernel",
		"architecture": "amd64",
	}).(*asserts.Model)

	deviceCtx := &snapstatetest.TrivialDeviceContext{DeviceModel: model}

	deviceCtx1, err := devicestate.DeviceCtx(s.state, nil, deviceCtx)
	c.Assert(err, IsNil)
	c.Assert(deviceCtx1, Equals, deviceCtx)
}

<<<<<<< HEAD
func (s *deviceMgrSuite) TestGadgetUpdateBlocksWhenOtherTasks(c *C) {
	restore := release.MockOnClassic(true)
	defer restore()

	s.state.Lock()
	defer s.state.Unlock()

	tUpdate := s.state.NewTask("update-gadget-assets", "update gadget")
	t1 := s.state.NewTask("other-task-1", "other 1")
	t2 := s.state.NewTask("other-task-2", "other 2")

	// no other running tasks, does not block
	c.Assert(devicestate.GadgetUpdateBlocked(tUpdate, nil), Equals, false)

	// list of running tasks actually contains ones that are in the 'running' state
	t1.SetStatus(state.DoingStatus)
	t2.SetStatus(state.UndoingStatus)
	// block on any other running tasks
	c.Assert(devicestate.GadgetUpdateBlocked(tUpdate, []*state.Task{t1, t2}), Equals, true)
}

func (s *deviceMgrSuite) TestGadgetUpdateBlocksOtherTasks(c *C) {
	restore := release.MockOnClassic(true)
	defer restore()

	s.state.Lock()
	defer s.state.Unlock()

	tUpdate := s.state.NewTask("update-gadget-assets", "update gadget")
	tUpdate.SetStatus(state.DoingStatus)
	t1 := s.state.NewTask("other-task-1", "other 1")
	t2 := s.state.NewTask("other-task-2", "other 2")

	// block on any other running tasks
	c.Assert(devicestate.GadgetUpdateBlocked(t1, []*state.Task{tUpdate}), Equals, true)
	c.Assert(devicestate.GadgetUpdateBlocked(t2, []*state.Task{tUpdate}), Equals, true)

	t2.SetStatus(state.UndoingStatus)
	// update-gadget should be the only running task, for the sake of
	// completeness pretend it's one of many running tasks
	c.Assert(devicestate.GadgetUpdateBlocked(t1, []*state.Task{tUpdate, t2}), Equals, true)

	// not blocking without gadget update task
	c.Assert(devicestate.GadgetUpdateBlocked(t1, []*state.Task{t2}), Equals, false)
=======
var snapYaml = `
name: foo-gadget
type: gadget
`

var gadgetYaml = `
volumes:
  pc:
    bootloader: grub
`

func setupGadgetUpdate(c *C, st *state.State) (chg *state.Change, tsk *state.Task) {
	siCurrent := &snap.SideInfo{
		RealName: "foo-gadget",
		Revision: snap.R(33),
		SnapID:   "foo-id",
	}
	si := &snap.SideInfo{
		RealName: "foo-gadget",
		Revision: snap.R(34),
		SnapID:   "foo-id",
	}
	snaptest.MockSnapWithFiles(c, snapYaml, siCurrent, [][]string{
		{"meta/gadget.yaml", gadgetYaml},
	})
	snaptest.MockSnapWithFiles(c, snapYaml, si, [][]string{
		{"meta/gadget.yaml", gadgetYaml},
	})

	st.Lock()

	snapstate.Set(st, "foo-gadget", &snapstate.SnapState{
		SnapType: "gadget",
		Sequence: []*snap.SideInfo{siCurrent},
		Current:  siCurrent.Revision,
		Active:   true,
	})

	tsk = st.NewTask("update-gadget-assets", "update gadget")
	tsk.Set("snap-setup", &snapstate.SnapSetup{
		SideInfo: si,
		Type:     snap.TypeGadget,
	})
	chg = st.NewChange("dummy", "...")
	chg.AddTask(tsk)

	st.Unlock()

	return chg, tsk
}

func (s *deviceMgrSuite) TestUpdateGadgetOnCoreSimple(c *C) {
	var updateCalled bool
	var passedRollbackDir string
	restore := devicestate.MockGadgetUpdate(func(current, update *gadget.Info, path string) error {
		updateCalled = true
		passedRollbackDir = path
		st, err := os.Stat(path)
		c.Assert(err, IsNil)
		m := st.Mode()
		c.Assert(m.IsDir(), Equals, true)
		c.Check(m.Perm(), Equals, os.FileMode(0750))
		return nil
	})
	defer restore()

	chg, t := setupGadgetUpdate(c, s.state)

	for i := 0; i < 6; i++ {
		s.se.Ensure()
		s.se.Wait()
	}

	s.state.Lock()
	defer s.state.Unlock()
	c.Assert(chg.IsReady(), Equals, true)
	c.Check(chg.Err(), IsNil)
	c.Check(t.Status(), Equals, state.DoneStatus)
	c.Check(updateCalled, Equals, true)
	rollbackDir := filepath.Join(dirs.SnapRollbackDir, "foo-gadget_34")
	c.Check(rollbackDir, Equals, passedRollbackDir)
	// should have been removed right after update
	c.Check(osutil.IsDirectory(rollbackDir), Equals, false)
	c.Check(s.restartRequests, DeepEquals, []state.RestartType{state.RestartSystem})
}

func (s *deviceMgrSuite) TestUpdateGadgetOnCoreNoUpdateNeeded(c *C) {
	var called bool
	restore := devicestate.MockGadgetUpdate(func(current, update *gadget.Info, path string) error {
		called = true
		return gadget.ErrNoUpdate
	})
	defer restore()

	chg, t := setupGadgetUpdate(c, s.state)

	s.se.Ensure()
	s.se.Wait()

	s.state.Lock()
	defer s.state.Unlock()
	c.Assert(chg.IsReady(), Equals, true)
	c.Check(chg.Err(), IsNil)
	c.Check(t.Status(), Equals, state.DoneStatus)
	c.Check(t.Log(), HasLen, 1)
	c.Check(t.Log()[0], Matches, ".* INFO No gadget assets update needed")
	c.Check(called, Equals, true)
	c.Check(s.restartRequests, HasLen, 0)
}

func (s *deviceMgrSuite) TestUpdateGadgetOnCoreRollbackDirCreateFailed(c *C) {
	if os.Geteuid() == 0 {
		c.Skip("this test cannot run as root (permissions are not honored)")
	}

	restore := devicestate.MockGadgetUpdate(func(current, update *gadget.Info, path string) error {
		return errors.New("unexpected call")
	})
	defer restore()

	chg, t := setupGadgetUpdate(c, s.state)

	rollbackDir := filepath.Join(dirs.SnapRollbackDir, "foo-gadget_34")
	err := os.MkdirAll(dirs.SnapRollbackDir, 0000)
	c.Assert(err, IsNil)

	for i := 0; i < 6; i++ {
		s.se.Ensure()
		s.se.Wait()
	}

	s.state.Lock()
	defer s.state.Unlock()
	c.Assert(chg.IsReady(), Equals, true)
	c.Check(chg.Err(), ErrorMatches, `(?s).*cannot prepare update rollback directory: .*`)
	c.Check(t.Status(), Equals, state.ErrorStatus)
	c.Check(osutil.IsDirectory(rollbackDir), Equals, false)
	c.Check(s.restartRequests, HasLen, 0)
}

func (s *deviceMgrSuite) TestUpdateGadgetOnCoreUpdateFailed(c *C) {
	restore := devicestate.MockGadgetUpdate(func(current, update *gadget.Info, path string) error {
		return errors.New("gadget exploded")
	})
	defer restore()
	chg, t := setupGadgetUpdate(c, s.state)

	for i := 0; i < 6; i++ {
		s.se.Ensure()
		s.se.Wait()
	}

	s.state.Lock()
	defer s.state.Unlock()
	c.Assert(chg.IsReady(), Equals, true)
	c.Check(chg.Err(), ErrorMatches, `(?s).*update gadget \(gadget exploded\).*`)
	c.Check(t.Status(), Equals, state.ErrorStatus)
	rollbackDir := filepath.Join(dirs.SnapRollbackDir, "foo-gadget_34")
	// update rollback left for inspection
	c.Check(osutil.IsDirectory(rollbackDir), Equals, true)
	c.Check(s.restartRequests, HasLen, 0)
}

func (s *deviceMgrSuite) TestUpdateGadgetOnCoreNotDuringFirstboot(c *C) {
	restore := devicestate.MockGadgetUpdate(func(current, update *gadget.Info, path string) error {
		return errors.New("unexpected call")
	})
	defer restore()

	// simulate first-boot/seeding, there is no existing snap state information

	si := &snap.SideInfo{
		RealName: "foo-gadget",
		Revision: snap.R(34),
		SnapID:   "foo-id",
	}
	snaptest.MockSnapWithFiles(c, snapYaml, si, [][]string{
		{"meta/gadget.yaml", gadgetYaml},
	})

	s.state.Lock()

	t := s.state.NewTask("update-gadget-assets", "update gadget")
	t.Set("snap-setup", &snapstate.SnapSetup{
		SideInfo: si,
		Type:     snap.TypeGadget,
	})
	chg := s.state.NewChange("dummy", "...")
	chg.AddTask(t)

	s.state.Unlock()

	for i := 0; i < 6; i++ {
		s.se.Ensure()
		s.se.Wait()
	}

	s.state.Lock()
	defer s.state.Unlock()
	c.Assert(chg.IsReady(), Equals, true)
	c.Check(chg.Err(), IsNil)
	c.Check(t.Status(), Equals, state.DoneStatus)
	rollbackDir := filepath.Join(dirs.SnapRollbackDir, "foo-gadget")
	c.Check(osutil.IsDirectory(rollbackDir), Equals, false)
	c.Check(s.restartRequests, HasLen, 0)
}

func (s *deviceMgrSuite) TestUpdateGadgetOnCoreBadGadgetYaml(c *C) {
	restore := devicestate.MockGadgetUpdate(func(current, update *gadget.Info, path string) error {
		return errors.New("unexpected call")
	})
	defer restore()
	siCurrent := &snap.SideInfo{
		RealName: "foo-gadget",
		Revision: snap.R(33),
		SnapID:   "foo-id",
	}
	si := &snap.SideInfo{
		RealName: "foo-gadget",
		Revision: snap.R(34),
		SnapID:   "foo-id",
	}
	snaptest.MockSnapWithFiles(c, snapYaml, siCurrent, [][]string{
		{"meta/gadget.yaml", gadgetYaml},
	})
	// invalid gadget.yaml data
	snaptest.MockSnapWithFiles(c, snapYaml, si, [][]string{
		{"meta/gadget.yaml", "foobar"},
	})

	s.state.Lock()

	snapstate.Set(s.state, "foo-gadget", &snapstate.SnapState{
		SnapType: "gadget",
		Sequence: []*snap.SideInfo{siCurrent},
		Current:  siCurrent.Revision,
		Active:   true,
	})

	t := s.state.NewTask("update-gadget-assets", "update gadget")
	t.Set("snap-setup", &snapstate.SnapSetup{
		SideInfo: si,
		Type:     snap.TypeGadget,
	})
	chg := s.state.NewChange("dummy", "...")
	chg.AddTask(t)

	s.state.Unlock()

	for i := 0; i < 6; i++ {
		s.se.Ensure()
		s.se.Wait()
	}

	s.state.Lock()
	defer s.state.Unlock()
	c.Assert(chg.IsReady(), Equals, true)
	c.Check(chg.Err(), ErrorMatches, `(?s).*update gadget \(cannot read gadget snap details: .*\).*`)
	c.Check(t.Status(), Equals, state.ErrorStatus)
	rollbackDir := filepath.Join(dirs.SnapRollbackDir, "foo-gadget")
	c.Check(osutil.IsDirectory(rollbackDir), Equals, false)
	c.Check(s.restartRequests, HasLen, 0)
}

func (s *deviceMgrSuite) TestUpdateGadgetOnClassicErrorsOut(c *C) {
	restore := release.MockOnClassic(true)
	defer restore()

	restore = devicestate.MockGadgetUpdate(func(current, update *gadget.Info, path string) error {
		return errors.New("unexpected call")
	})
	defer restore()

	s.state.Lock()

	t := s.state.NewTask("update-gadget-assets", "update gadget")
	chg := s.state.NewChange("dummy", "...")
	chg.AddTask(t)

	s.state.Unlock()

	for i := 0; i < 6; i++ {
		s.se.Ensure()
		s.se.Wait()
	}

	s.state.Lock()
	defer s.state.Unlock()
	c.Assert(chg.IsReady(), Equals, true)
	c.Check(chg.Err(), ErrorMatches, `(?s).*update gadget \(cannot run update gadget assets task on a classic system\).*`)
	c.Check(t.Status(), Equals, state.ErrorStatus)
}

func (s *deviceMgrSuite) TestCurrentAndUpdateInfo(c *C) {
	siCurrent := &snap.SideInfo{
		RealName: "foo-gadget",
		Revision: snap.R(33),
		SnapID:   "foo-id",
	}
	si := &snap.SideInfo{
		RealName: "foo-gadget",
		Revision: snap.R(34),
		SnapID:   "foo-id",
	}

	s.state.Lock()
	defer s.state.Unlock()

	snapsup := &snapstate.SnapSetup{
		SideInfo: si,
		Type:     snap.TypeGadget,
	}

	current, update, err := devicestate.GadgetCurrentAndUpdate(s.state, snapsup)
	c.Assert(current, IsNil)
	c.Assert(update, IsNil)
	c.Assert(err, IsNil)

	snapstate.Set(s.state, "foo-gadget", &snapstate.SnapState{
		SnapType: "gadget",
		Sequence: []*snap.SideInfo{siCurrent},
		Current:  siCurrent.Revision,
		Active:   true,
	})

	// mock current first, but gadget.yaml is still missing
	ci := snaptest.MockSnapWithFiles(c, snapYaml, siCurrent, nil)

	current, update, err = devicestate.GadgetCurrentAndUpdate(s.state, snapsup)
	c.Assert(current, IsNil)
	c.Assert(update, IsNil)
	c.Assert(err, ErrorMatches, "cannot read gadget snap details: .*/meta/gadget.yaml: no such file or directory")

	// drop gadget.yaml for current snap
	ioutil.WriteFile(filepath.Join(ci.MountDir(), "meta/gadget.yaml"), []byte(gadgetYaml), 0644)

	current, update, err = devicestate.GadgetCurrentAndUpdate(s.state, snapsup)
	c.Assert(current, IsNil)
	c.Assert(update, IsNil)
	c.Assert(err, ErrorMatches, "cannot find installed snap \"foo-gadget\" at revision 34: .*")

	ui := snaptest.MockSnapWithFiles(c, snapYaml, si, nil)

	current, update, err = devicestate.GadgetCurrentAndUpdate(s.state, snapsup)
	c.Assert(current, IsNil)
	c.Assert(update, IsNil)
	c.Assert(err, ErrorMatches, "cannot read gadget snap details: .*")

	var updateGadgetYaml = `
volumes:
  pc:
    bootloader: grub
    id: 123
`

	// drop gadget.yaml for update snap
	ioutil.WriteFile(filepath.Join(ui.MountDir(), "meta/gadget.yaml"), []byte(updateGadgetYaml), 0644)

	current, update, err = devicestate.GadgetCurrentAndUpdate(s.state, snapsup)
	c.Assert(err, IsNil)
	c.Assert(current, DeepEquals, &gadget.Info{
		Volumes: map[string]gadget.Volume{
			"pc": {
				Bootloader: "grub",
			},
		},
	})
	c.Assert(update, DeepEquals, &gadget.Info{
		Volumes: map[string]gadget.Volume{
			"pc": {
				Bootloader: "grub",
				ID:         "123",
			},
		},
	})
>>>>>>> 257461c5
}<|MERGE_RESOLUTION|>--- conflicted
+++ resolved
@@ -2951,52 +2951,6 @@
 	c.Assert(deviceCtx1, Equals, deviceCtx)
 }
 
-<<<<<<< HEAD
-func (s *deviceMgrSuite) TestGadgetUpdateBlocksWhenOtherTasks(c *C) {
-	restore := release.MockOnClassic(true)
-	defer restore()
-
-	s.state.Lock()
-	defer s.state.Unlock()
-
-	tUpdate := s.state.NewTask("update-gadget-assets", "update gadget")
-	t1 := s.state.NewTask("other-task-1", "other 1")
-	t2 := s.state.NewTask("other-task-2", "other 2")
-
-	// no other running tasks, does not block
-	c.Assert(devicestate.GadgetUpdateBlocked(tUpdate, nil), Equals, false)
-
-	// list of running tasks actually contains ones that are in the 'running' state
-	t1.SetStatus(state.DoingStatus)
-	t2.SetStatus(state.UndoingStatus)
-	// block on any other running tasks
-	c.Assert(devicestate.GadgetUpdateBlocked(tUpdate, []*state.Task{t1, t2}), Equals, true)
-}
-
-func (s *deviceMgrSuite) TestGadgetUpdateBlocksOtherTasks(c *C) {
-	restore := release.MockOnClassic(true)
-	defer restore()
-
-	s.state.Lock()
-	defer s.state.Unlock()
-
-	tUpdate := s.state.NewTask("update-gadget-assets", "update gadget")
-	tUpdate.SetStatus(state.DoingStatus)
-	t1 := s.state.NewTask("other-task-1", "other 1")
-	t2 := s.state.NewTask("other-task-2", "other 2")
-
-	// block on any other running tasks
-	c.Assert(devicestate.GadgetUpdateBlocked(t1, []*state.Task{tUpdate}), Equals, true)
-	c.Assert(devicestate.GadgetUpdateBlocked(t2, []*state.Task{tUpdate}), Equals, true)
-
-	t2.SetStatus(state.UndoingStatus)
-	// update-gadget should be the only running task, for the sake of
-	// completeness pretend it's one of many running tasks
-	c.Assert(devicestate.GadgetUpdateBlocked(t1, []*state.Task{tUpdate, t2}), Equals, true)
-
-	// not blocking without gadget update task
-	c.Assert(devicestate.GadgetUpdateBlocked(t1, []*state.Task{t2}), Equals, false)
-=======
 var snapYaml = `
 name: foo-gadget
 type: gadget
@@ -3372,5 +3326,50 @@
 			},
 		},
 	})
->>>>>>> 257461c5
+}
+
+func (s *deviceMgrSuite) TestGadgetUpdateBlocksWhenOtherTasks(c *C) {
+	restore := release.MockOnClassic(true)
+	defer restore()
+
+	s.state.Lock()
+	defer s.state.Unlock()
+
+	tUpdate := s.state.NewTask("update-gadget-assets", "update gadget")
+	t1 := s.state.NewTask("other-task-1", "other 1")
+	t2 := s.state.NewTask("other-task-2", "other 2")
+
+	// no other running tasks, does not block
+	c.Assert(devicestate.GadgetUpdateBlocked(tUpdate, nil), Equals, false)
+
+	// list of running tasks actually contains ones that are in the 'running' state
+	t1.SetStatus(state.DoingStatus)
+	t2.SetStatus(state.UndoingStatus)
+	// block on any other running tasks
+	c.Assert(devicestate.GadgetUpdateBlocked(tUpdate, []*state.Task{t1, t2}), Equals, true)
+}
+
+func (s *deviceMgrSuite) TestGadgetUpdateBlocksOtherTasks(c *C) {
+	restore := release.MockOnClassic(true)
+	defer restore()
+
+	s.state.Lock()
+	defer s.state.Unlock()
+
+	tUpdate := s.state.NewTask("update-gadget-assets", "update gadget")
+	tUpdate.SetStatus(state.DoingStatus)
+	t1 := s.state.NewTask("other-task-1", "other 1")
+	t2 := s.state.NewTask("other-task-2", "other 2")
+
+	// block on any other running tasks
+	c.Assert(devicestate.GadgetUpdateBlocked(t1, []*state.Task{tUpdate}), Equals, true)
+	c.Assert(devicestate.GadgetUpdateBlocked(t2, []*state.Task{tUpdate}), Equals, true)
+
+	t2.SetStatus(state.UndoingStatus)
+	// update-gadget should be the only running task, for the sake of
+	// completeness pretend it's one of many running tasks
+	c.Assert(devicestate.GadgetUpdateBlocked(t1, []*state.Task{tUpdate, t2}), Equals, true)
+
+	// not blocking without gadget update task
+	c.Assert(devicestate.GadgetUpdateBlocked(t1, []*state.Task{t2}), Equals, false)
 }