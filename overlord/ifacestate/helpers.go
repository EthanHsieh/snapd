--- conflicted
+++ resolved
@@ -323,7 +323,6 @@
 	return ic.CheckAutoConnect() == nil
 }
 
-<<<<<<< HEAD
 type connectChecker struct {
 	st       *state.State
 	baseDecl *asserts.BaseDeclaration
@@ -379,120 +378,6 @@
 	return nil
 }
 
-// autoConnect connects the given snap to viable candidates returning the list
-// of connected snap names.  The blacklist can prevent auto-connection to
-// specific interfaces (blacklist entries are plug or slot names).
-func (m *InterfaceManager) autoConnect(task *state.Task, snapName string, blacklist map[string]bool) ([]string, error) {
-	var conns map[string]connState
-	var affectedSnapNames []string
-	err := task.State().Get("conns", &conns)
-	if err != nil && err != state.ErrNoState {
-		return nil, err
-	}
-	if conns == nil {
-		conns = make(map[string]connState)
-	}
-
-	autochecker, err := newAutoConnectChecker(task.State())
-	if err != nil {
-		return nil, err
-	}
-
-	// Auto-connect all the plugs
-	for _, plug := range m.repo.Plugs(snapName) {
-		if blacklist[plug.Name] {
-			continue
-		}
-		candidates := m.repo.AutoConnectCandidateSlots(snapName, plug.Name, autochecker.check)
-		if len(candidates) == 0 {
-			continue
-		}
-		// If we are in a core transition we may have both the old ubuntu-core
-		// snap and the new core snap providing the same interface. In that
-		// situation we want to ignore any candidates in ubuntu-core and simply
-		// go with those from the new core snap.
-		if len(candidates) == 2 {
-			switch {
-			case candidates[0].Snap.Name() == "ubuntu-core" && candidates[1].Snap.Name() == "core":
-				candidates = candidates[1:2]
-			case candidates[1].Snap.Name() == "ubuntu-core" && candidates[0].Snap.Name() == "core":
-				candidates = candidates[0:1]
-			}
-		}
-		if len(candidates) != 1 {
-			crefs := make([]string, 0, len(candidates))
-			for _, candidate := range candidates {
-				crefs = append(crefs, candidate.String())
-			}
-			task.Logf("cannot auto connect %s (plug auto-connection), candidates found: %q", plug, strings.Join(crefs, ", "))
-			continue
-		}
-		slot := candidates[0]
-		connRef := interfaces.NewConnRef(plug, slot)
-		key := connRef.ID()
-		if _, ok := conns[key]; ok {
-			// Suggested connection already exist so don't clobber it.
-			// NOTE: we don't log anything here as this is a normal and common condition.
-			continue
-		}
-		// FIXME: need to pass connect policy check once autoconnect supports interface hooks
-		if _, err := m.repo.Connect(*connRef, nil, nil, nil); err != nil {
-			task.Logf("cannot auto connect %s to %s: %s (plug auto-connection)", connRef.PlugRef, connRef.SlotRef, err)
-			continue
-		}
-		affectedSnapNames = append(affectedSnapNames, connRef.PlugRef.Snap)
-		affectedSnapNames = append(affectedSnapNames, connRef.SlotRef.Snap)
-		conns[key] = connState{Interface: plug.Interface, Auto: true}
-	}
-	// Auto-connect all the slots
-	for _, slot := range m.repo.Slots(snapName) {
-		if blacklist[slot.Name] {
-			continue
-		}
-		candidates := m.repo.AutoConnectCandidatePlugs(snapName, slot.Name, autochecker.check)
-		if len(candidates) == 0 {
-			continue
-		}
-
-		for _, plug := range candidates {
-			// make sure slot is the only viable
-			// connection for plug, same check as if we were
-			// considering auto-connections from plug
-			candSlots := m.repo.AutoConnectCandidateSlots(plug.Snap.Name(), plug.Name, autochecker.check)
-
-			if len(candSlots) != 1 || candSlots[0].String() != slot.String() {
-				crefs := make([]string, 0, len(candSlots))
-				for _, candidate := range candSlots {
-					crefs = append(crefs, candidate.String())
-				}
-				task.Logf("cannot auto connect %s to %s (slot auto-connection), alternatives found: %q", slot, plug, strings.Join(crefs, ", "))
-				continue
-			}
-
-			connRef := interfaces.NewConnRef(plug, slot)
-			key := connRef.ID()
-			if _, ok := conns[key]; ok {
-				// Suggested connection already exist so don't clobber it.
-				// NOTE: we don't log anything here as this is a normal and common condition.
-				continue
-			}
-			// FIXME: need to pass connect policy check once autoconnect supports interface hooks
-			if _, err := m.repo.Connect(*connRef, nil, nil, nil); err != nil {
-				task.Logf("cannot auto connect %s to %s: %s (slot auto-connection)", connRef.PlugRef, connRef.SlotRef, err)
-				continue
-			}
-			affectedSnapNames = append(affectedSnapNames, connRef.PlugRef.Snap)
-			affectedSnapNames = append(affectedSnapNames, connRef.SlotRef.Snap)
-			conns[key] = connState{Interface: plug.Interface, Auto: true}
-		}
-	}
-
-	task.State().Set("conns", conns)
-	return affectedSnapNames, nil
-}
-
-=======
->>>>>>> 8f1936a7
 func getPlugAndSlotRefs(task *state.Task) (interfaces.PlugRef, interfaces.SlotRef, error) {
 	var plugRef interfaces.PlugRef
 	var slotRef interfaces.SlotRef
