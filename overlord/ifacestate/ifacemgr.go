// -*- Mode: Go; indent-tabs-mode: t -*-

/*
 * Copyright (C) 2016 Canonical Ltd
 *
 * This program is free software: you can redistribute it and/or modify
 * it under the terms of the GNU General Public License version 3 as
 * published by the Free Software Foundation.
 *
 * This program is distributed in the hope that it will be useful,
 * but WITHOUT ANY WARRANTY; without even the implied warranty of
 * MERCHANTABILITY or FITNESS FOR A PARTICULAR PURPOSE.  See the
 * GNU General Public License for more details.
 *
 * You should have received a copy of the GNU General Public License
 * along with this program.  If not, see <http://www.gnu.org/licenses/>.
 *
 */

// Package ifacestate implements the manager and state aspects
// responsible for the maintenance of interfaces the system.
package ifacestate

import (
	"fmt"
	"strings"

	"gopkg.in/tomb.v2"

	"github.com/ubuntu-core/snappy/i18n"
	"github.com/ubuntu-core/snappy/interfaces"
	"github.com/ubuntu-core/snappy/interfaces/apparmor"
	"github.com/ubuntu-core/snappy/interfaces/builtin"
	"github.com/ubuntu-core/snappy/interfaces/dbus"
	"github.com/ubuntu-core/snappy/interfaces/seccomp"
	"github.com/ubuntu-core/snappy/interfaces/udev"
	"github.com/ubuntu-core/snappy/logger"
	"github.com/ubuntu-core/snappy/overlord/snapstate"
	"github.com/ubuntu-core/snappy/overlord/state"
	"github.com/ubuntu-core/snappy/snap"
)

// InterfaceManager is responsible for the maintenance of interfaces in
// the system state.  It maintains interface connections, and also observes
// installed snaps to track the current set of available plugs and slots.
type InterfaceManager struct {
	state  *state.State
	runner *state.TaskRunner
	repo   *interfaces.Repository
}

// Manager returns a new InterfaceManager.
// Extra interfaces can be provided for testing.
func Manager(s *state.State, extra []interfaces.Interface) (*InterfaceManager, error) {
	runner := state.NewTaskRunner(s)
	m := &InterfaceManager{
		state:  s,
		runner: runner,
		repo:   interfaces.NewRepository(),
	}
	if err := m.initialize(extra); err != nil {
		return nil, err
	}
	runner.AddHandler("connect", m.doConnect, nil)
	runner.AddHandler("disconnect", m.doDisconnect, nil)
	runner.AddHandler("setup-snap-security", m.doSetupSnapSecurity, m.doRemoveSnapSecurity)
	runner.AddHandler("remove-snap-security", m.doRemoveSnapSecurity, m.doSetupSnapSecurity)
	return m, nil
}

func (m *InterfaceManager) initialize(extra []interfaces.Interface) error {
	m.state.Lock()
	defer m.state.Unlock()

	if err := m.addInterfaces(extra); err != nil {
		return err
	}
	if err := m.addSnaps(); err != nil {
		return err
	}
	if err := m.reloadConnections(""); err != nil {
		return err
	}
	return nil
}

func (m *InterfaceManager) addInterfaces(extra []interfaces.Interface) error {
	for _, iface := range builtin.Interfaces() {
		if err := m.repo.AddInterface(iface); err != nil {
			return err
		}
	}
	for _, iface := range extra {
		if err := m.repo.AddInterface(iface); err != nil {
			return err
		}
	}
	return nil
}

func (m *InterfaceManager) addSnaps() error {
	snaps, err := snapstate.ActiveInfos(m.state)
	if err != nil {
		return err
	}
	for _, snapInfo := range snaps {
		snap.AddImplicitSlots(snapInfo)
		if err := m.repo.AddSnap(snapInfo); err != nil {
			logger.Noticef("%s", err)
		}
	}
	return nil
}

// reloadConnections reloads connections stored in the state in the repository.
// Using non-empty snapName the operation can be scoped to connections
// affecting a given snap.
func (m *InterfaceManager) reloadConnections(snapName string) error {
	conns, err := getConns(m.state)
	if err != nil {
		return err
	}
	for id := range conns {
		plugRef, slotRef, err := parseConnID(id)
		if err != nil {
			return err
		}
		if snapName != "" && plugRef.Snap != snapName && slotRef.Snap != snapName {
			continue
		}
		err = m.repo.Connect(plugRef.Snap, plugRef.Name, slotRef.Snap, slotRef.Name)
		if err != nil {
			return err
		}
	}
	return nil
}

<<<<<<< HEAD
func (m *InterfaceManager) setupSecurity(snapInfo *snap.Info) error {
	var snapState snapstate.SnapState
	if err := snapstate.Get(m.state, snapInfo.Name(), &snapState); err != nil {
		return err
	}
	for _, backend := range securityBackends(snapInfo) {
		if err := backend.Setup(snapInfo, snapState.DevMode, m.repo); err != nil {
=======
func setupSnapSecurity(task *state.Task, snapInfo *snap.Info, repo *interfaces.Repository) error {
	var snapState snapstate.SnapState
	snapName := snapInfo.Name()
	if err := snapstate.Get(task.State(), snapName, &snapState); err != nil {
		task.Errorf("cannot get state of snap %q: %s", snapName, err)
		return err
	}
	for _, backend := range securityBackends {
		if err := backend.Setup(snapInfo, snapState.DevMode, repo); err != nil {
			task.Errorf("cannot setup security of snap %q (backend %s): %s", snapName, backend.Name(), err)
>>>>>>> ccfff952
			return err
		}
	}
	return nil
}

func (m *InterfaceManager) doSetupSnapSecurity(task *state.Task, _ *tomb.Tomb) error {
	task.State().Lock()
	defer task.State().Unlock()

	// Get snap.Info from bits handed by the snap manager.
	ss, err := snapstate.TaskSnapSetup(task)
	if err != nil {
		return err
	}
	snapInfo, err := snapstate.Info(task.State(), ss.Name, ss.Revision)
	if err != nil {
		return err
	}
	snapName := snapInfo.Name()

	// The snap may have been updated so perform the following operation to
	// ensure that we are always working on the correct state:
	//
	// - disconnect all connections to/from the given snap
	//   - remembering the snaps that were affected by this operation
	// - remove the (old) snap from the interfaces repository
	// - add the (new) snap to the interfaces repository
	// - restore connections based on what is kept in the state
	//   - if a connection cannot be restored then remove it from the state
	// - setup the security of all the affected snaps
	affectedSnaps, err := m.repo.DisconnectSnap(snapName)
	if err != nil {
		return err
	}
	// XXX: what about snap renames? We should remove the old name (or switch
	// to IDs in the interfaces repository)
	if err := m.repo.RemoveSnap(snapName); err != nil {
		return err
	}
	if err := m.repo.AddSnap(snapInfo); err != nil {
		if _, ok := err.(*interfaces.BadInterfacesError); ok {
			logger.Noticef("%s", err)
		} else {
			return err
		}
	}
	if err := m.reloadConnections(snapName); err != nil {
		return err
	}
	if err := m.autoConnect(task, snapName); err != nil {
		return err
	}
	if len(affectedSnaps) == 0 {
		affectedSnaps = append(affectedSnaps, snapInfo)
	}
	for _, snapInfo := range affectedSnaps {
<<<<<<< HEAD
		if err := m.setupSecurity(snapInfo); err != nil {
			task.Errorf("cannot setup security of snap %q: %s", snapInfo.Name(), err)
			return state.Retry
=======
		for _, backend := range securityBackends {
			developerMode := false // TODO: move this to snap.Info
			if err := backend.Setup(snapInfo, developerMode, m.repo); err != nil {
				return state.Retry
			}
>>>>>>> ccfff952
		}
	}
	return nil
}

type connState struct {
	Auto      bool   `json:"auto,omitempty"`
	Interface string `json:"interface,omitempty"`
}

func connID(plug *interfaces.PlugRef, slot *interfaces.SlotRef) string {
	return fmt.Sprintf("%s:%s %s:%s", plug.Snap, plug.Name, slot.Snap, slot.Name)
}

func parseConnID(conn string) (*interfaces.PlugRef, *interfaces.SlotRef, error) {
	parts := strings.SplitN(conn, " ", 2)
	if len(parts) != 2 {
		return nil, nil, fmt.Errorf("malformed connection identifier: %q", conn)
	}
	plugParts := strings.SplitN(parts[0], ":", 2)
	slotParts := strings.SplitN(parts[1], ":", 2)
	if len(plugParts) != 2 || len(slotParts) != 2 {
		return nil, nil, fmt.Errorf("malformed connection identifier: %q", conn)
	}
	plugRef := &interfaces.PlugRef{Snap: plugParts[0], Name: plugParts[1]}
	slotRef := &interfaces.SlotRef{Snap: slotParts[0], Name: slotParts[1]}
	return plugRef, slotRef, nil
}

func (m *InterfaceManager) autoConnect(task *state.Task, snapName string) error {
	var conns map[string]connState
	err := task.State().Get("conns", &conns)
	if err != nil && err != state.ErrNoState {
		return err
	}
	if conns == nil {
		conns = make(map[string]connState)
	}
	// XXX: quick hack, auto-connect everything
	for _, plug := range m.repo.Plugs(snapName) {
		candidates := m.repo.AutoConnectCandidates(snapName, plug.Name)
		if len(candidates) != 1 {
			continue
		}
		slot := candidates[0]
		if err := m.repo.Connect(snapName, plug.Name, slot.Snap.Name(), slot.Name); err != nil {
			task.Logf("cannot auto connect %s:%s to %s:%s: %s",
				snapName, plug.Name, slot.Snap.Name(), slot.Name, err)
		}
		key := fmt.Sprintf("%s:%s %s:%s", snapName, plug.Name, slot.Snap.Name(), slot.Name)
		conns[key] = connState{Interface: plug.Interface, Auto: true}
	}
	task.State().Set("conns", conns)
	return nil
}

func (m *InterfaceManager) doRemoveSnapSecurity(task *state.Task, _ *tomb.Tomb) error {
	task.State().Lock()
	defer task.State().Unlock()

	// Get snap.Info from bits handed by the snap manager.
	ss, err := snapstate.TaskSnapSetup(task)
	if err != nil {
		return err
	}
	snapInfo, err := snapstate.Info(task.State(), ss.Name, ss.Revision)
	if err != nil {
		return err
	}
	snapName := snapInfo.Name()
	affectedSnaps, err := m.repo.DisconnectSnap(snapName)
	if err != nil {
		return err
	}
	// TODO: remove all connections from the state
	if err := m.repo.RemoveSnap(snapName); err != nil {

		return err
	}
	if len(affectedSnaps) == 0 {
		affectedSnaps = append(affectedSnaps, snapInfo)
	}
	for _, snapInfo := range affectedSnaps {
		for _, backend := range securityBackends {
			if err := backend.Remove(snapInfo.Name()); err != nil {
				return state.Retry
			}
		}
	}
	return nil
}

// Connect returns a set of tasks for connecting an interface.
//
func Connect(s *state.State, plugSnap, plugName, slotSnap, slotName string) (*state.TaskSet, error) {
	// TODO: Store the intent-to-connect in the state so that we automatically
	// try to reconnect on reboot (reconnection can fail or can connect with
	// different parameters so we cannot store the actual connection details).
	summary := fmt.Sprintf(i18n.G("Connect %s:%s to %s:%s"),
		plugSnap, plugName, slotSnap, slotName)
	task := s.NewTask("connect", summary)
	task.Set("slot", interfaces.SlotRef{Snap: slotSnap, Name: slotName})
	task.Set("plug", interfaces.PlugRef{Snap: plugSnap, Name: plugName})
	return state.NewTaskSet(task), nil
}

// Disconnect returns a set of tasks for  disconnecting an interface.
func Disconnect(s *state.State, plugSnap, plugName, slotSnap, slotName string) (*state.TaskSet, error) {
	// TODO: Remove the intent-to-connect from the state so that we no longer
	// automatically try to reconnect on reboot.
	summary := fmt.Sprintf(i18n.G("Disconnect %s:%s from %s:%s"),
		plugSnap, plugName, slotSnap, slotName)
	task := s.NewTask("disconnect", summary)
	task.Set("slot", interfaces.SlotRef{Snap: slotSnap, Name: slotName})
	task.Set("plug", interfaces.PlugRef{Snap: plugSnap, Name: plugName})
	return state.NewTaskSet(task), nil
}

func getPlugAndSlotRefs(task *state.Task) (*interfaces.PlugRef, *interfaces.SlotRef, error) {
	var plugRef interfaces.PlugRef
	var slotRef interfaces.SlotRef
	if err := task.Get("plug", &plugRef); err != nil {
		return nil, nil, err
	}
	if err := task.Get("slot", &slotRef); err != nil {
		return nil, nil, err
	}
	return &plugRef, &slotRef, nil
}

func getConns(st *state.State) (map[string]connState, error) {
	// Get information about connections from the state
	var conns map[string]connState
	err := st.Get("conns", &conns)
	if err != nil && err != state.ErrNoState {
		return nil, fmt.Errorf("cannot obtain data about existing connections: %s", err)
	}
	if conns == nil {
		conns = make(map[string]connState)
	}
	return conns, nil
}

func setConns(st *state.State, conns map[string]connState) {
	st.Set("conns", conns)
}

func (m *InterfaceManager) doConnect(task *state.Task, _ *tomb.Tomb) error {
	st := task.State()
	st.Lock()
	defer st.Unlock()

	plugRef, slotRef, err := getPlugAndSlotRefs(task)
	if err != nil {
		return err
	}

	conns, err := getConns(st)
	if err != nil {
		return err
	}

	err = m.repo.Connect(plugRef.Snap, plugRef.Name, slotRef.Snap, slotRef.Name)
	if err != nil {
		return err
	}

	plug := m.repo.Plug(plugRef.Snap, plugRef.Name)
	slot := m.repo.Slot(slotRef.Snap, slotRef.Name)
<<<<<<< HEAD

	for _, snapInfo := range []*snap.Info{plug.Snap, slot.Snap} {
		if err := m.setupSecurity(snapInfo); err != nil {
			task.Errorf("cannot setup security of snap %q: %s", snapInfo.Name(), err)
			return state.Retry
		}
=======
	if err := setupSnapSecurity(task, plug.Snap, m.repo); err != nil {
		return state.Retry
	}
	if err := setupSnapSecurity(task, slot.Snap, m.repo); err != nil {
		return state.Retry
>>>>>>> ccfff952
	}

	conns[connID(plugRef, slotRef)] = connState{Interface: plug.Interface}
	setConns(st, conns)

	return nil
}

func (m *InterfaceManager) doDisconnect(task *state.Task, _ *tomb.Tomb) error {
	st := task.State()
	st.Lock()
	defer st.Unlock()

	plugRef, slotRef, err := getPlugAndSlotRefs(task)
	if err != nil {
		return err
	}

	conns, err := getConns(st)
	if err != nil {
		return err
	}

	err = m.repo.Disconnect(plugRef.Snap, plugRef.Name, slotRef.Snap, slotRef.Name)
	if err != nil {
		return err
	}

	plug := m.repo.Plug(plugRef.Snap, plugRef.Name)
	slot := m.repo.Slot(slotRef.Snap, slotRef.Name)
<<<<<<< HEAD

	for _, snapInfo := range []*snap.Info{plug.Snap, slot.Snap} {
		if err := m.setupSecurity(snapInfo); err != nil {
			task.Errorf("cannot setup security of snap %q: %s", snapInfo.Name(), err)
			return state.Retry
		}
=======
	if err := setupSnapSecurity(task, plug.Snap, m.repo); err != nil {
		return state.Retry
	}
	if err := setupSnapSecurity(task, slot.Snap, m.repo); err != nil {
		return state.Retry
>>>>>>> ccfff952
	}

	delete(conns, connID(plugRef, slotRef))
	setConns(st, conns)
	return nil
}

// Ensure implements StateManager.Ensure.
func (m *InterfaceManager) Ensure() error {
	m.runner.Ensure()
	return nil
}

// Wait implements StateManager.Wait.
func (m *InterfaceManager) Wait() {
	m.runner.Wait()
}

// Stop implements StateManager.Stop.
func (m *InterfaceManager) Stop() {
	m.runner.Stop()

}

// Repository returns the interface repository used internally by the manager.
//
// This method has two use-cases:
// - it is needed for setting up state in daemon tests
// - it is needed to return the set of known interfaces in the daemon api
//
// In the second case it is only informational and repository has internal
// locks to ensure consistency.
func (m *InterfaceManager) Repository() *interfaces.Repository {
	return m.repo
}

// MockSecurityBackends mocks the list of security backends that are used for setting up security.
//
// This function is public because it is referenced in the daemon
func MockSecurityBackends(backends []interfaces.SecurityBackend) func() {
	old := securityBackends
	securityBackends = backends
	return func() { securityBackends = old }
}

var securityBackends = []interfaces.SecurityBackend{
	&apparmor.Backend{}, &seccomp.Backend{}, &dbus.Backend{}, &udev.Backend{},
}<|MERGE_RESOLUTION|>--- conflicted
+++ resolved
@@ -136,15 +136,6 @@
 	return nil
 }
 
-<<<<<<< HEAD
-func (m *InterfaceManager) setupSecurity(snapInfo *snap.Info) error {
-	var snapState snapstate.SnapState
-	if err := snapstate.Get(m.state, snapInfo.Name(), &snapState); err != nil {
-		return err
-	}
-	for _, backend := range securityBackends(snapInfo) {
-		if err := backend.Setup(snapInfo, snapState.DevMode, m.repo); err != nil {
-=======
 func setupSnapSecurity(task *state.Task, snapInfo *snap.Info, repo *interfaces.Repository) error {
 	var snapState snapstate.SnapState
 	snapName := snapInfo.Name()
@@ -155,7 +146,6 @@
 	for _, backend := range securityBackends {
 		if err := backend.Setup(snapInfo, snapState.DevMode, repo); err != nil {
 			task.Errorf("cannot setup security of snap %q (backend %s): %s", snapName, backend.Name(), err)
->>>>>>> ccfff952
 			return err
 		}
 	}
@@ -213,17 +203,8 @@
 		affectedSnaps = append(affectedSnaps, snapInfo)
 	}
 	for _, snapInfo := range affectedSnaps {
-<<<<<<< HEAD
-		if err := m.setupSecurity(snapInfo); err != nil {
-			task.Errorf("cannot setup security of snap %q: %s", snapInfo.Name(), err)
+		if err := setupSnapSecurity(task, snapInfo, m.repo); err != nil {
 			return state.Retry
-=======
-		for _, backend := range securityBackends {
-			developerMode := false // TODO: move this to snap.Info
-			if err := backend.Setup(snapInfo, developerMode, m.repo); err != nil {
-				return state.Retry
-			}
->>>>>>> ccfff952
 		}
 	}
 	return nil
@@ -393,20 +374,11 @@
 
 	plug := m.repo.Plug(plugRef.Snap, plugRef.Name)
 	slot := m.repo.Slot(slotRef.Snap, slotRef.Name)
-<<<<<<< HEAD
-
-	for _, snapInfo := range []*snap.Info{plug.Snap, slot.Snap} {
-		if err := m.setupSecurity(snapInfo); err != nil {
-			task.Errorf("cannot setup security of snap %q: %s", snapInfo.Name(), err)
-			return state.Retry
-		}
-=======
 	if err := setupSnapSecurity(task, plug.Snap, m.repo); err != nil {
 		return state.Retry
 	}
 	if err := setupSnapSecurity(task, slot.Snap, m.repo); err != nil {
 		return state.Retry
->>>>>>> ccfff952
 	}
 
 	conns[connID(plugRef, slotRef)] = connState{Interface: plug.Interface}
@@ -437,20 +409,11 @@
 
 	plug := m.repo.Plug(plugRef.Snap, plugRef.Name)
 	slot := m.repo.Slot(slotRef.Snap, slotRef.Name)
-<<<<<<< HEAD
-
-	for _, snapInfo := range []*snap.Info{plug.Snap, slot.Snap} {
-		if err := m.setupSecurity(snapInfo); err != nil {
-			task.Errorf("cannot setup security of snap %q: %s", snapInfo.Name(), err)
-			return state.Retry
-		}
-=======
 	if err := setupSnapSecurity(task, plug.Snap, m.repo); err != nil {
 		return state.Retry
 	}
 	if err := setupSnapSecurity(task, slot.Snap, m.repo); err != nil {
 		return state.Retry
->>>>>>> ccfff952
 	}
 
 	delete(conns, connID(plugRef, slotRef))
