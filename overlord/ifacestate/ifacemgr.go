// -*- Mode: Go; indent-tabs-mode: t -*-

/*
 * Copyright (C) 2016 Canonical Ltd
 *
 * This program is free software: you can redistribute it and/or modify
 * it under the terms of the GNU General Public License version 3 as
 * published by the Free Software Foundation.
 *
 * This program is distributed in the hope that it will be useful,
 * but WITHOUT ANY WARRANTY; without even the implied warranty of
 * MERCHANTABILITY or FITNESS FOR A PARTICULAR PURPOSE.  See the
 * GNU General Public License for more details.
 *
 * You should have received a copy of the GNU General Public License
 * along with this program.  If not, see <http://www.gnu.org/licenses/>.
 *
 */

// Package ifacestate implements the manager and state aspects
// responsible for the maintenance of interfaces the system.
package ifacestate

import (
	"fmt"

	"github.com/snapcore/snapd/i18n/dumb"
	"github.com/snapcore/snapd/interfaces"
	"github.com/snapcore/snapd/interfaces/backends"
	"github.com/snapcore/snapd/overlord/hookstate"

	"github.com/snapcore/snapd/overlord/state"
)

// InterfaceManager is responsible for the maintenance of interfaces in
// the system state.  It maintains interface connections, and also observes
// installed snaps to track the current set of available plugs and slots.
type InterfaceManager struct {
	state  *state.State
	runner *state.TaskRunner
	repo   *interfaces.Repository
}

// Manager returns a new InterfaceManager.
// Extra interfaces can be provided for testing.
func Manager(s *state.State, hookManager *hookstate.HookManager, extra []interfaces.Interface) (*InterfaceManager, error) {
	// NOTE: hookManager is nil only when testing.
	if hookManager != nil {
		setupHooks(hookManager)
	}

	runner := state.NewTaskRunner(s)
	m := &InterfaceManager{
		state:  s,
		runner: runner,
		repo:   interfaces.NewRepository(),
	}
	if err := m.initialize(extra); err != nil {
		return nil, err
	}

	// interface tasks might touch more than the immediate task target snap, serialize them
	runner.SetBlocked(func(_ *state.Task, running []*state.Task) bool {
		return len(running) != 0
	})

	runner.AddHandler("connect", m.doConnect, nil)
	runner.AddHandler("disconnect", m.doDisconnect, nil)
	runner.AddHandler("setup-profiles", m.doSetupProfiles, m.undoSetupProfiles)
	runner.AddHandler("remove-profiles", m.doRemoveProfiles, m.doSetupProfiles)
	runner.AddHandler("discard-conns", m.doDiscardConns, m.undoDiscardConns)

	return m, nil
}

// Connect returns a set of tasks for connecting an interface.
//
func Connect(s *state.State, plugSnap, plugName, slotSnap, slotName string) (*state.TaskSet, error) {
<<<<<<< HEAD
	// TODO: Store the intent-to-connect in the state so that we automatically
	// try to reconnect on reboot (reconnection can fail or can connect with
	// different parameters so we cannot store the actual connection details).
	plugHookSetup := &hookstate.HookSetup{
		Snap:     plugSnap,
		Hook:     "prepare-plug-" + plugName,
		Optional: true,
	}
	summary := fmt.Sprintf(i18n.G("Prepare connection of plug %s:%s"), plugSnap, plugName)
	collectPlugAttr := hookstate.HookTask(s, summary, plugHookSetup, nil)

	slotHookSetup := &hookstate.HookSetup{
		Snap:     slotSnap,
		Hook:     "prepare-slot-" + slotName,
		Optional: true,
	}
	summary = fmt.Sprintf(i18n.G("Prepare connection of slot %s:%s"), slotSnap, slotName)
	collectSlotAttr := hookstate.HookTask(s, summary, slotHookSetup, nil)

	summary = fmt.Sprintf(i18n.G("Connect %s:%s to %s:%s"),
=======
	summary := fmt.Sprintf(i18n.G("Connect %s:%s to %s:%s"),
>>>>>>> cc1169de
		plugSnap, plugName, slotSnap, slotName)
	connectInterface := s.NewTask("connect", summary)
	connectInterface.Set("slot", interfaces.SlotRef{Snap: slotSnap, Name: slotName})
	connectInterface.Set("plug", interfaces.PlugRef{Snap: plugSnap, Name: plugName})
	connectInterface.WaitFor(collectPlugAttr)
	connectInterface.WaitFor(collectSlotAttr)

	return state.NewTaskSet(collectPlugAttr, collectSlotAttr, connectInterface), nil
}

// Disconnect returns a set of tasks for  disconnecting an interface.
func Disconnect(s *state.State, plugSnap, plugName, slotSnap, slotName string) (*state.TaskSet, error) {
	summary := fmt.Sprintf(i18n.G("Disconnect %s:%s from %s:%s"),
		plugSnap, plugName, slotSnap, slotName)
	task := s.NewTask("disconnect", summary)
	task.Set("slot", interfaces.SlotRef{Snap: slotSnap, Name: slotName})
	task.Set("plug", interfaces.PlugRef{Snap: plugSnap, Name: plugName})
	return state.NewTaskSet(task), nil
}

// Ensure implements StateManager.Ensure.
func (m *InterfaceManager) Ensure() error {
	m.runner.Ensure()
	return nil
}

// Wait implements StateManager.Wait.
func (m *InterfaceManager) Wait() {
	m.runner.Wait()
}

// Stop implements StateManager.Stop.
func (m *InterfaceManager) Stop() {
	m.runner.Stop()

}

// Repository returns the interface repository used internally by the manager.
//
// This method has two use-cases:
// - it is needed for setting up state in daemon tests
// - it is needed to return the set of known interfaces in the daemon api
//
// In the second case it is only informational and repository has internal
// locks to ensure consistency.
func (m *InterfaceManager) Repository() *interfaces.Repository {
	return m.repo
}

// MockSecurityBackends mocks the list of security backends that are used for setting up security.
//
// This function is public because it is referenced in the daemon
func MockSecurityBackends(be []interfaces.SecurityBackend) func() {
	old := backends.All
	backends.All = be
	return func() { backends.All = old }
}<|MERGE_RESOLUTION|>--- conflicted
+++ resolved
@@ -76,7 +76,6 @@
 // Connect returns a set of tasks for connecting an interface.
 //
 func Connect(s *state.State, plugSnap, plugName, slotSnap, slotName string) (*state.TaskSet, error) {
-<<<<<<< HEAD
 	// TODO: Store the intent-to-connect in the state so that we automatically
 	// try to reconnect on reboot (reconnection can fail or can connect with
 	// different parameters so we cannot store the actual connection details).
@@ -97,9 +96,6 @@
 	collectSlotAttr := hookstate.HookTask(s, summary, slotHookSetup, nil)
 
 	summary = fmt.Sprintf(i18n.G("Connect %s:%s to %s:%s"),
-=======
-	summary := fmt.Sprintf(i18n.G("Connect %s:%s to %s:%s"),
->>>>>>> cc1169de
 		plugSnap, plugName, slotSnap, slotName)
 	connectInterface := s.NewTask("connect", summary)
 	connectInterface.Set("slot", interfaces.SlotRef{Snap: slotSnap, Name: slotName})
