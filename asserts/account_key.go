--- conflicted
+++ resolved
@@ -64,11 +64,7 @@
 }
 
 func checkPublicKey(ab *assertionBase, fingerprintName string) (PublicKey, error) {
-<<<<<<< HEAD
-	pubKey, err := parsePublicKey(ab.Body())
-=======
 	pubKey, err := decodePublicKey(ab.Body())
->>>>>>> 83acb8fe
 	if err != nil {
 		return nil, err
 	}
