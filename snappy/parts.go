--- conflicted
+++ resolved
@@ -99,12 +99,6 @@
 	InstalledSize() int64
 	DownloadSize() int64
 
-<<<<<<< HEAD
-	// Config takes a yaml configuration and returns the full snap
-	// config with the changes. Note that "configuration" may be empty.
-	Config(configuration []byte) (newConfig string, err error)
-=======
->>>>>>> 0ff9878d
 	// make an inactive part active, or viceversa
 	SetActive(bool, progress.Meter) error
 
