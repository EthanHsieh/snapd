--- conflicted
+++ resolved
@@ -158,17 +158,7 @@
 	m := new(MetaRepository)
 	m.all = []Repository{}
 
-<<<<<<< HEAD
-	if repo := NewLocalSnapRepository(dirs.SnapAppsDir); repo != nil {
-		m.all = append(m.all, repo)
-	}
-	if repo := NewLocalSnapRepository(dirs.SnapGadgetDir); repo != nil {
-=======
-	if repo := NewSystemImageRepository(); repo != nil {
-		m.all = append(m.all, repo)
-	}
 	if repo := NewLocalSnapRepository(dirs.SnapSnapsDir); repo != nil {
->>>>>>> d7ee9fd6
 		m.all = append(m.all, repo)
 	}
 
