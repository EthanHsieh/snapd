--- conflicted
+++ resolved
@@ -46,16 +46,6 @@
 	return &SnapLocalRepository{path: path}
 }
 
-<<<<<<< HEAD
-// Description describes the local repository
-func (s *SnapLocalRepository) Description() string {
-	return fmt.Sprintf("Snap local repository for %s", s.path)
-}
-
-// Updates returns the available updates
-func (s *SnapLocalRepository) Updates() (parts []Part, err error) {
-	return nil, err
-=======
 // Details returns details for the given snap
 func (s *SnapLocalRepository) Details(name string, origin string) (versions []Part, err error) {
 	if origin == "" || origin == SideloadedOrigin {
@@ -71,7 +61,6 @@
 	}
 
 	return parts, nil
->>>>>>> fe0af93d
 }
 
 // Installed returns the installed snaps from this repository
