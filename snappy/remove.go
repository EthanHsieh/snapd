package snappy

import "fmt"

func Remove(partName string) error {
<<<<<<< HEAD
	part := ActiveSnapByName(partName)
	if part != nil {
		if err := part.Uninstall(); err != nil {
			return err
		}
=======
	part := InstalledSnapByName(partName)
	if part == nil {
		return fmt.Errorf("Can not find snap %s", partName)
	}
	if err := part.Uninstall(); err != nil {
		return err
>>>>>>> be043843
	}

	return nil
}<|MERGE_RESOLUTION|>--- conflicted
+++ resolved
@@ -3,20 +3,12 @@
 import "fmt"
 
 func Remove(partName string) error {
-<<<<<<< HEAD
 	part := ActiveSnapByName(partName)
-	if part != nil {
-		if err := part.Uninstall(); err != nil {
-			return err
-		}
-=======
-	part := InstalledSnapByName(partName)
 	if part == nil {
 		return fmt.Errorf("Can not find snap %s", partName)
 	}
 	if err := part.Uninstall(); err != nil {
 		return err
->>>>>>> be043843
 	}
 
 	return nil
