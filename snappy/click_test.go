--- conflicted
+++ resolved
@@ -8,11 +8,8 @@
 	"path"
 	"path/filepath"
 	"strings"
-<<<<<<< HEAD
-=======
 
 	"launchpad.net/snappy/helpers"
->>>>>>> 1763b427
 
 	. "launchpad.net/gocheck"
 )
@@ -322,7 +319,6 @@
 	c.Assert(err, IsNil)
 }
 
-<<<<<<< HEAD
 func (s *SnapTestSuite) TestClickCopyRemovesHooksFirst(c *C) {
 	mockHooksDir := path.Join(s.tempdir, "hooks")
 	clickSystemHooksDir = mockHooksDir
@@ -361,6 +357,7 @@
 	c.Assert(err, IsNil)
 	c.Assert(string(content), Equals, `now: ./bar_app_1.0.tracehook
 now: 
+now: 
 now: ./bar_app_2.0.tracehook
 `)
 }
@@ -373,7 +370,7 @@
 	// we can ensure that upgrades can work
 	hookContent := fmt.Sprintf(`Hook-Name: hooky
 User: root
-Exec: if test -e %s/bar_app_2.0.hooky; then false; fi
+Exec: if test -e %s/bar_app_2.0.hooky; then echo "this log message is harmless and can be ignored"; false; fi
 Pattern: %s/${id}.hooky`, s.tempdir, s.tempdir)
 	makeClickHook(c, mockHooksDir, "hooky", hookContent)
 
@@ -405,7 +402,8 @@
 	// no leftovers from the failed install
 	_, err = os.Stat(filepath.Join(snapAppsDir, "bar", "2.0"))
 	c.Assert(err, NotNil)
-=======
+}
+
 const expectedWrapper = `#!/bin/sh
 # !!!never remove this line!!!
 ##TARGET=/apps/pastebinit.mvo/1.4.0.0.1/bin/pastebinit
@@ -570,5 +568,4 @@
 
 	generated := generateSnapServicesFile(service, pkgPath, aaProfile, &m)
 	c.Assert(generated, Equals, expectedService)
->>>>>>> 1763b427
 }