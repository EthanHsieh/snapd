//--------------------------------------------------------------------
// Copyright (c) 2014-2015 Canonical Ltd.
//--------------------------------------------------------------------

package snappy

import (
	"crypto/sha256"
	"encoding/hex"
	"errors"
	"fmt"
	"log"
	"os"
	"path/filepath"
	"runtime"
	"strings"
	"time"

	partition "launchpad.net/snappy/partition"

	"github.com/mvo5/goconfigparser"
	dbus "launchpad.net/go-dbus/v1"
)

const (
	systemImageBusName    = "com.canonical.SystemImage"
	systemImageObjectPath = "/Service"
	systemImageInterface  = systemImageBusName

	// XXX: arbitrary value, but surely sufficient?
	systemImageTimeoutSecs = 30

	systemImagePartName = "ubuntu-core"

	// location of the channel config on the filesystem
	systemImageChannelConfig = "/etc/system-image/channel.ini"

	// the location for the ReloadConfig
	systemImageClientConfig = "/etc/system-image/client.ini"
)

// SystemImagePart represents a "core" snap that is managed via the SystemImage
// client
type SystemImagePart struct {
	proxy *systemImageDBusProxy

	version        string
	versionDetails string
	channelName    string
	lastUpdate     time.Time

	isInstalled bool
	isActive    bool

	updateSize int64

	partition partition.Interface
}

// Type returns SnapTypeCore for this snap
func (s *SystemImagePart) Type() SnapType {
	return SnapTypeCore
}

// Name returns the name
func (s *SystemImagePart) Name() string {
	return systemImagePartName
}

// Version returns the version
func (s *SystemImagePart) Version() string {
	return s.version
}

// Description returns the description
func (s *SystemImagePart) Description() string {
	return "ubuntu-core description"
}

// Hash returns the hash
func (s *SystemImagePart) Hash() string {
	hasher := sha256.New()
	hasher.Write([]byte(s.versionDetails))
	hexdigest := hex.EncodeToString(hasher.Sum(nil))

	return hexdigest
}

// IsActive returns true if the snap is active
func (s *SystemImagePart) IsActive() bool {
	return s.isActive
}

// IsInstalled returns true if the snap is installed
func (s *SystemImagePart) IsInstalled() bool {
	return s.isInstalled
}

// InstalledSize returns the size of the installed snap
func (s *SystemImagePart) InstalledSize() int64 {
	return -1
}

// DownloadSize returns the dowload size
func (s *SystemImagePart) DownloadSize() int64 {
	return s.updateSize
}

// Date returns the last update date
func (s *SystemImagePart) Date() time.Time {
	return s.lastUpdate
}

// SetActive sets the snap active
func (s *SystemImagePart) SetActive() (err error) {
	isNextBootOther := s.partition.IsNextBootOther()
	// active and no switch scheduled -> nothing to do
	if s.IsActive() && !isNextBootOther {
		return nil
	}
	// not currently active but switch scheduled already -> nothing to do
	if !s.IsActive() && isNextBootOther {
		return nil
	}

	// FIXME: UpdateBootloader is a bit generic, this should really be
	//        something like ToggleNextBootToOtherParition (but slightly
	//        shorter ;)
	return s.partition.UpdateBootloader()
}

// Install installs the snap
func (s *SystemImagePart) Install(pb ProgressMeter) (err error) {
	var updateProgress *SensibleWatch
	if pb != nil {
		updateProgress, err = s.proxy.makeWatcher("UpdateProgress")
		if err != nil {
			log.Panic(fmt.Sprintf("ERROR: %v", err))
			return nil
		}

		pb.Start(100.0)
		go func() {
			var percent int32
			var eta float64
			for msg := range updateProgress.C {
				if err := msg.Args(&percent, &eta); err != nil {
					break
				}
				if percent >= 0 {
					pb.Set(float64(percent))
				} else {
					pb.Spin("Applying")
				}
			}
		}()
	}

	// Ensure there is always a kernel + initrd to boot with, even
	// if the update does not provide new versions.
	err = s.partition.SyncBootloaderFiles()
	if err != nil {
		return err
	}

	err = s.proxy.DownloadUpdate()
	if err != nil {
		return err
	}

	// FIXME: switch s-i daemon back to current partition
	err = s.partition.UpdateBootloader()

	if pb != nil {
		pb.Finished()
		updateProgress.Cancel()
	}
	return err
}

// Uninstall can not be used for "core" snaps
func (s *SystemImagePart) Uninstall() (err error) {
	return errors.New("Uninstall of a core snap is not possible")
}

// Config is used to to configure the snap
func (s *SystemImagePart) Config(configuration []byte) (new string, err error) {
	// system-image is special and we provide a ubuntu-core-config
	// script via cloud-init
	const coreConfig = "/usr/bin/ubuntu-core-config"
	return runConfigScript(coreConfig, string(configuration), nil)
}

// NeedsReboot returns true if the snap becomes active on the next reboot
func (s *SystemImagePart) NeedsReboot() bool {

	if !s.IsActive() && s.partition.IsNextBootOther() {
		return true
	}

	return false
}

// MarkBootSuccessful marks the *currently* booted rootfs as "good"
// (it booted :)
// Note: Not part of the Part interface.
func (s *SystemImagePart) MarkBootSuccessful() (err error) {

	return s.partition.MarkBootSuccessful()
}

// Channel returns the system-image-server channel used
func (s *SystemImagePart) Channel() string {
	return s.channelName
}

// Result of UpdateAvailableStatus() call
type updateStatus struct {
	isAvailable      bool
	downloading      bool
	availableVersion string
	updateSize       int32
	lastUpdateDate   string
	errorReason      string
}

// Result of the Information() call
type systemImageInfo map[string]string

type systemImageDBusProxy struct {
	proxy      *dbus.ObjectProxy
	connection *dbus.Connection
	partition  partition.Interface

	// the update status
	us updateStatus

	// signal watches
	updateAvailableStatus *SensibleWatch
	updateApplied         *SensibleWatch
	updateDownloaded      *SensibleWatch
	updateFailed          *SensibleWatch
}

// this functions only exists to make testing easier, i.e. the testsuite
// will replace newPartition() to return a mockPartition
var newPartition = func() (p partition.Interface) {
	return partition.New()
}

func newSystemImageDBusProxy(bus dbus.StandardBus) *systemImageDBusProxy {
	var err error
	p := new(systemImageDBusProxy)
	p.partition = newPartition()

	if p.connection, err = dbus.Connect(bus); err != nil {
		log.Printf("Warning: can not connect to the bus")
		return nil
	}

	p.proxy = p.connection.Object(systemImageBusName, systemImageObjectPath)
	if p.proxy == nil {
		log.Printf("Warning: failed to create D-Bus proxy for system-image server")
		return nil
	}

	p.updateAvailableStatus, err = p.makeWatcher("UpdateAvailableStatus")
	if err != nil {
		log.Printf(fmt.Sprintf("Warning: %v", err))
		return nil
	}

	p.updateApplied, err = p.makeWatcher("Rebooting")
	if err != nil {
		log.Printf(fmt.Sprintf("Warning: %v", err))
		return nil
	}

	p.updateDownloaded, err = p.makeWatcher("UpdateDownloaded")
	if err != nil {
		log.Printf(fmt.Sprintf("Warning: %v", err))
		return nil
	}

	p.updateFailed, err = p.makeWatcher("UpdateFailed")
	if err != nil {
		log.Printf(fmt.Sprintf("Warning: %v", err))
		return nil
	}

	runtime.SetFinalizer(p, func(p *systemImageDBusProxy) {
		p.updateAvailableStatus.Cancel()
		p.updateApplied.Cancel()
		p.updateDownloaded.Cancel()
		p.updateFailed.Cancel()
	})

	return p
}

func (s *systemImageDBusProxy) Information() (info systemImageInfo, err error) {
	callName := "Information"
	msg, err := s.proxy.Call(systemImageBusName, callName)
	if err != nil {
		return info, err
	}

	err = msg.Args(&info)
	if err != nil {
		return info, err
	}

	// FIXME: workaround version number oddness
	if info["target_build_number"] == "-1" {
		info["target_build_number"] = "0~"
	}

	return info, nil
}

func (s *systemImageDBusProxy) GetSetting(key string) (v string, err error) {
	callName := "GetSetting"
	msg, err := s.proxy.Call(systemImageBusName, callName, key)
	if err != nil {
		return v, err
	}

	err = msg.Args(&v)
	if err != nil {
		return v, err
	}

	return v, nil
}

// SensibleWatch is a workaround for go-dbus bug #1416352 makes this
// nesessary (so sad!)
type SensibleWatch struct {
	watch  *dbus.SignalWatch
	C      chan *dbus.Message
	closed bool
}

// Cancel cancels watching
func (w *SensibleWatch) Cancel() {
	w.watch.Cancel()
}

func (s *systemImageDBusProxy) makeWatcher(signalName string) (sensibleWatch *SensibleWatch, err error) {
	watch, err := s.connection.WatchSignal(&dbus.MatchRule{
		Type:      dbus.TypeSignal,
		Sender:    systemImageBusName,
		Interface: systemImageInterface,
		Member:    signalName})
	if err != nil {
		return sensibleWatch, err
	}
	sensibleWatch = &SensibleWatch{
		watch: watch,
		C:     make(chan *dbus.Message)}
	// without this go routine we will deadlock (#1416352)
	go func() {
		for msg := range watch.C {
			sensibleWatch.C <- msg
		}
		close(sensibleWatch.C)
	}()

	return sensibleWatch, err
}

func (s *systemImageDBusProxy) ApplyUpdate() (err error) {
	callName := "ApplyUpdate"
	_, err = s.proxy.Call(systemImageBusName, callName)
	if err != nil {
		return err
	}
	select {
	case _ = <-s.updateApplied.C:
		break
	case _ = <-s.updateFailed.C:
		return errors.New("updateFailed")
	}
	return nil
}

func (s *systemImageDBusProxy) DownloadUpdate() (err error) {
	callName := "DownloadUpdate"
	_, err = s.proxy.Call(systemImageBusName, callName)
	if err != nil {
		return err
	}
	select {
	case _ = <-s.updateDownloaded.C:
		s.ApplyUpdate()
	case _ = <-s.updateFailed.C:
		return errors.New("downloadFailed")
	}

	return err
}

// Force system-image-dbus daemon to read the other partitions
// system-image configuration file so that it can calculate the correct
// upgrade path.
//
// If reset is true, force system-image to reload its configuration from
// the current rootfs, otherwise
func (s *systemImageDBusProxy) ReloadConfiguration(reset bool) (err error) {
	// Using RunWithOther() is safe since the
	// system-image-dbus daemon caches its configuration file,
	// so once the D-Bus call completes, it no longer cares
	// about configFile.
	return s.partition.RunWithOther(partition.RO, func(otherRoot string) (err error) {
		configFile := filepath.Join(otherRoot, systemImageClientConfig)
		// FIXME: replace with FileExists() call once it's in a utility
		// package.
		_, err = os.Stat(configFile)
		if err != nil && os.IsNotExist(err) {
			// file doesn't exist, making this call a NOP.
			return nil
		}
		callName := "ReloadConfiguration"
		_, err = s.proxy.Call(systemImageBusName, callName, configFile)
		return err
	})
}

// Check to see if there is a system image update available
func (s *systemImageDBusProxy) CheckForUpdate() (us updateStatus, err error) {

	// Ensure the system-image-dbus daemon is looking at the correct
	// rootfs's configuration file
	if err = s.ReloadConfiguration(false); err != nil {
		return us, err
	}
	// FIXME: we can not switch back or DownloadUpdate is unhappy

	callName := "CheckForUpdate"
	_, err = s.proxy.Call(systemImageBusName, callName)
	if err != nil {
		return us, err
	}

	select {
	case msg := <-s.updateAvailableStatus.C:
		err = msg.Args(&s.us.isAvailable,
			&s.us.downloading,
			&s.us.availableVersion,
			&s.us.updateSize,
			&s.us.lastUpdateDate,
			&s.us.errorReason)

	case <-time.After(systemImageTimeoutSecs * time.Second):
		err = fmt.Errorf("Warning: timed out after %d seconds waiting for system image server to respond",
			systemImageTimeoutSecs)
	}

	return s.us, err
}

// SystemImageRepository is the type used for the system-image-server
type SystemImageRepository struct {
	proxy     *systemImageDBusProxy
	partition partition.Interface
	myroot    string
}

// Constructor
func newSystemImageRepositoryForBus(bus dbus.StandardBus) *SystemImageRepository {
	return &SystemImageRepository{
		proxy:     newSystemImageDBusProxy(bus),
		partition: newPartition()}
}

// NewSystemImageRepository returns a new SystemImageRepository
func NewSystemImageRepository() *SystemImageRepository {
	return newSystemImageRepositoryForBus(dbus.SystemBus)
}

// Description describes the repository
func (s *SystemImageRepository) Description() string {
	return "SystemImageRepository"
}

func (s *SystemImageRepository) makePartFromSystemImageConfigFile(path string, isActive bool) (part Part, err error) {
	cfg := goconfigparser.New()
	f, err := os.Open(path)
	if err != nil {
		return part, err
	}
	defer f.Close()
	err = cfg.Read(f)
	if err != nil {
		log.Printf("Can not parse config '%s': %s", path, err)
		return part, err
	}
	st, err := os.Stat(path)
	if err != nil {
		log.Printf("Can stat '%s': %s", path, err)
		return part, err
	}

	currentBuildNumber, err := cfg.Get("service", "build_number")
	versionDetails, err := cfg.Get("service", "version_detail")
	channelName, err := cfg.Get("service", "channel")
	return &SystemImagePart{
		isActive:       isActive,
		isInstalled:    true,
		proxy:          s.proxy,
		version:        currentBuildNumber,
		versionDetails: versionDetails,
		channelName:    channelName,
		lastUpdate:     st.ModTime(),
		partition:      s.partition}, err
}

func (s *SystemImageRepository) currentPart() Part {
	configFile := filepath.Join(s.myroot, systemImageChannelConfig)
	part, err := s.makePartFromSystemImageConfigFile(configFile, true)
	if err != nil {
		return nil
	}
	return part
}

// Returns the part associated with the other rootfs (if any)
func (s *SystemImageRepository) otherPart() Part {
	var part Part
	err := s.partition.RunWithOther(partition.RO, func(otherRoot string) (err error) {
		configFile := filepath.Join(s.myroot, otherRoot, systemImageChannelConfig)
		_, err = os.Stat(configFile)
		if err != nil && os.IsNotExist(err) {
			// config file doesn't exist, meaning the other
			// partition is empty. However, this is not an
			// error condition (atleast for amd64 images
			// which only have 1 partition pre-installed).
			return nil
		}
		part, err = s.makePartFromSystemImageConfigFile(configFile, false)
		if err != nil {
			log.Printf("Can not make system-image part for %s: %s", configFile, err)
		}
		return err
	})
	if err == partition.ErrNoDualPartition {
		return nil
	}
	return part
}

// Search searches the SystemImageRepository for the given terms
func (s *SystemImageRepository) Search(terms string) (versions []Part, err error) {
	if strings.Contains(terms, systemImagePartName) {
		s.proxy.Information()
		part := s.currentPart()
		versions = append(versions, part)
	}
	return versions, err
}

// Details returns details for the given snap
func (s *SystemImageRepository) Details(snapName string) (versions []Part, err error) {
	if snapName == systemImagePartName {
		s.proxy.Information()
		part := s.currentPart()
		versions = append(versions, part)
	}
	return versions, err
}

// Updates returns the available updates
func (s *SystemImageRepository) Updates() (parts []Part, err error) {
	if _, err = s.proxy.CheckForUpdate(); err != nil {
		return parts, err
	}
	current := s.currentPart()
	currentVersion := current.Version()
	targetVersion := s.proxy.us.availableVersion

	if targetVersion == "" {
		// no newer version available
		return parts, err
	}
	lastUpdate, _ := time.Parse("2006-01-02 15:04:05", s.proxy.us.lastUpdateDate)

	if VersionCompare(currentVersion, targetVersion) < 0 {
		parts = append(parts, &SystemImagePart{
			proxy:          s.proxy,
			version:        targetVersion,
			versionDetails: "?",
<<<<<<< HEAD
			lastUpdate:     lastUpdate,
=======
			updateSize:     int64(s.proxy.us.updateSize),
>>>>>>> 969d55f0
			channelName:    current.(*SystemImagePart).channelName,
			partition:      s.partition})
	}

	return parts, err
}

// Installed returns the installed snaps from this repository
func (s *SystemImageRepository) Installed() (parts []Part, err error) {
	// current partition
	curr := s.currentPart()
	if curr != nil {
		parts = append(parts, curr)
	}

	// other partition
	other := s.otherPart()
	if other != nil {
		parts = append(parts, other)
	}

	return parts, err
}<|MERGE_RESOLUTION|>--- conflicted
+++ resolved
@@ -589,11 +589,8 @@
 			proxy:          s.proxy,
 			version:        targetVersion,
 			versionDetails: "?",
-<<<<<<< HEAD
 			lastUpdate:     lastUpdate,
-=======
 			updateSize:     int64(s.proxy.us.updateSize),
->>>>>>> 969d55f0
 			channelName:    current.(*SystemImagePart).channelName,
 			partition:      s.partition})
 	}
