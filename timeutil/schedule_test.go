// -*- Mode: Go; indent-tabs-mode: t -*-

/*
 * Copyright (C) 2017 Canonical Ltd
 *
 * This program is free software: you can redistribute it and/or modify
 * it under the terms of the GNU General Public License version 3 as
 * published by the Free Software Foundation.
 *
 * This program is distributed in the hope that it will be useful,
 * but WITHOUT ANY WARRANTY; without even the implied warranty of
 * MERCHANTABILITY or FITNESS FOR A PARTICULAR PURPOSE.  See the
 * GNU General Public License for more details.
 *
 * You should have received a copy of the GNU General Public License
 * along with this program.  If not, see <http://www.gnu.org/licenses/>.
 *
 */

package timeutil_test

import (
	"strings"
	"testing"
	"time"

	. "gopkg.in/check.v1"

	"github.com/snapcore/snapd/timeutil"
)

func Test(t *testing.T) { TestingT(t) }

type timeutilSuite struct{}

var _ = Suite(&timeutilSuite{})

func (ts *timeutilSuite) TestClock(c *C) {
	td := timeutil.Clock{Hour: 23, Minute: 59}
	c.Check(td.Add(time.Minute), Equals, timeutil.Clock{Hour: 0, Minute: 0})

	td = timeutil.Clock{Hour: 5, Minute: 34}
	c.Check(td.Add(time.Minute), Equals, timeutil.Clock{Hour: 5, Minute: 35})

	td = timeutil.Clock{Hour: 10, Minute: 1}
	c.Check(td.Sub(timeutil.Clock{Hour: 10, Minute: 0}), Equals, time.Minute)
}

func (ts *timeutilSuite) TestParseClock(c *C) {
	for _, t := range []struct {
		timeStr      string
		hour, minute int
		errStr       string
	}{
		{"8:59", 8, 59, ""},
		{"08:59", 8, 59, ""},
		{"12:00", 12, 0, ""},
		{"xx", 0, 0, `cannot parse "xx"`},
		{"11:61", 0, 0, `cannot parse "11:61"`},
		{"25:00", 0, 0, `cannot parse "25:00"`},
	} {
		ti, err := timeutil.ParseClock(t.timeStr)
		if t.errStr != "" {
			c.Check(err, ErrorMatches, t.errStr)
		} else {
			c.Check(err, IsNil)
			c.Check(ti.Hour, Equals, t.hour)
			c.Check(ti.Minute, Equals, t.minute)
		}
	}
}

func (ts *timeutilSuite) TestScheduleString(c *C) {
	for _, t := range []struct {
		sched timeutil.Schedule
		str   string
	}{
		{
			timeutil.Schedule{
				ClockSpans: []timeutil.ClockSpan{
					{Start: timeutil.Clock{Hour: 13, Minute: 41}, End: timeutil.Clock{Hour: 14, Minute: 59}}},
			},
			"13:41-14:59",
		}, {
			timeutil.Schedule{
				ClockSpans: []timeutil.ClockSpan{
					{Start: timeutil.Clock{Hour: 13, Minute: 41}, End: timeutil.Clock{Hour: 14, Minute: 59}},
				},
				WeekSpans: []timeutil.WeekSpan{
					{Start: timeutil.Week{Weekday: time.Monday}, End: timeutil.Week{Weekday: time.Monday}}},
			},
			"mon,13:41-14:59",
		}, {
			timeutil.Schedule{
				ClockSpans: []timeutil.ClockSpan{
					{Start: timeutil.Clock{Hour: 13, Minute: 41}, End: timeutil.Clock{Hour: 14, Minute: 59}, Spread: true}},
			},
			"13:41~14:59",
		}, {
			timeutil.Schedule{
				ClockSpans: []timeutil.ClockSpan{
					{Start: timeutil.Clock{Hour: 6}, End: timeutil.Clock{Hour: 6}}},
				WeekSpans: []timeutil.WeekSpan{
					{Start: timeutil.Week{Weekday: time.Monday}, End: timeutil.Week{Weekday: time.Friday}}},
			},
			"mon-fri,06:00",
		}, {
			timeutil.Schedule{
				ClockSpans: []timeutil.ClockSpan{
					{Start: timeutil.Clock{Hour: 6}, End: timeutil.Clock{Hour: 6}},
					{Start: timeutil.Clock{Hour: 9}, End: timeutil.Clock{Hour: 14}, Spread: true, Split: 2}},
				WeekSpans: []timeutil.WeekSpan{
					{Start: timeutil.Week{Weekday: time.Monday}, End: timeutil.Week{Weekday: time.Friday}},
					{Start: timeutil.Week{Weekday: time.Saturday}, End: timeutil.Week{Weekday: time.Saturday}}},
			},
			"mon-fri,sat,06:00,09:00~14:00/2",
		}, {
			timeutil.Schedule{
				ClockSpans: []timeutil.ClockSpan{
					{Start: timeutil.Clock{Hour: 6}, End: timeutil.Clock{Hour: 6}}},
				WeekSpans: []timeutil.WeekSpan{
					{Start: timeutil.Week{Weekday: time.Monday, Pos: 1}, End: timeutil.Week{Weekday: time.Friday, Pos: 1}}},
			},
			"mon1-fri1,06:00",
		}, {
			timeutil.Schedule{
				ClockSpans: []timeutil.ClockSpan{
					{Start: timeutil.Clock{Hour: 6}, End: timeutil.Clock{Hour: 6}}},
				WeekSpans: []timeutil.WeekSpan{
					{Start: timeutil.Week{Weekday: time.Monday, Pos: 5},
						End: timeutil.Week{Weekday: time.Monday, Pos: 5}}},
			},
			"mon5,06:00",
		}, {
			timeutil.Schedule{
				WeekSpans: []timeutil.WeekSpan{
					{Start: timeutil.Week{Weekday: time.Monday}, End: timeutil.Week{Weekday: time.Monday}}},
			},
			"mon",
		}, {
			timeutil.Schedule{
				ClockSpans: []timeutil.ClockSpan{
					{Start: timeutil.Clock{Hour: 6}, End: timeutil.Clock{Hour: 9}, Spread: true, Split: 2}},
			},
			"06:00~09:00/2",
		},
	} {
		c.Check(t.sched.String(), Equals, t.str)
	}
}

func (ts *timeutilSuite) TestParseLegacySchedule(c *C) {
	for _, t := range []struct {
		in       string
		expected []*timeutil.Schedule
		errStr   string
	}{
		// invalid
		{"", nil, `cannot parse "": not a valid interval`},
		{"invalid-11:00", nil, `cannot parse "invalid": not a valid time`},
		{"9:00-11:00/invalid", nil, `cannot parse "invalid": not a valid interval`},
		{"09:00-25:00", nil, `cannot parse "25:00": not a valid time`},
		{"09:00-24:30", nil, `cannot parse "24:30": not a valid time`},

		// valid
		{"9:00-11:00", []*timeutil.Schedule{
			{ClockSpans: []timeutil.ClockSpan{
				{Start: timeutil.Clock{Hour: 9}, End: timeutil.Clock{Hour: 11}, Spread: true}}},
		}, ""},
		{"9:00-11:00/20:00-22:00", []*timeutil.Schedule{
			{ClockSpans: []timeutil.ClockSpan{
				{Start: timeutil.Clock{Hour: 9}, End: timeutil.Clock{Hour: 11}, Spread: true}}},
			{ClockSpans: []timeutil.ClockSpan{
				{Start: timeutil.Clock{Hour: 20}, End: timeutil.Clock{Hour: 22}, Spread: true}}},
		}, ""},
	} {
		c.Logf("trying: %v", t)
		schedule, err := timeutil.ParseLegacySchedule(t.in)
		if t.errStr != "" {
			c.Check(err, ErrorMatches, t.errStr, Commentf("%q returned unexpected error: %s", t.in, err))
		} else {
			c.Check(err, IsNil, Commentf("%q returned error: %s", t.in, err))
			c.Check(schedule, DeepEquals, t.expected, Commentf("%q failed", t.in))
		}

	}
}

func parse(c *C, s string) (time.Duration, time.Duration) {
	l := strings.Split(s, "-")
	c.Assert(l, HasLen, 2)
	a, err := time.ParseDuration(l[0])
	c.Assert(err, IsNil)
	b, err := time.ParseDuration(l[1])
	c.Assert(err, IsNil)
	return a, b
}

func (ts *timeutilSuite) TestLegacyScheduleNext(c *C) {
	const shortForm = "2006-01-02 15:04"

	for _, t := range []struct {
		schedule string
		last     string
		now      string
		next     string
	}{
		{
			// daily schedule, missed one window
			// -> run next daily window
			schedule: "9:00-11:00/21:00-23:00",
			last:     "2017-02-05 22:00",
			now:      "2017-02-06 20:00",
			next:     "1h-3h",
		},
		{
			// daily schedule, used one window
			// -> run next daily window
			schedule: "9:00-11:00/21:00-23:00",
			last:     "2017-02-06 10:00",
			now:      "2017-02-06 20:00",
			next:     "1h-3h",
		},
		{
			// daily schedule, missed all todays windows
			// run tomorrow
			schedule: "9:00-11:00/21:00-22:00",
			last:     "2017-02-04 21:30",
			now:      "2017-02-06 23:00",
			next:     "10h-12h",
		},
		{
			// single daily schedule, already updated today
			schedule: "9:00-11:00",
			last:     "2017-02-06 09:30",
			now:      "2017-02-06 10:00",
			next:     "23h-25h",
		},
		{
			// single daily schedule, already updated today
			// (at exactly the edge)
			schedule: "9:00-11:00",
			last:     "2017-02-06 09:00",
			now:      "2017-02-06 09:00",
			next:     "24h-26h",
		},
		{
			// single daily schedule, last update a day ago
			// now is within the update window so randomize
			// (run within remaining time delta)
			schedule: "9:00-11:00",
			last:     "2017-02-05 09:30",
			now:      "2017-02-06 10:00",
			next:     "0-55m",
		},
		{
			// multi daily schedule, already updated today
			schedule: "9:00-11:00/21:00-22:00",
			last:     "2017-02-06 21:30",
			now:      "2017-02-06 23:00",
			next:     "10h-12h",
		},
		{
			// daily schedule, very small window
			schedule: "9:00-9:03",
			last:     "2017-02-05 09:02",
			now:      "2017-02-06 08:58",
			next:     "2m-5m",
		},
		{
			// daily schedule, zero window
			schedule: "9:00-9:00",
			last:     "2017-02-05 09:02",
			now:      "2017-02-06 08:58",
			next:     "2m-2m",
		},
	} {
		last, err := time.ParseInLocation(shortForm, t.last, time.Local)
		c.Assert(err, IsNil)

		fakeNow, err := time.ParseInLocation(shortForm, t.now, time.Local)
		c.Assert(err, IsNil)
		restorer := timeutil.MockTimeNow(func() time.Time {
			return fakeNow
		})
		defer restorer()

		sched, err := timeutil.ParseLegacySchedule(t.schedule)
		c.Assert(err, IsNil)
		minDist, maxDist := parse(c, t.next)

		next := timeutil.Next(sched, last)
		c.Check(next >= minDist && next <= maxDist, Equals, true, Commentf("invalid  distance for schedule %q with last refresh %q, now %q, expected %v, got %v", t.schedule, t.last, t.now, t.next, next))
	}

}

func (ts *timeutilSuite) TestParseSchedule(c *C) {
	for _, t := range []struct {
		in       string
		expected []*timeutil.Schedule
		errStr   string
	}{
		// invalid
		{"", nil, `cannot parse "": not a valid fragment`},
		{"invalid-11:00", nil, `cannot parse "invalid-11:00": not a valid time`},
		{"9:00-11:00/invalid", nil, `cannot parse "9:00-11:00/invalid": not a valid interval`},
		{"9:00-11:00/0", nil, `cannot parse "9:00-11:00/0": not a valid interval`},
		{"09:00-25:00", nil, `cannot parse "09:00-25:00": not a valid time`},
		{"09:00-24:30", nil, `cannot parse "09:00-24:30": not a valid time`},
		{"mon-01:00", nil, `cannot parse "mon-01:00": not a valid time`},
		{"9:00-mon@11:00", nil, `cannot parse "9:00-mon@11:00": not a valid time`},
		{"9:00,mon", nil, `cannot parse "mon": invalid schedule fragment`},
		{"mon~wed", nil, `cannot parse "mon~wed": "mon~wed" is not a valid weekday`},
		{"mon--wed", nil, `cannot parse "mon--wed": invalid week span`},
		{"mon-wed/2,,9:00", nil, `cannot parse "mon-wed/2": "wed/2" is not a valid weekday`},
		{"mon..wed", nil, `cannot parse "mon..wed": "mon..wed" is not a valid weekday`},
		{"mon9,9:00", nil, `cannot parse "mon9": "mon9" is not a valid weekday`},
		{"mon0,9:00", nil, `cannot parse "mon0": "mon0" is not a valid weekday`},
		{"mon5-mon1,9:00", nil, `cannot parse "mon5-mon1": unsupported schedule`},
		{"mon-mon2,9:00", nil, `cannot parse "mon-mon2": week number must be present for both weekdays or neither`},
		{"mon%,9:00", nil, `cannot parse "mon%": "mon%" is not a valid weekday`},
		{"foo2,9:00", nil, `cannot parse "foo2": "foo2" is not a valid weekday`},
		{"9:00---11:00", nil, `cannot parse "9:00---11:00": not a valid time`},
		{"9:00-11:00/3/3/3", nil, `cannot parse "9:00-11:00/3/3/3": not a valid interval`},
		{"9:00-11:00///3", nil, `cannot parse "9:00-11:00///3": not a valid interval`},
		{"9:00-9:00-10:00/3", nil, `cannot parse "9:00-9:00-10:00/3": not a valid time`},
		{"9:00,,,9:00-10:00/3", nil, `cannot parse ",9:00-10:00/3": not a valid fragment`},
		{",,,", nil, `cannot parse "": not a valid fragment`},
		{",,", nil, `cannot parse "": not a valid fragment`},
		{":", nil, `cannot parse ":": not a valid time`},
		{"-", nil, `cannot parse "-": "" is not a valid weekday`},
		{"-/4", nil, `cannot parse "-/4": "" is not a valid weekday`},
		{"~/4", nil, `cannot parse "~/4": "~/4" is not a valid weekday`},
		// valid
		{
			in: "9:00-11:00",
			expected: []*timeutil.Schedule{{
				ClockSpans: []timeutil.ClockSpan{
					{Start: timeutil.Clock{Hour: 9}, End: timeutil.Clock{Hour: 11}}}}},
		}, {
			in: "9:00-11:00/2",
			expected: []*timeutil.Schedule{{
				ClockSpans: []timeutil.ClockSpan{
					{Start: timeutil.Clock{Hour: 9}, End: timeutil.Clock{Hour: 11}, Split: 2}}}},
		}, {
			in: "mon,9:00-11:00",
			expected: []*timeutil.Schedule{{
				ClockSpans: []timeutil.ClockSpan{
					{Start: timeutil.Clock{Hour: 9}, End: timeutil.Clock{Hour: 11}}},
				WeekSpans: []timeutil.WeekSpan{
					{Start: timeutil.Week{Weekday: time.Monday}, End: timeutil.Week{Weekday: time.Monday}}},
			}},
		}, {
			in: "fri,mon,9:00-11:00",
			expected: []*timeutil.Schedule{{
				ClockSpans: []timeutil.ClockSpan{
					{Start: timeutil.Clock{Hour: 9}, End: timeutil.Clock{Hour: 11}}},
				WeekSpans: []timeutil.WeekSpan{
					{Start: timeutil.Week{Weekday: time.Friday}, End: timeutil.Week{Weekday: time.Friday}},
					{Start: timeutil.Week{Weekday: time.Monday}, End: timeutil.Week{Weekday: time.Monday}}},
			}},
		}, {
			in: "9:00-11:00,,20:00-22:00",
			expected: []*timeutil.Schedule{{
				ClockSpans: []timeutil.ClockSpan{
					{Start: timeutil.Clock{Hour: 9}, End: timeutil.Clock{Hour: 11}}},
			}, {
				ClockSpans: []timeutil.ClockSpan{
					{Start: timeutil.Clock{Hour: 20}, End: timeutil.Clock{Hour: 22}}}},
			},
		}, {
			in: "mon,9:00-11:00,,wed,22:00-23:00",
			expected: []*timeutil.Schedule{{
				ClockSpans: []timeutil.ClockSpan{
					{Start: timeutil.Clock{Hour: 9}, End: timeutil.Clock{Hour: 11}}},
				WeekSpans: []timeutil.WeekSpan{
					{Start: timeutil.Week{Weekday: time.Monday}, End: timeutil.Week{Weekday: time.Monday}}},
			}, {
				ClockSpans: []timeutil.ClockSpan{
					{Start: timeutil.Clock{Hour: 22}, End: timeutil.Clock{Hour: 23}}},
				WeekSpans: []timeutil.WeekSpan{
					{Start: timeutil.Week{Weekday: time.Wednesday}, End: timeutil.Week{Weekday: time.Wednesday}}},
			}},
		}, {
			in: "mon,9:00,10:00,14:00,15:00",
			expected: []*timeutil.Schedule{{
				ClockSpans: []timeutil.ClockSpan{
					{Start: timeutil.Clock{Hour: 9}, End: timeutil.Clock{Hour: 9}},
					{Start: timeutil.Clock{Hour: 10}, End: timeutil.Clock{Hour: 10}},
					{Start: timeutil.Clock{Hour: 14}, End: timeutil.Clock{Hour: 14}},
					{Start: timeutil.Clock{Hour: 15}, End: timeutil.Clock{Hour: 15}}},
				WeekSpans: []timeutil.WeekSpan{
					{Start: timeutil.Week{Weekday: time.Monday}, End: timeutil.Week{Weekday: time.Monday}}},
			}},
		}, {
			in: "mon,wed",
			expected: []*timeutil.Schedule{{
				WeekSpans: []timeutil.WeekSpan{
					{Start: timeutil.Week{Weekday: time.Monday}, End: timeutil.Week{Weekday: time.Monday}},
					{Start: timeutil.Week{Weekday: time.Wednesday}, End: timeutil.Week{Weekday: time.Wednesday}}},
			}},
		}, {
			// same as above
			in: "mon,,wed",
			expected: []*timeutil.Schedule{{
				WeekSpans: []timeutil.WeekSpan{
					{Start: timeutil.Week{Weekday: time.Monday}, End: timeutil.Week{Weekday: time.Monday}}},
			}, {
				WeekSpans: []timeutil.WeekSpan{
					{Start: timeutil.Week{Weekday: time.Wednesday}, End: timeutil.Week{Weekday: time.Wednesday}}}},
			},
		}, {
			// but not the same as this one
			in: "mon-wed",
			expected: []*timeutil.Schedule{{
				WeekSpans: []timeutil.WeekSpan{
					{Start: timeutil.Week{Weekday: time.Monday}, End: timeutil.Week{Weekday: time.Wednesday}}},
			}},
		}, {
			in: "mon-wed,fri,9:00-11:00/2",
			expected: []*timeutil.Schedule{{
				ClockSpans: []timeutil.ClockSpan{
					{Start: timeutil.Clock{Hour: 9}, End: timeutil.Clock{Hour: 11}, Split: 2},
				},
				WeekSpans: []timeutil.WeekSpan{
					{Start: timeutil.Week{Weekday: time.Monday}, End: timeutil.Week{Weekday: time.Wednesday}},
					{Start: timeutil.Week{Weekday: time.Friday}, End: timeutil.Week{Weekday: time.Friday}},
				},
			}},
		}, {
			in: "9:00~11:00",
			expected: []*timeutil.Schedule{{
				ClockSpans: []timeutil.ClockSpan{
					{Start: timeutil.Clock{Hour: 9}, End: timeutil.Clock{Hour: 11}, Spread: true}},
			}},
		}, {
			in: "9:00",
			expected: []*timeutil.Schedule{{
				ClockSpans: []timeutil.ClockSpan{
					{Start: timeutil.Clock{Hour: 9}, End: timeutil.Clock{Hour: 9}}},
			}},
		}, {
			in: "mon1,9:00",
			expected: []*timeutil.Schedule{{
				ClockSpans: []timeutil.ClockSpan{
					{Start: timeutil.Clock{Hour: 9}, End: timeutil.Clock{Hour: 9}}},
				WeekSpans: []timeutil.WeekSpan{
					{Start: timeutil.Week{Weekday: time.Monday, Pos: 1}, End: timeutil.Week{Weekday: time.Monday, Pos: 1}}},
			}},
		}, {
			in: "00:00-24:00",
			expected: []*timeutil.Schedule{{
				ClockSpans: []timeutil.ClockSpan{
					{Start: timeutil.Clock{Hour: 0}, End: timeutil.Clock{Hour: 24}}},
			}},
		}, {
			in: "23:00-01:00",
			expected: []*timeutil.Schedule{{
				ClockSpans: []timeutil.ClockSpan{
					{Start: timeutil.Clock{Hour: 23}, End: timeutil.Clock{Hour: 1}},
				},
			}},
		}, {
			in: "fri-mon",
			expected: []*timeutil.Schedule{{
				WeekSpans: []timeutil.WeekSpan{
					{Start: timeutil.Week{Weekday: time.Friday}, End: timeutil.Week{Weekday: time.Monday}}},
			}},
		},
	} {
		c.Logf("trying %+v", t)
		schedule, err := timeutil.ParseSchedule(t.in)
		if t.errStr != "" {
			c.Check(err, ErrorMatches, t.errStr, Commentf("%q returned unexpected error: %s", t.in, err))
		} else {
			c.Check(err, IsNil, Commentf("%q returned error: %s", t.in, err))
			c.Check(schedule, DeepEquals, t.expected, Commentf("%q failed", t.in))
		}
	}
}

func (ts *timeutilSuite) TestScheduleNext(c *C) {
	const shortForm = "2006-01-02 15:04"

	for _, t := range []struct {
		schedule   string
		last       string
		now        string
		next       string
		randomized bool
	}{
		{
			schedule: "mon,10:00,,fri,15:00",
			// sun 22:00
			last: "2017-02-05 22:00",
			// mon 9:00
			now:  "2017-02-06 9:00",
			next: "1h-1h",
		}, {
			// first monday of the month, at 10:00
			schedule: "mon1,10:00",
			// Sun 22:00
			last: "2017-02-05 22:00",
			// Mon 9:00
			now:  "2017-02-06 9:00",
			next: "1h-1h",
		}, {
			// first Monday of the month, at 10:00
			schedule: "mon1,10:00",
			// first Monday of the month, 10:00
			last: "2017-02-06 10:00",
			// first Monday of the month, 11:00, right after
			// 'previous first Monday' run
			now: "2017-02-06 11:00",
			// expecting March, 6th, 10:00, 27 days and 23 hours
			// from now
			next: "671h-671h",
		}, {
			// second Monday of the month, at 10:00
			schedule: "mon2,10:00",
			// first Monday of the month, 10:00
			last: "2017-02-06 10:00",
			// first Monday of the month, 11:00, right after
			// 'previous first Monday' run
			now: "2017-02-06 11:00",
			// expecting February, 13, 10:00, 6 days and 23 hours
			// from now
			next: "167h-167h",
		}, {
			// last Monday of the month, at 10:00
			schedule: "mon5,10:00",
			// first Monday of the month, 10:00
			last: "2017-02-06 10:00",
			// first Monday of the month, 11:00, right after
			// 'previous first Monday' run
			now: "2017-02-06 11:00",
			// expecting February, 27th, 10:00, 20 days and 23 hours
			// from now
			next: "503h-503h",
		}, {
<<<<<<< HEAD
			// from last Monday of the month to the Tuesday of
			// the month, at 10:00
			schedule: "mon1-tue2,10:00",
			// Sunday, 22:00
			last: "2017-02-06 10:00",
			// first Monday of the month
=======
			// from the first Monday of the month to the second Tuesday of
			// the month, at 10:00
			schedule: "mon1-tue2,10:00",
			// Monday, 10:00
			last: "2017-02-06 10:00",
			// Tuesday, the day after the first Monday of the month
>>>>>>> b356cdb8
			now: "2017-02-07 11:00",
			// expecting to run the next day at 10:00
			next: "23h-23h",
		}, {
<<<<<<< HEAD
			// from last Monday of the month to the Tuesday of
=======
			// from the first Monday of the month to the second Tuesday of
>>>>>>> b356cdb8
			// the month, at 10:00
			schedule: "mon1-tue2,10:00",
			last:     "2017-02-01 10:00",
			// Sunday, 10:00
			now: "2017-02-05 10:00",
			// expecting to run the next day at 10:00
			next: "24h-24h",
		}, {
<<<<<<< HEAD
			// from last Monday of the month to the second Tuesday of
			// the month, at 10:00
			schedule: "mon1-tue2,10:00",
			// Sunday, 22:00
=======
			// from the first Monday of the month to the second Tuesday of
			// the month, at 10:00
			schedule: "mon1-tue2,10:00",
			// Tuesday, 10:00
>>>>>>> b356cdb8
			last: "2017-02-14 22:00",
			// Thursday, 10:00
			now: "2017-02-16 10:00",
			// expecting to run in 18 days
			next: "432h-432h",
		}, {
<<<<<<< HEAD
			// from last Monday of the month to the second Tuesday of
=======
			// from the first Monday of the month to the second Tuesday of
>>>>>>> b356cdb8
			// the month, at 10:00
			schedule: "mon1-tue2,10:00",
			// Sunday, 22:00
			last: "2017-02-05 22:00",
			// first Monday of the month
			now: "2017-02-06 11:00",
			// expecting to run the next day at 10:00
			next: "23h-23h",
		}, {
			// from the first Monday of the month to the second Tuesday of
			// the month, at 10:00
			schedule: "mon1-tue2,10:00-12:00",
			// Sunday, 22:00
			last: "2017-02-05 22:00",
			// first Monday of the month, within the update window
			now: "2017-02-06 11:00",
			// expecting to run now
			next: "0h-0h",
		}, {
			// from the first Monday of the month to the second Tuesday of
			// the month, at 10:00
			schedule: "mon1-tue2,10:00~12:00",
			// Sunday, 22:00
			last: "2017-02-05 22:00",
			// first Monday of the month, within the update window
			now: "2017-02-06 11:00",
			// expecting to run now
			next: "0h-1h",
			// since we're in update window we'll run now regardless
			// of 'spreading'
			randomized: false,
		}, {
			schedule:   "mon,10:00~12:00,,fri,15:00",
			last:       "2017-02-05 22:00",
			now:        "2017-02-06 9:00",
			next:       "1h-3h",
			randomized: true,
		}, {
			schedule: "mon,10:00-12:00,,fri,15:00",
			last:     "2017-02-06 12:00",
			// tue 12:00
			now: "2017-02-07 12:00",
			// 3 days and 3 hours from now
			next: "75h-75h",
		}, {
			// randomized between 10:00 and 12:00
			schedule: "mon,10:00~12:00",
			// sun 22:00
			last: "2017-02-05 22:00",
			// mon 9:00
			now:        "2017-02-06 9:00",
			next:       "1h-3h",
			randomized: true,
		}, {
			// Friday to Monday, 10am
			schedule: "fri-mon,10:00",
			// sun 22:00
			last: "2017-02-05 22:00",
			// mon 9:00
			now:  "2017-02-06 9:00",
			next: "1h-1h",
		}, {
			// Friday to Monday, 10am
			schedule: "fri-mon,10:00",
			// mon 10:00
			last: "2017-02-06 10:00",
			// mon 10:00
			now: "2017-02-06 10:00",
			// 4 days from now
			next: "96h-96h",
		}, {
			// Wednesday to Friday, 10am
			schedule: "wed-fri,10:00",
			// mon 10:00
			last: "2017-02-06 10:00",
			// mon 10:00
			now: "2017-02-06 10:00",
			// 2 days from now
			next: "48h-48h",
		}, {
			// randomized, once a day
			schedule: "0:00~24:00",
			// sun 22:00
			last: "2017-02-05 22:00",
			// mon 9:00
			now:        "2017-02-05 23:00",
			next:       "1h-25h",
			randomized: true,
		}, {
			// randomized, once a day
			schedule: "0:00~24:00",
			// mon 10:00
			last: "2017-02-06 10:00",
			// mon 11:00
			now: "2017-02-06 11:00",
			// sometime the next day
			next:       "13h-37h",
			randomized: true,
		}, {
			// during the night, 23:00-1:00
			schedule: "23:00~1:00",
			// mon 10:00
			last: "2017-02-06 10:00",
			// mon 11:00
			now: "2017-02-06 22:00",
			// sometime over the night
			next:       "1h-3h",
			randomized: true,
		}, {
			// during the night, 23:00-1:00
			schedule: "23:00~1:00",
			// Mon 23:00
			last: "2017-02-06 23:00",
			// Tue 0:00
			now: "2017-02-07 00:00",
			// sometime over the night
			next:       "23h-25h",
			randomized: true,
		}, {
			// twice between 9am and 11am
			schedule: "9:00-11:00/2",
			// last attempt at the beginning of window
			last: "2017-02-06 9:00",
			// sometime between 10am and 11am
			now:  "2017-02-06 9:30",
			next: "30m-90m",
		}, {
			// 2 ranges
			schedule: "9:00-10:00,10:00-11:00",
			// last attempt at the beginning of window
			last: "2017-02-06 9:01",
			// next one at 10am
			now:  "2017-02-06 9:30",
			next: "30m-30m",
		}, {
			// twice, at 9am and at 2pm
			schedule: "9:00,14:00",
			// last right after scheduled time window
			last: "2017-02-06 9:01",
			// next one at 2pm
			now:  "2017-02-06 9:30",
			next: "270m-270m",
		}, {
			// 2 ranges, reversed order in spec
			schedule: "10:00~11:00,9:00-10:00",
			// last attempt at the beginning of window
			last: "2017-02-06 9:01",
			// sometime between 10am and 11am
			now:        "2017-02-06 9:30",
			next:       "30m-90m",
			randomized: true,
		},
	} {
		c.Logf("trying %+v", t)

		last, err := time.ParseInLocation(shortForm, t.last, time.Local)
		c.Assert(err, IsNil)

		fakeNow, err := time.ParseInLocation(shortForm, t.now, time.Local)
		c.Assert(err, IsNil)
		restorer := timeutil.MockTimeNow(func() time.Time {
			return fakeNow
		})
		defer restorer()

		sched, err := timeutil.ParseSchedule(t.schedule)
		c.Assert(err, IsNil)

		// keep track of previous result for tests where event time is
		// randomized
		previous := time.Duration(0)
		calls := 2

		for i := 0; i < calls; i++ {
			next := timeutil.Next(sched, last)
			if t.randomized {
				c.Check(next, Not(Equals), previous)
			} else if previous != 0 {
				// not randomized and not the first run
				c.Check(next, Equals, previous)
			}

			c.Logf("next: %v", next)
			minDist, maxDist := parse(c, t.next)

			c.Check(next >= minDist && next <= maxDist,
				Equals, true,
				Commentf("invalid  distance for schedule %q with last refresh %q, now %q, expected %v, got %v",
					t.schedule, t.last, t.now, t.next, next))
			previous = next
		}
	}
}

func (ts *timeutilSuite) TestScheduleIncludes(c *C) {
	const shortForm = "2006-01-02 15:04:05"

	for _, t := range []struct {
		schedule  string
		now       string
		expecting bool
	}{
		{
			schedule: "mon,10:00,,fri,15:00",
			// mon 9:00
			now:       "2017-02-06 9:00:00",
			expecting: false,
		}, {
			// first monday of the month, at 10:00
			schedule: "mon1,10:00",
			// Mon 10:00:00
			now:       "2017-02-06 10:00:00",
			expecting: true,
		}, {
			// first monday of the month, at 10:00
			schedule: "mon1,10:00",
			// Mon 10:00:45
			now:       "2017-02-06 10:00:45",
			expecting: true,
		}, {
			// first monday of the month, at 10:00
			schedule: "mon1,10:00",
			// Mon 10:01
			now:       "2017-02-06 10:01:00",
			expecting: false,
		}, {
			// last Monday of the month, at 10:00
			schedule: "mon5,10:00-11:00",
			// first Monday of the month, 11:00, right after
			// 'previous first Monday' run
			now:       "2017-02-27 10:59:20",
			expecting: true,
		}, {
			// from first Monday of the month to the second Tuesday of
			// the month, at 10:00 to 12:00
			schedule: "mon1-tue2,10:00-12:00",
			// Thursday, 11:10
			now:       "2017-02-09 11:10:00",
			expecting: true,
		}, {
			// from first Monday of the month to the second Tuesday of
			// the month, at 10:00 to 12:00
			schedule: "mon1-tue2,10:00~12:00",
			// Thursday, 11:10
			now:       "2017-02-02 11:10:00",
			expecting: false,
		}, {
			// from first Monday of the month to the second Tuesday of
			// the month, at 10:00 to 12:00
			schedule: "mon1-tue2,10:00~12:00",
			// Monday, 11:10
			now:       "2017-02-06 11:10:00",
			expecting: true,
		}, {
			// from first Monday of the month to the second Tuesday of
			// the month, at 10:00 to 12:00
			schedule: "mon1-tue2,10:00~12:00",
			// Thursday, 11:10
			now:       "2017-02-16 11:10:00",
			expecting: false,
		}, {
			// from first Monday of the month to the second Tuesday of
			// the month, at 10:00 to 12:00
			schedule: "mon1-tue2,10:00~12:00",
			// Thursday, 11:10
			now:       "2017-02-16 11:10:00",
			expecting: false,
		}, {
			// from first Monday of the month to the second Tuesday of
			// the month, at 10:00 to 12:00
			schedule: "mon1-tue2,10:00~12:00",
			// Thursday, 11:10
			now:       "2017-02-09 11:10:00",
			expecting: true,
		}, {
			// from first Tuesday of the month to the second Monday of
			// the month, at 10:00 to 12:00
			schedule: "tue1-mon2,10:00~12:00",
			// Thursday, 11:10
			now:       "2017-02-09 11:10:00",
			expecting: true,
		}, {
			// from 4th Monday of the month to the last Wednesday of
			// the month, at 10:00 to 12:00
			schedule: "mon4-wed5,10:00~12:00",
			// Schedule ends up being Feb 20 - Feb 22 2017
			now:       "2017-03-01 11:10:00",
			expecting: false,
		}, {
			// from 4th Monday of the month to the last Wednesday of
			// the month, at 10:00 to 12:00
			schedule: "mon4-wed5,10:00~12:00",
			// Schedule ends up being Feb 20 - Feb 22 2017
			now:       "2017-02-23 11:10:00",
			expecting: false,
		}, {
			// from last Monday of the month to the second Tuesday of
			// the month, at 10:00
			schedule: "mon1-tue2,10:00~12:00",
			// Sunday, 11:10
			now:       "2017-02-05 11:10:00",
			expecting: false,
		}, {
			// twice between 9am and 11am
			schedule:  "9:00-11:00/2",
			now:       "2017-02-06 10:30:00",
			expecting: true,
		}, {
			schedule:  "9:00-10:00,10:00-11:00",
			now:       "2017-02-06 10:30:00",
			expecting: true,
		}, {
<<<<<<< HEAD
=======
			// every day, 23:59
			schedule:  "23:59",
			now:       "2017-02-06 23:59:59",
			expecting: true,
		}, {
>>>>>>> b356cdb8
			// 2 ranges, reversed order in spec
			schedule: "10:00~11:00,9:00-10:00",
			// sometime between 10am and 11am
			now:       "2017-02-06 9:30:00",
			expecting: true,
		},
	} {
		c.Logf("trying %+v", t)

		now, err := time.ParseInLocation(shortForm, t.now, time.Local)
		c.Assert(err, IsNil)

		sched, err := timeutil.ParseSchedule(t.schedule)
		c.Assert(err, IsNil)

		c.Check(timeutil.Includes(sched, now), Equals, t.expecting,
			Commentf("unexpected result for schedule %v and time %v", t.schedule, now))
	}
}<|MERGE_RESOLUTION|>--- conflicted
+++ resolved
@@ -539,30 +539,17 @@
 			// from now
 			next: "503h-503h",
 		}, {
-<<<<<<< HEAD
-			// from last Monday of the month to the Tuesday of
-			// the month, at 10:00
-			schedule: "mon1-tue2,10:00",
-			// Sunday, 22:00
-			last: "2017-02-06 10:00",
-			// first Monday of the month
-=======
 			// from the first Monday of the month to the second Tuesday of
 			// the month, at 10:00
 			schedule: "mon1-tue2,10:00",
 			// Monday, 10:00
 			last: "2017-02-06 10:00",
 			// Tuesday, the day after the first Monday of the month
->>>>>>> b356cdb8
 			now: "2017-02-07 11:00",
 			// expecting to run the next day at 10:00
 			next: "23h-23h",
 		}, {
-<<<<<<< HEAD
-			// from last Monday of the month to the Tuesday of
-=======
 			// from the first Monday of the month to the second Tuesday of
->>>>>>> b356cdb8
 			// the month, at 10:00
 			schedule: "mon1-tue2,10:00",
 			last:     "2017-02-01 10:00",
@@ -571,28 +558,17 @@
 			// expecting to run the next day at 10:00
 			next: "24h-24h",
 		}, {
-<<<<<<< HEAD
-			// from last Monday of the month to the second Tuesday of
-			// the month, at 10:00
-			schedule: "mon1-tue2,10:00",
-			// Sunday, 22:00
-=======
 			// from the first Monday of the month to the second Tuesday of
 			// the month, at 10:00
 			schedule: "mon1-tue2,10:00",
 			// Tuesday, 10:00
->>>>>>> b356cdb8
 			last: "2017-02-14 22:00",
 			// Thursday, 10:00
 			now: "2017-02-16 10:00",
 			// expecting to run in 18 days
 			next: "432h-432h",
 		}, {
-<<<<<<< HEAD
-			// from last Monday of the month to the second Tuesday of
-=======
 			// from the first Monday of the month to the second Tuesday of
->>>>>>> b356cdb8
 			// the month, at 10:00
 			schedule: "mon1-tue2,10:00",
 			// Sunday, 22:00
@@ -905,14 +881,11 @@
 			now:       "2017-02-06 10:30:00",
 			expecting: true,
 		}, {
-<<<<<<< HEAD
-=======
 			// every day, 23:59
 			schedule:  "23:59",
 			now:       "2017-02-06 23:59:59",
 			expecting: true,
 		}, {
->>>>>>> b356cdb8
 			// 2 ranges, reversed order in spec
 			schedule: "10:00~11:00,9:00-10:00",
 			// sometime between 10am and 11am
