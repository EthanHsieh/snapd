# With Fedora, nothing is bundled. For everything else, bundling is used.
# To use bundled stuff, use "--with vendorized" on rpmbuild
%if 0%{?fedora}
%bcond_with vendorized
%else
%bcond_without vendorized
%endif

# A switch to allow building the package with support for testkeys which
# are used for the spread test suite of snapd.
%bcond_with testkeys

%global with_devel 1
%global with_debug 1
%global with_check 0
%global with_unit_test 0
%global with_test_keys 0

# For the moment, we don't support all golang arches...
%global with_goarches 0

%if ! %{with vendorized}
%global with_bundled 0
%else
%global with_bundled 1
%endif

%if ! %{with testkeys}
%global with_test_keys 0
%else
%global with_test_keys 1
%endif

%if 0%{?with_debug}
%global _dwz_low_mem_die_limit 0
%else
%global debug_package   %{nil}
%endif

%global provider        github
%global provider_tld    com
%global project         snapcore
%global repo            snapd
# https://github.com/snapcore/snapd
%global provider_prefix %{provider}.%{provider_tld}/%{project}/%{repo}
%global import_path     %{provider_prefix}

%global snappy_svcs     snapd.service snapd.socket snapd.autoimport.service snapd.refresh.timer snapd.refresh.service

# Until we have a way to add more extldflags to gobuild macro...
%if 0%{?fedora} >= 26
%define gobuild_static(o:) go build -buildmode pie -compiler gc -tags=rpm_crashtraceback -ldflags "${LDFLAGS:-} -B 0x$(head -c20 /dev/urandom|od -An -tx1|tr -d ' \\n') -extldflags '%__global_ldflags -static'" -a -v -x %{?**};
%endif
%if 0%{?fedora} == 25
%define gobuild_static(o:) go build -compiler gc -ldflags "${LDFLAGS:-} -B 0x$(head -c20 /dev/urandom|od -An -tx1|tr -d ' \\n') -extldflags '-static'" -a -v -x %{?**};
%endif
%if 0%{?rhel} == 7
%define gobuild_static(o:) go build -compiler gc -tags=rpm_crashtraceback -ldflags "${LDFLAGS:-} -B 0x$(head -c20 /dev/urandom|od -An -tx1|tr -d ' \\n') -extldflags '%__global_ldflags -static'" -a -v -x %{?**};
%endif

# These macros are not defined in RHEL 7
%if 0%{?rhel} == 7
%define gobuild(o:) go build -compiler gc -tags=rpm_crashtraceback -ldflags "${LDFLAGS:-} -B 0x$(head -c20 /dev/urandom|od -An -tx1|tr -d ' \\n') -extldflags '%__global_ldflags'" -a -v -x %{?**};
%define gotest() go test -compiler gc -ldflags "${LDFLAGS:-}" %{?**};
%endif

Name:           snapd
Version:        2.30
Release:        0%{?dist}
Summary:        A transactional software package manager
Group:          System Environment/Base
License:        GPLv3
URL:            https://%{provider_prefix}
Source0:        https://%{provider_prefix}/archive/%{version}/%{name}-%{version}.tar.gz
%if 0%{?with_bundled}
Source1:        https://%{provider_prefix}/releases/download/%{version}/%{name}_%{version}.only-vendor.tar.xz
%endif

%if 0%{?with_goarches}
# e.g. el6 has ppc64 arch without gcc-go, so EA tag is required
ExclusiveArch:  %{?go_arches:%{go_arches}}%{!?go_arches:%{ix86} x86_64 %{arm}}
%else
# Verified arches from snapd upstream
ExclusiveArch:  %{ix86} x86_64 %{arm} aarch64 ppc64le s390x
%endif

# If go_compiler is not set to 1, there is no virtual provide. Use golang instead.
BuildRequires:  %{?go_compiler:compiler(go-compiler)}%{!?go_compiler:golang}
BuildRequires:  systemd
%{?systemd_requires}

Requires:       snap-confine%{?_isa} = %{version}-%{release}
Requires:       squashfs-tools
# snapd will use this in the event that squashfs.ko isn't available (cloud instances, containers, etc.)
# FIXME: Use rich deps for this once Bodhi is switched to using pungi
Requires:       squashfuse
Requires:       fuse

# bash-completion owns /usr/share/bash-completion/completions
Requires:       bash-completion

# Force the SELinux module to be installed
Requires:       %{name}-selinux = %{version}-%{release}

%if ! 0%{?with_bundled}
BuildRequires: golang(github.com/boltdb/bolt)
BuildRequires: golang(github.com/cheggaaa/pb)
BuildRequires: golang(github.com/coreos/go-systemd/activation)
BuildRequires: golang(github.com/godbus/dbus)
BuildRequires: golang(github.com/godbus/dbus/introspect)
BuildRequires: golang(github.com/gorilla/mux)
BuildRequires: golang(github.com/jessevdk/go-flags)
BuildRequires: golang(github.com/mvo5/goconfigparser)
<<<<<<< HEAD
BuildRequires: golang(github.com/mvo5/uboot-go/uenv)
=======
>>>>>>> 75d38da8
BuildRequires: golang(github.com/ojii/gettext.go)
BuildRequires: golang(github.com/seccomp/libseccomp-golang)
BuildRequires: golang(golang.org/x/crypto/openpgp/armor)
BuildRequires: golang(golang.org/x/crypto/openpgp/packet)
BuildRequires: golang(golang.org/x/crypto/sha3)
BuildRequires: golang(golang.org/x/crypto/ssh/terminal)
BuildRequires: golang(golang.org/x/net/context)
BuildRequires: golang(golang.org/x/net/context/ctxhttp)
BuildRequires: golang(gopkg.in/check.v1)
BuildRequires: golang(gopkg.in/macaroon.v1)
BuildRequires: golang(gopkg.in/mgo.v2/bson)
BuildRequires: golang(gopkg.in/retry.v1)
BuildRequires: golang(gopkg.in/tomb.v2)
BuildRequires: golang(gopkg.in/yaml.v2)
%endif

%description
Snappy is a modern, cross-distribution, transactional package manager
designed for working with self-contained, immutable packages.

%package -n snap-confine
Summary:        Confinement system for snap applications
License:        GPLv3
Group:          System Environment/Base
BuildRequires:  autoconf
BuildRequires:  automake
BuildRequires:  libtool
BuildRequires:  gcc
BuildRequires:  gettext
BuildRequires:  gnupg
BuildRequires:  indent
BuildRequires:  pkgconfig(glib-2.0)
BuildRequires:  pkgconfig(libcap)
BuildRequires:  pkgconfig(libseccomp)
BuildRequires:  pkgconfig(libudev)
BuildRequires:  pkgconfig(systemd)
BuildRequires:  pkgconfig(udev)
BuildRequires:  xfsprogs-devel
BuildRequires:  glibc-static
%if ! 0%{?rhel}
BuildRequires:  libseccomp-static
%endif
BuildRequires:  valgrind
BuildRequires:  %{_bindir}/rst2man
%if 0%{?fedora} >= 25
# ShellCheck in F24 and older doesn't work
BuildRequires:  %{_bindir}/shellcheck
%endif

# Ensures older version from split packaging is replaced
Obsoletes:      snap-confine < 2.19

%description -n snap-confine
This package is used internally by snapd to apply confinement to
the started snap applications.

%package selinux
Summary:        SELinux module for snapd
Group:          System Environment/Base
License:        GPLv2+
BuildArch:      noarch
BuildRequires:  selinux-policy, selinux-policy-devel
Requires(post): selinux-policy-base >= %{_selinux_policy_version}
Requires(post): policycoreutils
Requires(post): policycoreutils-python-utils
Requires(pre):  libselinux-utils
Requires(post): libselinux-utils

%description selinux
This package provides the SELinux policy module to ensure snapd
runs properly under an environment with SELinux enabled.


%if 0%{?with_devel}
%package devel
Summary:       %{summary}
BuildArch:     noarch

%if 0%{?with_check} && ! 0%{?with_bundled}
%endif

%if ! 0%{?with_bundled}
Requires:      golang(github.com/cheggaaa/pb)
Requires:      golang(github.com/coreos/go-systemd/activation)
Requires:      golang(github.com/godbus/dbus)
Requires:      golang(github.com/godbus/dbus/introspect)
Requires:      golang(github.com/gorilla/mux)
Requires:      golang(github.com/jessevdk/go-flags)
Requires:      golang(github.com/mvo5/goconfigparser)
<<<<<<< HEAD
Requires:      golang(github.com/mvo5/uboot-go/uenv)
=======
>>>>>>> 75d38da8
Requires:      golang(github.com/ojii/gettext.go)
Requires:      golang(github.com/seccomp/libseccomp-golang)
Requires:      golang(golang.org/x/crypto/openpgp/armor)
Requires:      golang(golang.org/x/crypto/openpgp/packet)
Requires:      golang(golang.org/x/crypto/sha3)
Requires:      golang(golang.org/x/crypto/ssh/terminal)
Requires:      golang(golang.org/x/net/context)
Requires:      golang(golang.org/x/net/context/ctxhttp)
Requires:      golang(gopkg.in/check.v1)
Requires:      golang(gopkg.in/macaroon.v1)
Requires:      golang(gopkg.in/mgo.v2/bson)
Requires:      golang(gopkg.in/retry.v1)
Requires:      golang(gopkg.in/tomb.v2)
Requires:      golang(gopkg.in/yaml.v2)
%else
# These Provides are unversioned because the sources in
# the bundled tarball are unversioned (they go by git commit)
# *sigh*... I hate golang...
Provides:      bundled(golang(github.com/cheggaaa/pb))
Provides:      bundled(golang(github.com/coreos/go-systemd/activation))
Provides:      bundled(golang(github.com/godbus/dbus))
Provides:      bundled(golang(github.com/godbus/dbus/introspect))
Provides:      bundled(golang(github.com/gorilla/mux))
Provides:      bundled(golang(github.com/jessevdk/go-flags))
Provides:      bundled(golang(github.com/mvo5/goconfigparser))
Provides:      bundled(golang(github.com/mvo5/libseccomp-golang))
Provides:      bundled(golang(github.com/mvo5/uboot-go/uenv))
Provides:      bundled(golang(github.com/ojii/gettext.go))
Provides:      bundled(golang(golang.org/x/crypto/openpgp/armor))
Provides:      bundled(golang(golang.org/x/crypto/openpgp/packet))
Provides:      bundled(golang(golang.org/x/crypto/sha3))
Provides:      bundled(golang(golang.org/x/crypto/ssh/terminal))
Provides:      bundled(golang(golang.org/x/net/context))
Provides:      bundled(golang(golang.org/x/net/context/ctxhttp))
Provides:      bundled(golang(gopkg.in/check.v1))
Provides:      bundled(golang(gopkg.in/macaroon.v1))
Provides:      bundled(golang(gopkg.in/mgo.v2/bson))
Provides:      bundled(golang(gopkg.in/retry.v1))
Provides:      bundled(golang(gopkg.in/tomb.v2))
Provides:      bundled(golang(gopkg.in/yaml.v2))
%endif

# Generated by gofed
Provides:      golang(%{import_path}/arch) = %{version}-%{release}
Provides:      golang(%{import_path}/asserts) = %{version}-%{release}
Provides:      golang(%{import_path}/asserts/assertstest) = %{version}-%{release}
Provides:      golang(%{import_path}/asserts/signtool) = %{version}-%{release}
Provides:      golang(%{import_path}/asserts/snapasserts) = %{version}-%{release}
Provides:      golang(%{import_path}/asserts/sysdb) = %{version}-%{release}
Provides:      golang(%{import_path}/asserts/systestkeys) = %{version}-%{release}
Provides:      golang(%{import_path}/boot) = %{version}-%{release}
Provides:      golang(%{import_path}/boot/boottest) = %{version}-%{release}
Provides:      golang(%{import_path}/client) = %{version}-%{release}
Provides:      golang(%{import_path}/cmd) = %{version}-%{release}
Provides:      golang(%{import_path}/daemon) = %{version}-%{release}
Provides:      golang(%{import_path}/dirs) = %{version}-%{release}
Provides:      golang(%{import_path}/errtracker) = %{version}-%{release}
Provides:      golang(%{import_path}/httputil) = %{version}-%{release}
Provides:      golang(%{import_path}/i18n) = %{version}-%{release}
Provides:      golang(%{import_path}/image) = %{version}-%{release}
Provides:      golang(%{import_path}/interfaces) = %{version}-%{release}
Provides:      golang(%{import_path}/interfaces/apparmor) = %{version}-%{release}
Provides:      golang(%{import_path}/interfaces/backends) = %{version}-%{release}
Provides:      golang(%{import_path}/interfaces/builtin) = %{version}-%{release}
Provides:      golang(%{import_path}/interfaces/dbus) = %{version}-%{release}
Provides:      golang(%{import_path}/interfaces/ifacetest) = %{version}-%{release}
Provides:      golang(%{import_path}/interfaces/kmod) = %{version}-%{release}
Provides:      golang(%{import_path}/interfaces/mount) = %{version}-%{release}
Provides:      golang(%{import_path}/interfaces/policy) = %{version}-%{release}
Provides:      golang(%{import_path}/interfaces/seccomp) = %{version}-%{release}
Provides:      golang(%{import_path}/interfaces/systemd) = %{version}-%{release}
Provides:      golang(%{import_path}/interfaces/udev) = %{version}-%{release}
Provides:      golang(%{import_path}/jsonutil) = %{version}-%{release}
Provides:      golang(%{import_path}/logger) = %{version}-%{release}
Provides:      golang(%{import_path}/osutil) = %{version}-%{release}
Provides:      golang(%{import_path}/overlord) = %{version}-%{release}
Provides:      golang(%{import_path}/overlord/assertstate) = %{version}-%{release}
Provides:      golang(%{import_path}/overlord/auth) = %{version}-%{release}
Provides:      golang(%{import_path}/overlord/cmdstate) = %{version}-%{release}
Provides:      golang(%{import_path}/overlord/configstate) = %{version}-%{release}
Provides:      golang(%{import_path}/overlord/configstate/config) = %{version}-%{release}
Provides:      golang(%{import_path}/overlord/configstate/configcore) = %{version}-%{release}
Provides:      golang(%{import_path}/overlord/devicestate) = %{version}-%{release}
Provides:      golang(%{import_path}/overlord/hookstate) = %{version}-%{release}
Provides:      golang(%{import_path}/overlord/hookstate/ctlcmd) = %{version}-%{release}
Provides:      golang(%{import_path}/overlord/hookstate/hooktest) = %{version}-%{release}
Provides:      golang(%{import_path}/overlord/ifacestate) = %{version}-%{release}
Provides:      golang(%{import_path}/overlord/patch) = %{version}-%{release}
Provides:      golang(%{import_path}/overlord/servicestate) = %{version}-%{release}
Provides:      golang(%{import_path}/overlord/snapstate) = %{version}-%{release}
Provides:      golang(%{import_path}/overlord/snapstate/backend) = %{version}-%{release}
Provides:      golang(%{import_path}/overlord/state) = %{version}-%{release}
Provides:      golang(%{import_path}/overlord/storestate) = %{version}-%{release}
Provides:      golang(%{import_path}/partition) = %{version}-%{release}
Provides:      golang(%{import_path}/partition/androidbootenv) = %{version}-%{release}
Provides:      golang(%{import_path}/partition/grubenv) = %{version}-%{release}
Provides:      golang(%{import_path}/partition/ubootenv) = %{version}-%{release}
Provides:      golang(%{import_path}/polkit) = %{version}-%{release}
Provides:      golang(%{import_path}/progress) = %{version}-%{release}
Provides:      golang(%{import_path}/progress/progresstest) = %{version}-%{release}
Provides:      golang(%{import_path}/release) = %{version}-%{release}
Provides:      golang(%{import_path}/snap) = %{version}-%{release}
Provides:      golang(%{import_path}/snap/pack) = %{version}-%{release}
Provides:      golang(%{import_path}/snap/snapdir) = %{version}-%{release}
Provides:      golang(%{import_path}/snap/snapenv) = %{version}-%{release}
Provides:      golang(%{import_path}/snap/snaptest) = %{version}-%{release}
Provides:      golang(%{import_path}/snap/squashfs) = %{version}-%{release}
Provides:      golang(%{import_path}/spdx) = %{version}-%{release}
Provides:      golang(%{import_path}/store) = %{version}-%{release}
Provides:      golang(%{import_path}/store/storetest) = %{version}-%{release}
Provides:      golang(%{import_path}/strutil) = %{version}-%{release}
Provides:      golang(%{import_path}/systemd) = %{version}-%{release}
Provides:      golang(%{import_path}/tests/lib/fakestore/refresh) = %{version}-%{release}
Provides:      golang(%{import_path}/tests/lib/fakestore/store) = %{version}-%{release}
Provides:      golang(%{import_path}/testutil) = %{version}-%{release}
Provides:      golang(%{import_path}/timeout) = %{version}-%{release}
Provides:      golang(%{import_path}/timeutil) = %{version}-%{release}
Provides:      golang(%{import_path}/userd) = %{version}-%{release}
Provides:      golang(%{import_path}/wrappers) = %{version}-%{release}
Provides:      golang(%{import_path}/x11) = %{version}-%{release}


%description devel
%{summary}

This package contains library source intended for
building other packages which use import path with
%{import_path} prefix.
%endif

%if 0%{?with_unit_test} && 0%{?with_devel}
%package unit-test-devel
Summary:         Unit tests for %{name} package

<<<<<<< HEAD
=======
%if 0%{?with_check}
#Here comes all BuildRequires: PACKAGE the unit tests
#in %%check section need for running
%endif

>>>>>>> 75d38da8
# test subpackage tests code from devel subpackage
Requires:        %{name}-devel = %{version}-%{release}

%description unit-test-devel
%{summary}

This package contains unit tests for project
providing packages with %{import_path} prefix.
%endif

%prep
%setup -q

%if ! 0%{?with_bundled}
# Ensure there's no bundled stuff accidentally leaking in...
rm -rf vendor/*

# XXX: HACK: Fake that we have the right import path because bad testing
# did not verify that this path was actually valid on all supported systems.
mkdir -p vendor/gopkg.in/cheggaaa
ln -s %{gopath}/src/github.com/cheggaaa/pb vendor/gopkg.in/cheggaaa/pb.v1

%else
# Unpack the vendor tarball too...
%setup -q -T -D -b 1
%endif

%build
# Generate version files
./mkversion.sh "%{version}-%{release}"

# Build snapd
mkdir -p src/github.com/snapcore
ln -s ../../../ src/github.com/snapcore/snapd

%if ! 0%{?with_bundled}
export GOPATH=$(pwd):%{gopath}
%else
export GOPATH=$(pwd):$(pwd)/Godeps/_workspace:%{gopath}
%endif

GOFLAGS=
%if 0%{?with_test_keys}
GOFLAGS="$GOFLAGS -tags withtestkeys"
%endif

# We have to build snapd first to prevent the build from
# building various things from the tree without additional
# set tags.
%gobuild -o bin/snapd $GOFLAGS %{import_path}/cmd/snapd
%gobuild -o bin/snap $GOFLAGS %{import_path}/cmd/snap
%gobuild -o bin/snapctl $GOFLAGS %{import_path}/cmd/snapctl

# To ensure things work correctly with base snaps,
# snap-exec and snap-update-ns need to be built statically
%gobuild_static -o bin/snap-exec $GOFLAGS %{import_path}/cmd/snap-exec
%gobuild_static -o bin/snap-update-ns $GOFLAGS %{import_path}/cmd/snap-update-ns

%if ! 0%{?with_bundled}
# We don't need mvo5 fork for seccomp, as we have seccomp 2.3.x
sed -e "s:github.com/mvo5/libseccomp-golang:github.com/seccomp/libseccomp-golang:g" -i cmd/snap-seccomp/*.go
%endif
%if 0%{?rhel}
# There's no static link library for libseccomp in RHEL/CentOS...
sed -e "s/-Bstatic -lseccomp/-Bstatic/g" -i cmd/snap-seccomp/*.go
%endif
%gobuild -o bin/snap-seccomp $GOFLAGS %{import_path}/cmd/snap-seccomp

# Build SELinux module
pushd ./data/selinux
make SHARE="%{_datadir}" TARGETS="snappy"
popd

# Build snap-confine
pushd ./cmd
# FIXME This is a hack to get rid of a patch we have to ship for the
# Fedora package at the moment as /usr/lib/rpm/redhat/redhat-hardened-ld
# accidentially adds -pie for static executables. See
# https://bugzilla.redhat.com/show_bug.cgi?id=1343892 for a few more
# details. To prevent this from happening we drop the linker
# script and define our LDFLAGS manually for now.
export LDFLAGS="-Wl,-z,relro -z now"
autoreconf --force --install --verbose
# selinux support is not yet available, for now just disable apparmor
# FIXME: add --enable-caps-over-setuid as soon as possible (setuid discouraged!)
%configure \
    --disable-apparmor \
    --libexecdir=%{_libexecdir}/snapd/ \
    --with-snap-mount-dir=%{_sharedstatedir}/snapd/snap \
    --with-merged-usr

%make_build
popd

# Build systemd and dbus units, and env files
pushd ./data
make BINDIR="%{_bindir}" LIBEXECDIR="%{_libexecdir}" \
     SYSTEMDSYSTEMUNITDIR="%{_unitdir}" \
     SNAP_MOUNT_DIR="%{_sharedstatedir}/snapd/snap" \
     SNAPD_ENVIRONMENT_FILE="%{_sysconfdir}/sysconfig/snapd"
popd

%install
install -d -p %{buildroot}%{_bindir}
install -d -p %{buildroot}%{_libexecdir}/snapd
install -d -p %{buildroot}%{_mandir}/man1
install -d -p %{buildroot}%{_unitdir}
install -d -p %{buildroot}%{_sysconfdir}/profile.d
install -d -p %{buildroot}%{_sysconfdir}/sysconfig
install -d -p %{buildroot}%{_sharedstatedir}/snapd/assertions
install -d -p %{buildroot}%{_sharedstatedir}/snapd/desktop/applications
install -d -p %{buildroot}%{_sharedstatedir}/snapd/device
install -d -p %{buildroot}%{_sharedstatedir}/snapd/hostfs
install -d -p %{buildroot}%{_sharedstatedir}/snapd/mount
install -d -p %{buildroot}%{_sharedstatedir}/snapd/seccomp/bpf
install -d -p %{buildroot}%{_sharedstatedir}/snapd/snaps
install -d -p %{buildroot}%{_sharedstatedir}/snapd/snap/bin
install -d -p %{buildroot}%{_localstatedir}/snap
install -d -p %{buildroot}%{_localstatedir}/cache/snapd
install -d -p %{buildroot}%{_datadir}/selinux/devel/include/contrib
install -d -p %{buildroot}%{_datadir}/selinux/packages

# Install snap and snapd
install -p -m 0755 bin/snap %{buildroot}%{_bindir}
install -p -m 0755 bin/snap-exec %{buildroot}%{_libexecdir}/snapd
install -p -m 0755 bin/snapctl %{buildroot}%{_bindir}/snapctl
install -p -m 0755 bin/snapd %{buildroot}%{_libexecdir}/snapd
install -p -m 0755 bin/snap-update-ns %{buildroot}%{_libexecdir}/snapd
install -p -m 0755 bin/snap-seccomp %{buildroot}%{_libexecdir}/snapd

# Install SELinux module
install -p -m 0644 data/selinux/snappy.if %{buildroot}%{_datadir}/selinux/devel/include/contrib
install -p -m 0644 data/selinux/snappy.pp.bz2 %{buildroot}%{_datadir}/selinux/packages

# Install snap(1) man page
bin/snap help --man > %{buildroot}%{_mandir}/man1/snap.1

# Install the "info" data file with snapd version
install -m 644 -D data/info %{buildroot}%{_libexecdir}/snapd/info

# Install bash completion for "snap"
install -m 644 -D data/completion/snap %{buildroot}%{_datadir}/bash-completion/completions/snap
install -m 644 -D data/completion/complete.sh %{buildroot}%{_libexecdir}/snapd
install -m 644 -D data/completion/etelpmoc.sh %{buildroot}%{_libexecdir}/snapd

# Install snap-confine
pushd ./cmd
%make_install
# Undo the 0000 permissions, they are restored in the files section
chmod 0755 %{buildroot}%{_sharedstatedir}/snapd/void
# We don't use AppArmor
rm -rfv %{buildroot}%{_sysconfdir}/apparmor.d
# ubuntu-core-launcher is dead
rm -fv %{buildroot}%{_bindir}/ubuntu-core-launcher
popd

# Install all systemd and dbus units, and env files
pushd ./data
%make_install SYSTEMDSYSTEMUNITDIR="%{_unitdir}" BINDIR="%{_bindir}" LIBEXECDIR="%{_libexecdir}"
# Remove snappy core specific units
rm -fv %{buildroot}%{_unitdir}/snapd.system-shutdown.service
rm -fv %{buildroot}%{_unitdir}/snapd.snap-repair.*
rm -fv %{buildroot}%{_unitdir}/snapd.core-fixup.*
popd

# Remove snappy core specific scripts
rm %{buildroot}%{_libexecdir}/snapd/snapd.core-fixup.sh

# Disable re-exec by default
echo 'SNAP_REEXEC=0' > %{buildroot}%{_sysconfdir}/sysconfig/snapd

# Create state.json and the README file to be ghosted
touch %{buildroot}%{_sharedstatedir}/snapd/state.json
touch %{buildroot}%{_sharedstatedir}/snapd/snap/README

# source codes for building projects
%if 0%{?with_devel}
install -d -p %{buildroot}/%{gopath}/src/%{import_path}/
echo "%%dir %%{gopath}/src/%%{import_path}/." >> devel.file-list
# find all *.go but no *_test.go files and generate devel.file-list
for file in $(find . -iname "*.go" -o -iname "*.s" \! -iname "*_test.go") ; do
    echo "%%dir %%{gopath}/src/%%{import_path}/$(dirname $file)" >> devel.file-list
    install -d -p %{buildroot}/%{gopath}/src/%{import_path}/$(dirname $file)
    cp -pav $file %{buildroot}/%{gopath}/src/%{import_path}/$file
    echo "%%{gopath}/src/%%{import_path}/$file" >> devel.file-list
done
%endif

# testing files for this project
%if 0%{?with_unit_test} && 0%{?with_devel}
install -d -p %{buildroot}/%{gopath}/src/%{import_path}/
# find all *_test.go files and generate unit-test.file-list
for file in $(find . -iname "*_test.go"); do
    echo "%%dir %%{gopath}/src/%%{import_path}/$(dirname $file)" >> devel.file-list
    install -d -p %{buildroot}/%{gopath}/src/%{import_path}/$(dirname $file)
    cp -pav $file %{buildroot}/%{gopath}/src/%{import_path}/$file
    echo "%%{gopath}/src/%%{import_path}/$file" >> unit-test-devel.file-list
done

# Install additional testdata
install -d %{buildroot}/%{gopath}/src/%{import_path}/cmd/snap/test-data/
cp -pav cmd/snap/test-data/* %{buildroot}/%{gopath}/src/%{import_path}/cmd/snap/test-data/
echo "%%{gopath}/src/%%{import_path}/cmd/snap/test-data" >> unit-test-devel.file-list
%endif

%if 0%{?with_devel}
sort -u -o devel.file-list devel.file-list
%endif

%check
# snapd tests
%if 0%{?with_check} && 0%{?with_unit_test} && 0%{?with_devel}
%if ! 0%{?with_bundled}
export GOPATH=%{buildroot}/%{gopath}:%{gopath}
%else
export GOPATH=%{buildroot}/%{gopath}:$(pwd)/Godeps/_workspace:%{gopath}
%endif
%gotest %{import_path}/...
%endif

# snap-confine tests (these always run!)
pushd ./cmd
make check
popd

%files
#define license tag if not already defined
%{!?_licensedir:%global license %doc}
%license COPYING
%doc README.md docs/*
%{_bindir}/snap
%{_bindir}/snapctl
%dir %{_libexecdir}/snapd
%{_libexecdir}/snapd/snapd
%{_libexecdir}/snapd/snap-exec
%{_libexecdir}/snapd/info
%{_libexecdir}/snapd/snap-mgmt
%{_mandir}/man1/snap.1*
%{_datadir}/bash-completion/completions/snap
%{_libexecdir}/snapd/complete.sh
%{_libexecdir}/snapd/etelpmoc.sh
%{_sysconfdir}/profile.d/snapd.sh
%{_unitdir}/snapd.socket
%{_unitdir}/snapd.service
%{_unitdir}/snapd.autoimport.service
%{_unitdir}/snapd.refresh.service
%{_unitdir}/snapd.refresh.timer
%{_datadir}/dbus-1/services/io.snapcraft.Launcher.service
%config(noreplace) %{_sysconfdir}/sysconfig/snapd
%dir %{_sharedstatedir}/snapd
%dir %{_sharedstatedir}/snapd/assertions
%dir %{_sharedstatedir}/snapd/desktop
%dir %{_sharedstatedir}/snapd/desktop/applications
%dir %{_sharedstatedir}/snapd/device
%dir %{_sharedstatedir}/snapd/hostfs
%dir %{_sharedstatedir}/snapd/mount
%dir %{_sharedstatedir}/snapd/seccomp
%dir %{_sharedstatedir}/snapd/seccomp/bpf
%dir %{_sharedstatedir}/snapd/snaps
%dir %{_sharedstatedir}/snapd/snap
%ghost %dir %{_sharedstatedir}/snapd/snap/bin
%dir %{_localstatedir}/cache/snapd
%dir %{_localstatedir}/snap
%ghost %{_sharedstatedir}/snapd/state.json
%ghost %{_sharedstatedir}/snapd/snap/README

%files -n snap-confine
%doc cmd/snap-confine/PORTING
%license COPYING
%dir %{_libexecdir}/snapd
# For now, we can't use caps
# FIXME: Switch to "%%attr(0755,root,root) %%caps(cap_sys_admin=pe)" asap!
%attr(6755,root,root) %{_libexecdir}/snapd/snap-confine
%{_libexecdir}/snapd/snap-discard-ns
%{_libexecdir}/snapd/snap-seccomp
%{_libexecdir}/snapd/snap-update-ns
%{_libexecdir}/snapd/system-shutdown
%{_mandir}/man1/snap-confine.1*
%{_mandir}/man5/snap-discard-ns.5*
%{_prefix}/lib/udev/snappy-app-dev
%attr(0000,root,root) %{_sharedstatedir}/snapd/void


%files selinux
%license data/selinux/COPYING
%doc data/selinux/README.md
%{_datadir}/selinux/packages/snappy.pp.bz2
%{_datadir}/selinux/devel/include/contrib/snappy.if

%if 0%{?with_devel}
%files devel -f devel.file-list
%license COPYING
%doc README.md
%dir %{gopath}/src/%{provider}.%{provider_tld}/%{project}
%endif

%if 0%{?with_unit_test} && 0%{?with_devel}
%files unit-test-devel -f unit-test-devel.file-list
%license COPYING
%doc README.md
%endif

%post
%systemd_post %{snappy_svcs}
# If install, test if snapd socket and timer are enabled.
# If enabled, then attempt to start them. This will silently fail
# in chroots or other environments where services aren't expected
# to be started.
if [ $1 -eq 1 ] ; then
   if systemctl -q is-enabled snapd.socket > /dev/null 2>&1 ; then
      systemctl start snapd.socket > /dev/null 2>&1 || :
   fi
   if systemctl -q is-enabled snapd.refresh.timer > /dev/null 2>&1 ; then
      systemctl start snapd.refresh.timer > /dev/null 2>&1 || :
   fi
fi

%preun
%systemd_preun %{snappy_svcs}

# Remove all Snappy content if snapd is being fully uninstalled
if [ $1 -eq 0 ]; then
   %{_libexecdir}/snapd/snap-mgmt --purge || :
fi


%postun
%systemd_postun_with_restart %{snappy_svcs}

%pre selinux
%selinux_relabel_pre

%post selinux
%selinux_modules_install %{_datadir}/selinux/packages/snappy.pp.bz2
%selinux_relabel_post

%posttrans selinux
%selinux_relabel_post

%postun selinux
%selinux_modules_uninstall snappy
if [ $1 -eq 0 ]; then
    %selinux_relabel_post
fi


%changelog
* Mon Dec 18 2017 Michael Vogt <mvo@ubuntu.com>
- New upstream release 2.30
 - tests: set TRUST_TEST_KEYS=false for all the external backends
 - tests: fix external backend for tests that need DEBUG output
 - tests: do not disable refresh timer on external backend
 - client: send all snap related bool json fields
 - interfaces: interfaces: also add an app/hook-specific udev RUN
   rule for hotplugging
 - interfaces/desktop,unity7: allow status/activate/lock of
   screensavers
 - tests/main: source mkpinentry.sh
 - devicestate: use a different nowhere domain
 - interfaces: add ssh-keys, ssh-public-keys, gpg-keys and gpg-public
   keys interfaces
 - interfaces/many: misc updates for default, browser-support, opengl,
   desktop, unity7, x11
 - devicestate: fix misbehaving test when using systemd-resolved
 - interfaces/removable-media: also allow 'k' (lock)
 - interfaces/many: misc updates for default, browser-support,
   opengl, desktop, unity7, x11
 - corecfg: also "mask" services when disabling them
 - tests: add support for autopkgtests on s390x
 - snapstate: support for pre-refresh hook
 - many: allow to configure core before it is installed
 - devicestate: fix unkeyed fields error
 - snap-confine: create mount target for lib32,vulkan on demand
 - snapstate: add support for refresh.schedule=managed
 - cmd/snap-update-ns: teach update logic to handle synthetic changes
 - many: remove configure-snapd task again and handle internally
 - snap: fix TestDirAndFileMethods() test to work with gccgo
 - debian: ensure /var/lib/snapd/lib/vulkan is available
 - cmd/snap-confine: use #include instead of bare include
 - snapstate: store userID in snapstate
 - snapd.dirs: add var/lib/snapd/lib/gl32
 - timeutil, overlod/snapstate: cleanup remaining pieces of timeutil
   weekday support
 - packaging/arch: install missing directories, manpages and version
   info
 - snapstate,store: store if a snap is a paid snap in the sideinfo
 - packaging/arch: pre-create snapd directories when packaging
 - tests/main/manpages: set LC_ALL=C as man may complain if the
   locale is unset or unsupported
 - repo: ConnectedPlug and ConnectedSlot types
 - snapd: fix handling of undo in the taskrunner
 - store: fix download caching and add integration test
 - snapstate: move autorefresh code into autoRefresh helper
 - snapctl: don't error out on start/stop/restart from configure hook
   during install or refresh
 - cmd/snap-update-ns: add planWritableMimic
 - deamon: don't omit responses, even if null
 - tests: add test for frame buffer interface
 - tests/lib: fix shellcheck errors
 - apparmor: generate the snap-confine re-exec profile for
   AppArmor{Partial,Full}
 - tests: remove obsolete workaround
 - snap: use existing files in `snap download` if digest/size matches
 - tests: merge pepare-project.sh into prepare-restore.sh
 - tests: cache snaps to $TESTSLIB/cache
 - tests: set -e, -o pipefail in prepare-restore.sh
 - apparmor: generate the snap-confine re-exec profile for
   AppArmor{Partial,Full}
 - cmd/snap-seccomp: fix uid/gid restrictions tests on Arch
 - tests: document and slightly refactor prepare/restore code
 - snapstate: ensure RefreshSchedule() gives accurate results
 - snapstate: add new refresh-hints helper and use it
 - spread.yaml,tests: move most of project-wide prepare/restore to
   separate file
 - timeutil: introduce helpers for weekdays and TimeOfDay
 - tests: adding new test for uhid interface
 - cmd/libsnap: fix parsing of empty mountinfo fields
 - overlord/devicestate:  best effort to go to early full retries for
   registration on the like of DNS no host
 - spread.yaml: bump delta ref to 2.29
 - tests: adding test to test physical memory observe interface
 - cmd, errtracker: get rid of SNAP_DID_REEXEC environment
 - timeutil: remove support to parse weekday schedules
 - snap-confine: add workaround for snap-confine on 4.13/upstream
 - store: do not log the http body for catalog updates
 - snapstate: move catalogRefresh into its own helper
 - spread.yaml: fix shellcheck issues and trivial refactor
 - spread.yaml: move prepare-each closer to restore-each
 - spread.yaml: increase workers for opensuse to 3
 - tests: force delete when tests are restore to avoid suite failure
 - test: ignore /snap/README
 - interfaces/opengl: also allow read on 'revision' in
   /sys/devices/pci...
 - interfaces/screen-inhibit-control: fix case in screen inhibit
   control
 - asserts/sysdb: panic early if pointed to staging but staging keys
   are not compiled-in
 - interfaces: allow /bin/chown and fchownat to root:root
 - timeutil: include test input in error message in
   TestParseSchedule()
 - interfaces/browser-support: adjust base declaration for auto-
   connection
 - snap-confine: fix snap-confine under lxd
 - store: bit less aggressive retry strategy
 - tests: add new `fakestore new-snap-{declaration,revision}` helpers
 - cmd/snap-update-ns: add secureMkfileAll
 - snap: use field names when initializing composite literals
 - HACKING: fix path in snap install
 - store: add support for flags in ListRefresh()
 - interfaces: remove invalid plugs/slots from SnapInfo on
   sanitization.
 - debian: add missing udev dependency
 - snap/validate: extend socket validation tests
 - interfaces: add "refresh-schedule" attribute to snapd-control
 - interfaces/builtin/account_control: use gid owning /etc/shadow to
   setup seccomp rules
 - cmd/snap-update-ns: tweak changePerform
 - interfaces,tests: skip unknown plug/slot interfaces
 - tests: disable interfaces-network-control-tuntap
 - cmd: use a preinit_array function rather than parsing
   /proc/self/cmdline
 - interfaces/time*_control: explicitly deny noisy read on
   /proc/1/environ
 - cmd/snap-update-ns: misc cleanups
 - snapd: allow hooks to have slots
 - fakestore: add go-flags to prepare for `new-snap-declaration` cmd
 - interfaces/browser-support: add shm path for nwjs
 - many: add magic /snap/README file
 - overlord/snapstate: support completion for command aliases
 - tests: re-enable tun/tap test on Debian
 - snap,wrappers: add support for socket activation
 - repo: use PlugInfo and SlotInfo for permanent plugs/slots
 - tests/interfaces-network-control-tuntap: disable on debian-
   unstable for now
 - cmd/snap-confine: Loosen the NVIDIA Vulkan ICD glob
 - cmd/snap-update-ns: detect and report read-only filesystems
 - cmd/snap-update-ns: re-factor secureMkdirAll into
   secureMk{Prefix,Dir}
 - run-checks, tests/lib/snaps/: shellcheck fixes
 - corecfg: validate refresh.schedule when it is applied
 - tests: adjust test to match stderr
 - snapd: fix snap cookie bugs
 - packaging/arch: do not quote MAKEFLAGS
 - state: add change.LaneTasks helper
 - cmd/snap-update-ns: do not assume 'nogroup' exists
 - tests/lib: handle distro specific grub-editenv naming
 - cmd/snap-confine: Add missing bi-arch NVIDIA filesthe
   `/var/lib/snapd/lib/gl:/var/lib/snapd/lib/gl/vdpau` paths within
 - cmd: Support exposing NVIDIA Vulkan ICD files to the snaps
 - cmd/snap-confine: Implement full 32-bit NVIDIA driver support
 - packaging/arch: packaging update
 - cmd/snap-confine: Support bash as base runtime entry
 - wrappers: do not error on incorrect Exec= lines
 - interfaces: fix udev tagging for hooks
 - tests/set-proxy-store: exclude ubuntu-core-16 via systems: key
 - tests: new tests for network setup control and observe interfaces
 - osutil: add helper for obtaining group ID of given file path
 - daemon,overlord/snapstate: return snap-not-installed error in more
   cases
 - interfaces/builtin/lxd_support: allow discovering of host's os-
   release
 - configstate: add support for configure-snapd for
   snapstate.IgnoreHookError
 - tests:  add a spread test for proxy.store setting together with
   store assertion
 - cmd/snap-seccomp: do not use group 'shadow' in tests
 - asserts/assertstest:  fix use of hardcoded value when the passed
   or default keys should be used
 - interfaces/many: misc policy updates for browser-support, cups-
   control and network-status
 - tests: fix xdg-open-compat
 - daemon: for /v2/logs, 404 when no services are found
 - packaging/fedora: Merge changes from Fedora Dist-Git
 - cmd/snap-update-ns: add new helpers for mount entries
 - cmd/snap-confine: Respect biarch nature of libdirs
 - cmd/snap-confine: Ensure snap-confine is allowed to access os-
   release
 - cmd: fix re-exec bug with classic confinement for host snapd <
   2.28
 - interfaces/kmod: simplify loadModules now that errors are ignored
 - tests: disable xdg-open-compat test
 - tests: add test that checks core reverts on core devices
 - dirs: use alt root when checking classic confinement support
   without …
 - interfaces/kmod: treat failure to load module as non-fatal
 - cmd/snap-update-ns: fix golint and some stale comments
 - corecfg:  support setting proxy.store if there's a matching store
   assertion
 - overlord/snapstate: toggle ignore-validation as needed as we do
   for channel
 - tests: fix security-device-cgroup* tests on devices with
   framebuffer
 - interfaces/raw-usb: match on SUBSYSTEM, not SUBSYSTEMS
 - interfaces: add USB interface number attribute in udev rule for
   serial-port interface
 - overlord/devicestate: switch to the new endpoints for registration
 - snap-update-ns: add missing unit test for desired/current profile
   handling
 - cmd/{snap-confine,libsnap-confine-private,snap-shutdown}: cleanup
   low-level C bits
 - ifacestate: make interfaces.Repository available via state cache
 - overlord/snapstate: cleanups around switch-snap*
 - cmd/snapd,client,daemon: display ignore-validation flag through
   the notes mechanism
 - cmd/snap-update-ns: add logging to snap-update-ns
 - many: have a timestamp on store assertions
 - many: lookup and use the URL from a store assertion if one is set
   for use
 - tests/test-snapd-service: fix shellcheck issues
 - tests: new test for hardware-random-control interface
 - tests: use `snap change --last=install` in snapd-reexec test
 - repo, daemon: use PlugInfo, SlotInfo
 - many: handle core configuration internally instead of using the
   core configure hook
 - tests: refactor and expand content interface test
 - snap-seccomp: skip in-kernel bpf tests for socket() in trusty/i386
 - cmd/snap-update-ns: allow Change.Perform to return changes
 - snap-confine: Support biarch Linux distribution confinement
 - partition/ubootenv: don't panic when uboot.env is missing the eof
   marker
 - cmd/snap-update-ns: allow fault injection to provide dynamic
   result
 - interfaces/mount: exspose mount.{Escape,Unescape}
 - snapctl: added long help to stop/start/restart command
 - cmd/snap-update-ns: create missing mount points automatically.
 - cmd: downgrade log message in InternalToolPath to Debugf()
 - tests: wait for service status change & file update in the test to
   avoid races
 - daemon, store: forward SSO invalid credentials errors as 401
   Unauthorized responses
 - spdx: fix for WITH syntax, require a license name before the
   operator
 - many: reorg things in preparation to make handling of the base url
   in store dynamic
 - hooks/configure: queue service restarts
 - cmd/snap: warn when a snap is not from the tracking channel
 - interfaces/mount: add support for parsing x-snapd.{mode,uid,gid}=
 - cmd/snap-confine: add detection of stale mount namespace
 - interfaces: add plugRef/slotRef helpers for PlugInfo/SlotInfo
 - tests: check for invalid udev files during all tests
 - daemon: use newChange() in changeAliases for consistency
 - servicestate: use taskset
 - many: add support for /home on NFS
 - packaging,spread: fix and re-enable opensuse builds

* Fri Nov 17 2017 Michael Vogt <mvo@ubuntu.com>
- New upstream release 2.29.4
 - snap-confine: fix snap-confine under lxd
 - tests: disable classic-ubuntu-core-transition on i386 temporarily
 - many: reject bad plugs/slots
 - interfaces,tests: skip unknown plug/slot interfaces
 - store: enable "base" field from the store
 - packaging/fedora: Merge changes from Fedora Dist-Git

* Thu Nov 09 2017 Michael Vogt <mvo@ubuntu.com>
- New upstream release 2.29.3
 - daemon: cherry-picked /v2/logs fixes
 - cmd/snap-confine: Respect biarch nature of libdirs
 - cmd/snap-confine: Ensure snap-confine is allowed to access os-
   release
 - interfaces: fix udev tagging for hooks
 - cmd: fix re-exec bug with classic confinement for host snapd
 - tests: disable xdg-open-compat test
 - cmd/snap-confine: add slave PTYs and let devpts newinstance
   perform mediation
 - interfaces/many: misc policy updates for browser-support, cups-
   control and network-status
 - interfaces/raw-usb: match on SUBSYSTEM, not SUBSYSTEMS
 - tests: fix security-device-cgroup* tests on devices with
   framebuffer

* Fri Nov 03 2017 Michael Vogt <mvo@ubuntu.com>
- New upstream release 2.29.2
  - snapctl: disable stop/start/restart (2.29)
  - cmd/snap-update-ns: fix collection of changes made

* Fri Nov 03 2017 Michael Vogt <mvo@ubuntu.com>
- New upstream release 2.29.1
 - interfaces: fix incorrect signature of ofono DBusPermanentSlot
 - interfaces/serial-port: udev tag plugged slots that have just
   'path' via KERNEL
 - interfaces/hidraw: udev tag plugged slots that have just 'path'
   via KERNEL
 - interfaces/uhid: unconditionally add existing uhid device to the
   device cgroup
 - cmd/snap-update-ns: fix mount rules for font sharing
 - tests: disable refresh-undo test on trusty for now
 - tests: use `snap change --last=install` in snapd-reexec test
 - Revert " wrappers: fail install if exec-line cannot be re-written
 - interfaces: don't udev tag devmode or classic snaps
 - many: make ignore-validation sticky and send the flag with refresh
   requests

* Mon Oct 30 2017 Michael Vogt <mvo@ubuntu.com>
- New upstream release 2.29
 - interfaces/many: miscellaneous updates based on feedback from the
   field
 - snap-confine: allow reading uevents from any where in /sys
 - spread: add bionic beaver
 - debian: make packaging/ubuntu-14.04/copyright a real file again
 - tests: cherry pick the fix for services test into 2.29
 - cmd/snap-update-ns: initialize logger
 - hooks/configure: queue service restarts
 - snap-{confine,seccomp}: make @unrestricted fully unrestricted
 - interfaces: clean system apparmor cache on core device
 - debian: do not build static snap-exec on powerpc
 - snap-confine: increase sanity_timeout to 6s
 - snapctl: cherry pick service commands changes
 - cmd/snap: tell translators about arg names and descs req's
 - systemd: run all mount units before snapd.service to avoid race
 - store: add a test to show auth failures are forwarded by doRequest
 - daemon: convert ErrInvalidCredentials to a 401 Unauthorized error.
 - store: forward on INVALID_CREDENTIALS error as
   ErrInvalidCredentials
 - daemon: generate a forbidden response message if polkit dialog is
   dismissed
 - daemon: Allow Polkit authorization to cancel changes.
 - travis: switch to container based test runs
 - interfaces: reduce duplicated code in interface tests mocks
 - tests: improve revert related testing
 - interfaces: sanitize plugs and slots early in ReadInfo
 - store: add download caching
 - preserve TMPDIR and HOSTALIASES across snap-confine invocation
 - snap-confine: init all arrays with `= {0,}`
 - tests: adding test for network-manager interface
 - interfaces/mount: don't generate legacy per-hook/per-app mount
   profiles
 - snap: introduce structured epochs
 - tests: fix interfaces-cups-control test for cups-2.2.5
 - snap-confine: cleanup incorrectly created nvidia udev tags
 - cmd/snap-confine: update valid security tag regexp
 - cmd/libsnap: enable two stranded tests
 - cmd,packaging: enable apparmor on openSUSE
 - overlord/ifacestate: refresh all security backends on startup
 - interfaces/dbus: drop unneeded check for
   release.ReleaseInfo.ForceDevMode
 - dbus: ensure io.snapcraft.Launcher.service is created on re-
   exec
 - overlord/auth: continue for now supporting UBUNTU_STORE_ID if the
   model is generic-classic
 - snap-confine: add support for handling /dev/nvidia-modeset
 - interfaces/network-control: remove incorrect rules for tun
 - spread: allow setting SPREAD_DEBUG_EACH=0 to disable debug-each
   section
 - packaging: remove .mnt files on removal
 - tests: fix econnreset scenario when the iptables rule was not
   created
 - tests: add test for lxd interface
 - run-checks: use nakedret static checker to check for naked
   returns on long functions
 - progress: be more flexible in testing ansimeter
 - interfaces: fix udev rules for tun
 - many: implement our own ANSI-escape-using progress indicator
 - snap-exec: update tests to follow main_test pattern
 - snap: support "command: foo $ENV_STRING"
 - packaging: update nvidia configure options
 - snap: add new `snap pack` and use in tests
 - cmd: correctly name the "Ubuntu" and "Arch" NVIDIA methods
 - cmd: add autogen case for solus
 - tests: do not use http://canihazip.com/ which appears to be down
 - hooks: commands for controlling own services from snapctl
 - snap: refactor cmdGet.Execute()
 - interfaces/mount: make Change.Perform testable and test it
 - interfaces/mount,cmd/snap-update-ns: move change code
 - snap-confine: is_running_on_classic_distribution() looks into os-
   release
 - interfaces: misc updates for default, browser-support, home and
   system-observe
 - interfaces: deny lttng by default
 - interfaces/lxd: lxd slot implementation can also be an app snap
 - release,cmd,dirs: Redo the distro checks to take into account
   distribution families
 - cmd/snap: completion for alias and unalias
 - snap-confine: add new SC_CLEANUP and use it
 - snap: refrain from running filepath.Base on random strings
 - cmd/snap-confine: put processes into freezer hierarchy
 - wrappers: fail install if exec-line cannot be re-written
 - cmd/snap-seccomp,osutil: make user/group lookup functions public
 - snapstate: deal with snap user data in the /root/ directory
 - interfaces: Enhance full-confinement support for biarch
   distributions
 - snap-confine: Only attempt to copy/mount NVIDIA libs when NVIDIA
   is used
 - packaging/fedora: Add Fedora 26, 27, and Rawhide symlinks
 - overlord/snapstate: prefer a smaller corner case for doing the
   wrong thing
 - cmd/snap-repair:  set user agent for snap-repair http requests
 - packaging: bring down the delta between 14.04 and 16.04
 - snap-confine: Ensure lib64 biarch directory is respected
 - snap-confine: update apparmor rules for fedora based base snaps
 - tests: Increase SNAPD_CONFIGURE_HOOK_TIMEOUT to 3 minutes to
   install real snaps
 - daemon: use client.Snap instead of map[string]interface{} for
   snaps.
 - hooks: rename refresh hook to post-refresh
 - git: make the .gitingore file a bit more targeted
 - interfaces/opengl: don't udev tag nvidia devices and use snap-
   confine instead
 - cmd/snap-{confine,update-ns}: apply mount profiles using snap-
   update-ns
 - cmd: update "make hack"
 - interfaces/system-observe: allow clients to enumerate DBus
   connection names
 - snap-repair: implement `snap-repair {list,show}`
 - dirs,interfaces: create snap-confine.d on demand when re-executing
 - snap-confine: fix base snaps on core
 - cmd/snap-repair: fix tests when running as root
 - interfaces: add Connection type
 - cmd/snap-repair: skip disabled repairs
 - cmd/snap-repair: prefer leaking unmanaged fds on test failure over
   closing random ones
 - snap-repair: make `repair` binary available for repair scripts
 - snap-repair: fix missing Close() in TestStatusHappy
 - cmd/snap-confine,packaging: import snapd-generated policy
 - cmd/snap: return empty document if snap has no configuration
 - snap-seccomp: run secondary-arch tests via gcc-multilib
 - snap: implement `snap {repair,repairs}` and pass-through to snap-
   repair
 - interfaces/builtin: allow receiving dbus messages
 - snap-repair: implement `snap-repair {done,skip,retry}`
 - data/completion: small tweak to snap completion snippet
 - dirs: fix classic support detection
 - cmd/snap-repair: integrate root public keys for repairs
 - tests: fix ubuntu core services
 - tests: add new test that checks that the compat snapd-xdg-open
   works
 - snap-confine: improve error message if core/u-core cannot be found
 - tests: only run tests/regression/nmcli on amd64
 - interfaces: mount host system fonts in desktop interface
 - interfaces: enable partial apparmor support
 - snapstate: auto-install missing base snaps
 - spread: work around temporary packaging issue in debian sid
 - asserts,cmd/snap-repair: introduce a mandatory summary for repairs
 - asserts,cmd/snap-repair: represent RepairID internally as an int
 - tests: test the real "xdg-open" from the core snap
 - many: implement fetching sections and package names periodically.
 - interfaces/network: allow using netcat as client
 - snap-seccomp, osutil: use osutil.AtomicFile in snap-seccomp
 - snap-seccomp: skip mknod syscall on arm64
 - tests: add trivial canonical-livepatch test
 - tests: add test that ensures that all core services are working
 - many: add logger.MockLogger() and use it in the tests
 - snap-repair: fix test failure in TestRepairHitsTimeout
 - asserts: add empty values check in HeadersFromPrimaryKey
 - daemon: remove unused installSnap var in test
 - daemon: reach for Overlord.Loop less thanks to overlord.Mock
 - snap-seccomp: manually resolve socket() call in tests
 - tests: change regex used to validate installed ubuntu core snap
 - cmd/snapctl: allow snapctl -h without a context (regression fix).
 - many: use snapcore/snapd/i18n instead of i18n/dumb
 - many: introduce asserts.NotFoundError replacing both ErrNotFound
   and store.AssertionNotFoundError
 - packaging: don't include any marcos in comments
 - overlord: use overlord.Mock in more tests, make sure we check the
   outcome of Settle
 - tests: try to fix staging tests
 - store: simplify api base url config
 - systemd: add systemd.MockJournalctl()
 - many: provide systemd.MockSystemctl() helper
 - tests: improve the listing test to not fail for e.g. 2.28~rc2
 - snapstate: give snapmgrTestSuite.settle() more time to settle
 - tests: fix regex to check core version on snap list
 - debian: update trusted account-keys check on 14.04 packaging
 - interfaces: add udev netlink support to hardware-observe
 - overlord: introduce Mock which enables to use Overlord.Settle for
   settle in many more places
 - snap-repair: execute the repair and capture logs/status
 - tests: run the tests/unit/go everywhere
 - daemon, snapstate: move ensureCore from daemon/api.go into
   snapstate.go
 - cmd/snap: get keys or root document
 - spread.yaml: turn suse to manual given that it's breaking master
 - many: configure store from state, reconfigure store at runtime
 - osutil: AtomicWriter (an io.Writer), and io.Reader versions of
   AtomicWrite*
 - tests: check for negative syscalls in runBpf() and skip those
   tests
 - docs: use abolute path in PULL_REQUEST_TEMPLATE.md
 - store: move device auth endpoint uris to config (#3831)

* Sat Oct 14 2017 Neal Gompa <ngompa13@gmail.com> - 2.28.5-2
- Properly fix the build for Fedora 25
- Incorporate misc build fixes

* Sat Oct 14 2017 Neal Gompa <ngompa13@gmail.com> - 2.28.5-1
- Release 2.28.5 to Fedora (RH#1502186)
- Build snap-exec and snap-update-ns statically to support base snaps

* Fri Oct 13 2017 Michael Vogt <mvo@ubuntu.com>
- New upstream release 2.28.5
  - snap-confine: cleanup broken nvidia udev tags
  - cmd/snap-confine: update valid security tag regexp
  - overlord/ifacestate: refresh udev backend on startup
  - dbus: ensure io.snapcraft.Launcher.service is created on re-
    exec
  - snap-confine: add support for handling /dev/nvidia-modeset
  - interfaces/network-control: remove incorrect rules for tun

* Thu Oct 12 2017 Neal Gompa <ngompa13@gmail.com> - 2.28.4-1
- Release 2.28.4 to Fedora (RH#1501141)
- Drop distro check backport patches (released with 2.28.2)

* Wed Oct 11 2017 Michael Vogt <mvo@ubuntu.com>
- New upstream release 2.28.4
  - interfaces/opengl: don't udev tag nvidia devices and use snap-
    confine instead
  - debian: fix replaces/breaks for snap-xdg-open (thanks to apw!)

* Wed Oct 11 2017 Michael Vogt <mvo@ubuntu.com>
- New upstream release 2.28.3
  - interfaces/lxd: lxd slot implementation can also be an app
    snap

* Tue Oct 10 2017 Michael Vogt <mvo@ubuntu.com>
- New upstream release 2.28.2
  - interfaces: fix udev rules for tun
  - release,cmd,dirs: Redo the distro checks to take into account
    distribution families

* Sun Oct 08 2017 Neal Gompa <ngompa13@gmail.com> - 2.28.1-1
- Release 2.28.1 to Fedora (RH#1495852)
- Drop userd backport patches, they are part of 2.28 release
- Backport changes to rework distro checks to fix derivative distro usage of snapd
- Revert import path change for cheggaaa/pb as it breaks build on Fedora
- Add a posttrans relabel to snapd-selinux to ensure everything is labeled correctly

* Wed Sep 27 2017 Michael Vogt <mvo@ubuntu.com>
- New upstream release 2.28.1
  - snap-confine: update apparmor rules for fedora based basesnaps
  - snapstate: rename refresh hook to post-refresh for consistency

* Mon Sep 25 2017 Michael Vogt <mvo@ubuntu.com>
- New upstream release 2.28
 - hooks: rename refresh to after-refresh
 - snap-confine: bind mount /usr/lib/snapd relative to snap-confine
 - cmd,dirs: treat "liri" the same way as "arch"
 - snap-confine: fix base snaps on core
 - hooks: substitute env vars when executing hooks
 - interfaces: updates for default, browser-support, desktop, opengl,
   upower and stub-resolv.conf
 - cmd,dirs: treat manjaro the same as arch
 - systemd: do not run auto-import and repair services on classic
 - packaging/fedora: Ensure vendor/ is empty for builds and fix spec
   to build current master
 - many: fix TestSetConfNumber missing an Unlock and other fragility
   improvements
 - osutil: adjust StreamCommand tests for golang 1.9
 - daemon: allow polkit authorisation to install/remove snaps
 - tests: make TestCmdWatch more robust
 - debian: improve package description
 - interfaces: add netlink kobject uevent to hardware observe
 - debian: update trusted account-keys check on 14.04 packaging
 - interfaces/network-{control,observe}: allow receiving
   kobject_uevent() messages
 - tests: fix lxd test for external backend
 - snap-confine,snap-update-ns: add -no-pie to fix FTBFS on
   go1.7,ppc64
 - corecfg: mock "systemctl" in all corecfg tests
 - tests: fix unit tests on Ubuntu 14.04
 - debian: add missing flags when building static snap-exec
 - many: end-to-end support for the bare base snap
 - overlord/snapstate: SetRootDir from SetUpTest, not in just some
   tests
 - store: have an ad-hoc method on cfg to get its list of uris for
   tests
 - daemon: let client decide whether to allow interactive auth via
   polkit
 - client,daemon,snap,store: add license field
 - overlord/snapstate: rename HasCurrent to IsInstalled, remove
   superfluous/misleading check from All
 - cmd/snap: SetRootDir from SetUpTest, not in just some individual
   tests.
 - systemd: rename snap-repair.{service,timer} to snapd.snap-
   repair.{service,timer}
 - snap-seccomp: remove use of x/net/bpf from tests
 - httputil: more naive per go version way to recreate a default
   transport for tls reconfig
 - cmd/snap-seccomp/main_test.go: add one more syscall for arm64
 - interfaces/opengl: use == to compare, not =
 - cmd/snap-seccomp/main_test.go: add syscalls for armhf and arm64
 - cmd/snap-repair: track and use a lower bound for the time for
   TLS checks
 - interfaces: expose bluez interface on classic OS
 - snap-seccomp: add in-kernel bpf tests
 - overlord: always try to get a serial, lazily on classic
 - tests: add nmcli regression test
 - tests: deal with __PNR_chown on aarch64 to fix FTBFS on arm64
 - tests: add autopilot-introspection interface test
 - vendor: fix artifact from manually editing vendor/vendor.json
 - tests: rename complexion to test-snapd-complexion
 - interfaces: add desktop and desktop-legacy
   interfaces/desktop: add new 'desktop' interface for modern DEs*
   interfaces/builtin/desktop_test.go: use modern testing techniques*
   interfaces/wayland: allow read on /etc/drirc for Plasma desktop*
   interfaces/desktop-legacy: add new 'legacy' interface (currently
   for a11y and input)
 - tests: fix race in snap userd test
 - devices/iio: add read/write for missing sysfs entries
 - spread: don't set HTTPS?_PROXY for linode
 - cmd/snap-repair: check signatures of repairs from Next
 - env: set XDG_DATA_DIRS for wayland et.al.
 - interfaces/{default,account-control}: Use username/group instead
   of uid/gid
 - interfaces/builtin: use udev tagging more broadly
 - tests: add basic lxd test
 - wrappers: ensure bash completion snaps install on core
 - vendor: use old golang.org/x/crypto/ssh/terminal to build on
   powerpc again
 - docs: add PULL_REQUEST_TEMPLATE.md
 - interfaces: fix network-manager plug
 - hooks: do not error out when hook is optional and no hook handler
   is registered
 - cmd/snap: add userd command to replace snapd-xdg-open
 - tests: new regex used to validate the core version on extra snaps
   ass...
 - snap: add new `snap switch` command
 - tests: wait more and more debug info about fakestore start issues
 - apparmor,release: add better apparmor detection/mocking code
 - interfaces/i2c: adjust sysfs rule for alternate paths
 - interfaces/apparmor: add missing call to dirs.SetRootDir
 - cmd: "make hack" now also installs snap-update-ns
 - tests: copy files with less verbosity
 - cmd/snap-confine: allow using additional libraries required by
   openSUSE
 - packaging/fedora: Merge changes from Fedora Dist-Git
 - snapstate: improve the error message when classic confinement is
   not supported
 - tests: add test to ensure amd64 can run i386 syscall binaries
 - tests: adding extra info for fakestore when fails to start
 - tests: install most important snaps
 - cmd/snap-repair: more test coverage of filtering
 - squashfs: remove runCommand/runCommandWithOutput as we do not need
   it
 - cmd/snap-repair: ignore superseded revisions, filter on arch and
   models
 - hooks: support for refresh hook
 - Partial revert "overlord/devicestate, store: update device auth
   endpoints URLs"
 - cmd/snap-confine: allow reading /proc/filesystems
 - cmd/snap-confine: genearlize apparmor profile for various lib
   layout
 - corecfg: fix proxy.* writing and add integration test
 - corecfg: deal with system.power-key-action="" correctly
 - vendor: update vendor.json after (presumed) manual edits
 - cmd/snap: in `snap info`, don't print a newline between tracks
 - daemon: add polkit support to /v2/login
 - snapd,snapctl: decode json using Number
 - client: fix go vet 1.7 errors
 - tests: make 17.04 shellcheck clean
 - tests: remove TestInterfacesHelp as it breaks when go-flags
   changes
 - snapstate: undo a daemon restart on classic if needed
 - cmd/snap-repair: recover brand/model from
   /var/lib/snapd/seed/assertions checking signatures and brand
   account
 - spread: opt into unsafe IO during spread tests
 - snap-repair: update snap-repair/runner_test.go for API change in
   makeMockServer
 - cmd/snap-repair: skeleton code around actually running a repair
 - tests: wait until the port is listening after start the fake store
 - corecfg: fix typo in tests
 - cmd/snap-repair: test that redirects works during fetching
 - osutil: honor SNAPD_UNSAFE_IO for testing
 - vendor: explode and make more precise our golang.go/x/crypto deps,
   use same version as Debian unstable
 - many: sanitize NewStoreStack signature, have shared default store
   test private keys
 - systemd: disable `Nice=-5` to fix error when running inside lxd
 - spread.yaml: update delta ref to 2.27
 - cmd/snap-repair: use E-Tags when refetching a repair to retry
 - interfaces/many: updates based on chromium and mrrescue denials
 - cmd/snap-repair: implement most logic to get the next repair to
   run/retry in a brand sequence
 - asserts/assertstest: copy headers in SigningDB.Sign
 - interfaces: convert uhid to common interface and test cases
   improvement for time_control and opengl
 - many tests: move all panicing fake store methods to a common place
 - asserts: add store assertion type
 - interfaces: don't crash if content slot has no attributes
 - debian: do not build with -buildmode=pie on i386
 - wrappers: symlink completion snippets when symlinking binaries
 - tests: adding more debug information for the interfaces-cups-
   control …
 - apparmor: pass --quiet to parser on load unless SNAPD_DEBUG is set
 - many: allow and support serials signed by the 'generic' authority
   instead of the brand
 - corecfg: add proxy configuration via `snap set core
   proxy.{http,https,ftp}=...`
 - interfaces: a bunch of interfaces test improvement
 - tests: enable regression and completion suites for opensuse
 - tests: installing snapd for nested test suite
 - interfaces: convert lxd_support to common iface
 - interfaces: add missing test for camera interface.
 - snap: add support for parsing snap layout section
 - cmd/snap-repair: like for downloads we cannot have a timeout (at
   least for now), less aggressive retry strategies
 - overlord: rely on more conservative ensure interval
 - overlord,store: no piles of return args for methods gathering
   device session request params
 - overlord,store: send model assertion when setting up device
   sessions
 - interfaces/misc: updates for unity7/x11, browser-
   support, network-control and mount-observe
   interfaces/unity7,x11: update for NETLINK_KOBJECT_UEVENT
   interfaces/browser-support: update sysfs reads for
   newer browser versions, interfaces/network-control: rw for
   ieee80211 advanced wireless interfaces/mount-observe: allow read
   on sysfs entries for block devices
 - tests: use dnf --refresh install to avert stale cache
 - osutil: ensure TestLockUnlockWorks uses supported flock
 - interfaces: convert lxd to common iface
 - tests: restart snapd to ensure re-exec settings are applied
 - tests: fix interfaces-cups-control test
 - interfaces: improve and tweak bunch of interfaces test cases.
 - tests: adding extra worker for fedora
 - asserts,overlord/devicestate: support predefined assertions that
   don't establish foundational trust
 - interfaces: convert two hardware_random interfaces to common iface
 - interfaces: convert io_ports_control to common iface
 - tests: fix for  upgrade test on fedora
 - daemon, client, cmd/snap: implement snap start/stop/restart
 - cmd/snap-confine: set _FILE_OFFSET_BITS to 64
 - interfaces: covert framebuffer to commonInterface
 - interfaces: convert joystick to common iface
 - interfaces/builtin: add the spi interface
 - wrappers, overlord/snapstate/backend: make link-snap clean up on
   failure.
 - interfaces/wayland: add wayland interface
 - interfaces: convert kvm to common iface
 - tests: extend upower-observe test to cover snaps providing slots
 - tests: enable main suite for opensuse
 - interfaces: convert physical_memory_observe to common iface
 - interfaces: add missing test for optical_drive interface.
 - interfaces: convert physical_memory_control to common iface
 - interfaces: convert ppp to common iface
 - interfaces: convert time-control to common iface
 - tests: fix failover test
 - interfaces/builtin: rework for avahi interface
 - interfaces: convert broadcom-asic-control to common iface
 - snap/snapenv: document the use of CoreSnapMountDir for SNAP
 - packaging/arch: drop patches merged into master
 - cmd: fix mustUnsetenv docstring (thanks to Chipaca)
 - release: remove default from VERSION_ID
 - tests: enable regression, upgrade and completion test suites for
   fedora 
 - tests: restore interfaces-account-control properly
 - overlord/devicestate, store: update device auth endpoints URLs
 - tests: fix install-hook test failure
 - tests: download core and ubuntu-core at most once
 - interfaces: add common support for udev
 - overlord/devicestate: fix, don't assume that the serial is backed
   by a 1-key chain
 - cmd/snap-confine: don't share /etc/nsswitch from host
 - store: do not resume a download when we already have the whole
   thing
 - many: implement "snap logs"
 - store: don't call useDeltas() twice in quick succession
 - interfaces/builtin: add kvm interface
 - snap/snapenv: always expect /snap for $SNAP
 - cmd: mark arch as non-reexecing distro
 - cmd: fix tests that assume /snap mount
 - gitignore: ignore more build artefacts
 - packaging: add current arch packaging
 - interfaces/unity7: allow receiving media key events in (at least)
   gnome-shell
 - interfaces/many, cmd/snap-confine: miscellaneous policy updates
 - interfaces/builtin: implement broadcom-asic-control interface
 - interfaces/builtin: reduce duplication and remove cruft in
   Sanitize{Plug,Slot}
 - tests: apply underscore convention for SNAPMOUNTDIR variable
 - interfaces/greengrass-support: adjust accesses now that have
   working snap
 - daemon, client, cmd/snap: implement "snap services"
 - tests: fix refresh tests not stopping fake store for fedora
 - many: add the interface command
 - overlord/snapstate/backend: some copydata improvements
 - many: support querying and completing assertion type names
 - interfaces/builtin: discard empty Validate{Plug,Slot}
 - cmd/snap-repair:  start of Runner, implement first pass of Peek
   and Fetch
 - tests: enable main suite on fedora
 - snap: do not always quote the snap info summary
 - vendor: update go-flags to address crash in "snap debug"
 - interfaces: opengl support pci device and vendor
 - many: start implenting "base" snap type on the snapd side
 - arch,release: map armv6 correctly
 - many: expose service status in 'snap info'
 - tests: add browser-support interface test
 - tests: disable snapd-notify for the external backend
 - interfaces: Add /run/uuid/request to openvswitch
 - interfaces: add password-manager-service implicit classic
   interface
 - cmd: rework reexec detection
 - cmd: fix re-exec bug when starting from snapd 2.21
 - tests: dependency packages installed during prepare-project
 - tests: remove unneeded check for re-exec in InternalToolPath()
 - cmd,tests: fix classic confinement confusing re-execution code
 - store: configurable base api
 - tests: fix how package lists are updated for opensuse and fedora

* Sun Sep 10 2017 Neal Gompa <ngompa13@gmail.com> - 2.27.6-1
- Release 2.27.6 to Fedora (RH#1489437)

* Thu Sep 07 2017 Michael Vogt <mvo@ubuntu.com>
- New upstream release 2.27.6
  - interfaces: add udev netlink support to hardware-observe
  - interfaces/network-{control,observe}: allow receiving
    kobject_uevent() messages

* Mon Sep 04 2017 Neal Gompa <ngompa13@gmail.com> - 2.27.5-1
- Release 2.27.5 to Fedora (RH#1483177)
- Backport userd from upstream to support xdg-open

* Wed Aug 30 2017 Michael Vogt <mvo@ubuntu.com>
- New upstream release 2.27.5
  - interfaces: fix network-manager plug regression
  - hooks: do not error when hook handler is not registered
  - interfaces/alsa,pulseaudio: allow read on udev data for sound
  - interfaces/optical-drive: read access to udev data for /dev/scd*
  - interfaces/browser-support: read on /proc/vmstat and misc udev
    data

* Thu Aug 24 2017 Michael Vogt <mvo@ubuntu.com>
- New upstream release 2.27.4
  - snap-seccomp: add secondary arch for unrestricted snaps as well

* Fri Aug 18 2017 Michael Vogt <mvo@ubuntu.com>
- New upstream release 2.27.3
  - systemd: disable `Nice=-5` to fix error when running inside lxdSee
    https://bugs.launchpad.net/snapd/+bug/1709536

* Wed Aug 16 2017 Neal Gompa <ngompa13@gmail.com> - 2.27.2-2
- Bump to rebuild for F27 and Rawhide

* Wed Aug 16 2017 Neal Gompa <ngompa13@gmail.com> - 2.27.2-1
- Release 2.27.2 to Fedora (RH#1482173)

* Wed Aug 16 2017 Michael Vogt <mvo@ubuntu.com>
- New upstream release 2.27.2
 - tests: remove TestInterfacesHelp as it breaks when go-flags
   changes
 - interfaces: don't crash if content slot has no attributes
 - debian: do not build with -buildmode=pie on i386
 - interfaces: backport broadcom-asic-control interface
 - interfaces: allow /usr/bin/xdg-open in unity7
 - store: do not resume a download when we already have the whole
   thing

* Mon Aug 14 2017 Neal Gompa <ngompa13@gmail.com> - 2.27.1-1
- Release 2.27.1 to Fedora (RH#1481247)

* Mon Aug 14 2017 Michael Vogt <mvo@ubuntu.com>
- New upstream release 2.27.1
 - tests: use dnf --refresh install to avert stale cache
 - tests: fix test failure on 14.04 due to old version of
   flock
 - updates for unity7/x11, browser-support, network-control,
   mount-observe
 - interfaces/unity7,x11: update for NETLINK_KOBJECT_UEVENT
 - interfaces/browser-support: update sysfs reads for
   newer browser versions
 - interfaces/network-control: rw for ieee80211 advanced wireless
 - interfaces/mount-observe: allow read on sysfs entries for block
   devices

* Thu Aug 10 2017 Neal Gompa <ngompa13@gmail.com> - 2.27-1
- Release 2.27 to Fedora (RH#1458086)

* Thu Aug 10 2017 Michael Vogt <mvo@ubuntu.com>
- New upstream release 2.27
 - fix build failure on 32bit fedora
 - interfaces: add password-manager-service implicit classic interface
 - interfaces/greengrass-support: adjust accesses now that have working
   snap
 - interfaces/many, cmd/snap-confine: miscellaneous policy updates
 - interfaces/unity7: allow receiving media key events in (at least)
   gnome-shell
 - cmd: fix re-exec bug when starting from snapd 2.21
 - tests: restore interfaces-account-control properly
 - cmd: fix tests that assume /snap mount
 - cmd: mark arch as non-reexecing distro
 - snap-confine: don't share /etc/nsswitch from host
 - store: talk to api.snapcraft.io for purchases
 - hooks: support for install and remove hooks
 - packaging: fix Fedora support
 - tests: add bluetooth-control interface test
 - store: talk to api.snapcraft.io for assertions
 - tests: remove snapd before building from branch
 - tests: add avahi-observe interface test
 - store: orders API now checks if customer is ready
 - cmd/snap: snap find only searches stable
 - interfaces: updates default, mir, optical-observe, system-observe,
   screen-inhibit-control and unity7
 - tests: speedup prepare statement part 1
 - store: do not send empty refresh requests
 - asserts: fix error handling in snap-developer consistency check
 - systemd: add explicit sync to snapd.core-fixup.sh
 - snapd: generate snap cookies on startup
 - cmd,client,daemon: expose "force devmode" in sysinfo
 - many: introduce and use strutil.ListContains and also
   strutil.SortedListContains
 - assserts,overlord/assertstate: test we don't accept chains of
   assertions founded on a self-signed key coming externally
 - interfaces: enable access to bridge settings
 - interfaces: fix copy-pasted iio vs io in io-ports-control
 - cmd/snap-confine: various small fixes and tweaks to seccomp
   support code
 - interfaces: bring back seccomp argument filtering
 - systemd, osutil: rework systemd logs in preparation for services
   commands
 - tests: store /etc/systemd/system/snap-*core*.mount in snapd-
   state.tar.gz
 - tests: shellcheck improvements for tests/main tasks - first set of
   tests
 - cmd/snap: `--last` for abort and watch, and aliases
   (search→find, change→tasks)
 - tests: shellcheck improvements for tests/lib scripts
 - tests: create ramdisk if it's not present
 - tests: shellcheck improvements for nightly upgrade and regressions
   tests
 - snapd: fix for snapctl get panic on null config values.
 - tests: fix for rng-tools service not restarting
 - systemd: add snapd.core-fixup.service unit
 - cmd: avoid using current symlink in InternalToolPath
 - tests: fix timeout issue for test refresh core with hanging …
 - intefaces: control bridged vlan/ppoe-tagged traffic
 - cmd/snap: include snap type in notes
 - overlord/state: Abort() only visits each task once
 - tests: extend find-private test to cover more cases
 - snap-seccomp: skip socket() tests on systems that use socketcall()
   instead of socket()
 - many: support snap title as localized/title-cased name
 - snap-seccomp: deal with mknod on aarch64 in the seccomp tests
 - interfaces: put base policy fragments inside each interface
 - asserts: introduce NewDecoderWithTypeMaxBodySize
 - tests: fix snapd-notify when it takes more time to restart
 - snap-seccomp: fix snap-seccomp tests in artful
 - tests: fix for create-key task to avoid rng-tools service ramains
   alive
 - snap-seccomp: make sure snap-seccomp writes the bpf file
   atomically
 - tests: do not disable ipv6 on core systems
 - arch: the kernel architecture name is armv7l instead of armv7
 - snap-confine: ensure snap-confine waits some seconds for seccomp
   security profiles
 - tests: shellcheck improvements for tests/nested tasks
 - wrappers: add SyslogIdentifier to the service unit files.
 - tests: shellcheck improvements for unit tasks
 - asserts: implement FindManyTrusted as well
 - asserts: open up and optimize Encoder to help avoiding unnecessary
   copying
 - interfaces: simplify snap-confine by just loading pre-generated
   bpf code
 - tests: restart rng-tools services after few seconds
 - interfaces, tests: add mising dbus abstraction to system-observe
   and extend spread test
 - store: change main store host to api.snapcraft.io
 - overlord/cmdstate: new package for running commands as tasks.
 - spread: help libapt resolve installing libudev-dev
 - tests: show the IP from .travis.yaml
 - tests/main: use pkgdb function in more test cases
 - cmd,daemon: add debug command for displaying the base policy
 - tests: prevent quoting error on opensuse
 - tests: fix nightly suite
 - tests: add linode-sru backend
 - snap-confine: validate SNAP_NAME against security tag
 - tests: fix ipv6 disable for ubuntu-core
 - tests: extend core-revert test to cover bluez issues
 - interfaces/greengrass-support: add support for Amazon Greengrass
   as a snap
 - asserts: support timestamp and optional disabled header on repair
 - tests: reboot after upgrading to snapd on the -proposed pocket
 - many: fix test cases to work with different DistroLibExecDir
 - tests: reenable help test on ubuntu and debian systems
 - packaging/{opensuse,fedora}: allow package build with testkeys
   included
 - tests/lib: generalize RPM build support
 - interfaces/builtin: sync connected slot and permanent slot snippet
 - tests: fix snap create-key by restarting automatically rng-tools
 - many: switch to use http numeric statuses as agreed
 - debian: add missing  Type=notify in 14.04 packaging
 - tests: mark interfaces-openvswitch as manual due to prepare errors
 - debian: unify built_using between the 14.04 and 16.04 packaging
   branch
 - tests: pull from urandom when real entropy is not enough
 - tests/main/manpages: install missing man package
 - tests: add refresh --time output check
 - debian: add missing "make -C data/systemd clean"
 - tests: fix for upgrade test when it is repeated
 - tests/main: use dir abstraction in a few more test cases
 - tests/main: check for confinement in a few more interface tests
 - spread: add fedora snap bin dir to global PATH
 - tests: check that locale-control is not present on core
 - many: snapctl outside hooks
 - tests: add whoami check
 - interfaces: compose the base declaration from interfaces
 - tests: fix spread flaky tests linode
 - tests,packaging: add package build support for openSUSE
 - many: slight improvement of some snap error messaging
 - errtracker: Include /etc/apparmor.d/usr.lib.snap-confine md5sum in
   err reports
 - tests: fix for the test postrm-purge
 - tests: restoring the /etc/environment and service units config for
   each test
 - daemon: make snapd a "Type=notify" daemon and notify when startup
   is done
 - cmd/snap-confine: add support for --base snap
 - many: derive implicit slots from interface meta-data
 - tests: add core revert test
 - tests,packaging: add package build support for Fedora for our
   spread setup
 - interfaces: move base declaration to the policy sub-package
 - tests: fix for snapd-reexec test cheking for restart info on debug
   log
 - tests: show available entropy on error
 - tests: clean journalctl logs on trusty
 - tests: fix econnreset on staging
 - tests: modify core before calling set
 - tests: add snap-confine privilege test
 - tests: add staging snap-id
 - interfaces/builtin: silence ptrace denial for network-manager
 - tests: add alsa interface spread test
 - tests: prefer ipv4 over ipv6
 - tests: fix for econnreset test checking that the download already
   started
 - httputil,store: extract retry code to httputil, reorg usages
 - errtracker: report if snapd did re-execute itself
 - errtracker: include bits of snap-confine apparmor profile
 - tests: take into account staging snap-ids for snap-info
 - cmd: add stub new snap-repair command and add timer
 - many: stop "snap refresh $x --channel invalid" from working
 - interfaces: revert "interfaces: re-add reverted ioctl and quotactl
 - snapstate: consider connect/disconnect tasks in
   CheckChangeConflict.
 - interfaces: disable "mknod |N" in the default seccomp template
   again
 - interfaces,overlord/ifacestate: make sure installing slots after
   plugs works similarly to plugs after slots
 - interfaces/seccomp: add bind() syscall for forced-devmode systems
 - packaging/fedora: Sync packaging from Fedora Dist-Git
 - tests: move static and unit tests to spread task
 - many: error types should be called FooError, not ErrFoo.
 - partition: add directory sync to the save uboot.env file code
 - cmd: test everything (100% coverage \o/)
 - many: make shell scripts shellcheck-clean
 - tests: remove additional setup for docker on core
 - interfaces: add summary to each interface
 - many: remove interface meta-data from list of connections
 - logger (& many more, to accommodate): drop explicit syslog.
 - packaging: import packaging bits for opensuse
 - snapstate,many: implement snap install --unaliased
 - tests/lib: abstract build dependency installation a bit more
 - interfaces, osutil: move flock code from interfaces/mount to
   osutil
 - cmd: auto import assertions only from ext4,vfat file systems
 - many: refactor in preparation for 'snap start'
 - overlord/snapstate: have an explicit code path last-refresh
   unset/zero => immediately refresh try
 - tests: fixes for executions using the staging store
 - tests: use pollinate to seed the rng
 - cmd/snap,tests: show the sha3-384 of the snap for snap info
   --verbose SNAP-FILE
 - asserts: simplify and adjust repair assertion definition
 - cmd/snap,tests: show the snap id if available in snap info
 - daemon,overlord/auth: store from model assertion wins
 - cmd/snap,tests/main: add confinement switch instead of spread
   system blacklisting
 - many: cleanup MockCommands and don't leave a process around after
   hookstate tests
 - tests: update listing test to the core version number schema
 - interfaces: allow snaps to use the timedatectl utility
 - packaging: Add Fedora packaging files
 - tests/libs: add distro_auto_remove_packages function
 - cmd/snap: correct devmode note for anomalous state
 - tests/main/snap-info: use proper pkgdb functions to install distro
   packages
 - tests/lib: use mktemp instead of tempfile to work cross-distro
 - tests: abstract common dirs which differ on distributions
 - many: model and expose interface meta-data.
 - overlord: make config defaults from gadget work also at first boot
 - interfaces/log-observe: allow using journalctl from hostfs for
   classic distro
 - partition,snap: add support for android boot
 - errtracker: small simplification around readMachineID
 - snap-confine: move rm_rf_tmp to test-utils.
 - tests/lib: introduce pkgdb helper library
 - errtracker: try multiple paths to read machine-id
 - overlord/hooks: make sure only one hook for given snap is executed
   at a time.
 - cmd/snap-confine: use SNAP_MOUNT_DIR to setup /snap inside the
   confinement env
 - tests: bump kill-timeout and remove quiet call on build
 - tests/lib/snaps: add a test store snap with a passthrough
   configure hook
 - daemon: teach the daemon to wait on active connections when
   shutting down
 - tests: remove unit tests task
 - tests/main/completion: source from /usr/share/bash-completion
 - assertions: add "repair" assertion
 - interfaces/seccomp: document Backend.NewSpecification
 - wrappers: make StartSnapServices cleanup any services that were
   added if a later one fails
 - overlord/snapstate: avoid creating command aliases for daemons
 - vendor: remove unused packages
 - vendor,partition: fix panics from uenv
 - cmd,interfaces/mount: run snap-update-ns and snap-discard-ns from
   core if possible
 - daemon: do not allow to install ubuntu-core anymore
 - wrappers: service start/stop were inconsistent
 - tests: fix failing tests (snap core version, syslog changes)
 - cmd/snap-update-ns: add actual implementation
 - tests: improve entropy also for ubuntu
 - cmd/snap-confine: use /etc/ssl from the core snap
 - wrappers: don't convert between []byte and string needlessly.
 - hooks: default timeout
 - overlord/snapstate: Enable() was ignoring the flags from the
   snap's state, resulting in losing "devmode" on disable/enable.
 - difs,interfaces/mount: add support for locking namespaces
 - interfaces/mount: keep track of kept mount entries
 - tests/main: move a bunch of greps over to MATCH
 - interfaces/builtin: make all interfaces private
 - interfaces/mount: spell unmount correctly
 - tests: allow 16-X.Y.Z version of core snap
 - the timezone_control interface only allows changing /etc/timezone
   and /etc/writable/timezone. systemd-timedated also updated the
   link of /etc/localtime and /etc/writable/localtime ... allow
   access to this file too
 - cmd/snap-confine: aggregate operations holding global lock
 - api, ifacestate: resolve disconnect early
 - interfaces/builtin: ensure we don't register interfaces twice

* Thu Aug 03 2017 Fedora Release Engineering <releng@fedoraproject.org> - 2.26.3-5
- Rebuilt for https://fedoraproject.org/wiki/Fedora_27_Binutils_Mass_Rebuild

* Thu Jul 27 2017 Fedora Release Engineering <releng@fedoraproject.org> - 2.26.3-4
- Rebuilt for https://fedoraproject.org/wiki/Fedora_27_Mass_Rebuild

* Thu May 25 2017 Neal Gompa <ngompa13@gmail.com> - 2.26.3-3
- Cover even more stuff for proper erasure on final uninstall (RH#1444422)

* Sun May 21 2017 Neal Gompa <ngompa13@gmail.com> - 2.26.3-2
- Fix error in script for removing Snappy content (RH#1444422)
- Adjust changelog bug references to be specific on origin

* Wed May 17 2017 Neal Gompa <ngompa13@gmail.com> - 2.26.3-1
- Update to snapd 2.26.3
- Drop merged and unused patches
- Cover more Snappy content for proper erasure on final uninstall (RH#1444422)
- Add temporary fix to ensure generated seccomp profiles don't break snapctl

* Mon May 01 2017 Neal Gompa <ngompa13@gmail.com> - 2.25-1
- Update to snapd 2.25
- Ensure all Snappy content is gone on final uninstall (RH#1444422)

* Tue Apr 11 2017 Neal Gompa <ngompa13@gmail.com> - 2.24-1
- Update to snapd 2.24
- Drop merged patches
- Install snap bash completion and snapd info file

* Wed Apr 05 2017 Neal Gompa <ngompa13@gmail.com> - 2.23.6-4
- Test if snapd socket and timer enabled and start them if enabled on install

* Sat Apr 01 2017 Neal Gompa <ngompa13@gmail.com> - 2.23.6-3
- Fix profile.d generation so that vars aren't expanded in package build

* Fri Mar 31 2017 Neal Gompa <ngompa13@gmail.com> - 2.23.6-2
- Fix the overlapping file conflicts between snapd and snap-confine
- Rework package descriptions slightly

* Thu Mar 30 2017 Neal Gompa <ngompa13@gmail.com> - 2.23.6-1
- Rebase to snapd 2.23.6
- Rediff patches
- Re-enable seccomp
- Fix building snap-confine on 32-bit arches
- Set ExclusiveArch based on upstream supported arch list

* Wed Mar 29 2017 Neal Gompa <ngompa13@gmail.com> - 2.23.5-1
- Rebase to snapd 2.23.5
- Disable seccomp temporarily avoid snap-confine bugs (LP#1674193)
- Use vendorized build for non-Fedora

* Mon Mar 13 2017 Neal Gompa <ngompa13@gmail.com> - 2.23.1-1
- Rebase to snapd 2.23.1
- Add support for vendored tarball for non-Fedora targets
- Use merged in SELinux policy module

* Sat Feb 11 2017 Fedora Release Engineering <releng@fedoraproject.org> - 2.16-2
- Rebuilt for https://fedoraproject.org/wiki/Fedora_26_Mass_Rebuild

* Wed Oct 19 2016 Zygmunt Krynicki <me@zygoon.pl> - 2.16-1
- New upstream release

* Tue Oct 18 2016 Neal Gompa <ngompa13@gmail.com> - 2.14-2
- Add SELinux policy module subpackage

* Tue Aug 30 2016 Zygmunt Krynicki <me@zygoon.pl> - 2.14-1
- New upstream release

* Tue Aug 23 2016 Zygmunt Krynicki <me@zygoon.pl> - 2.13-1
- New upstream release

* Thu Aug 18 2016 Zygmunt Krynicki <me@zygoon.pl> - 2.12-2
- Correct license identifier

* Thu Aug 18 2016 Zygmunt Krynicki <me@zygoon.pl> - 2.12-1
- New upstream release

* Thu Aug 18 2016 Zygmunt Krynicki <me@zygoon.pl> - 2.11-8
- Add %%dir entries for various snapd directories
- Tweak Source0 URL

* Tue Aug 16 2016 Zygmunt Krynicki <me@zygoon.pl> - 2.11-7
- Disable snapd re-exec feature by default

* Tue Aug 16 2016 Zygmunt Krynicki <me@zygoon.pl> - 2.11-6
- Don't auto-start snapd.socket and snapd.refresh.timer

* Tue Aug 16 2016 Zygmunt Krynicki <me@zygoon.pl> - 2.11-5
- Don't touch snapd state on removal

* Tue Aug 16 2016 Zygmunt Krynicki <me@zygoon.pl> - 2.11-4
- Use ExecStartPre to load squashfs.ko before snapd starts
- Use dedicated systemd units for Fedora

* Tue Aug 16 2016 Zygmunt Krynicki <me@zygoon.pl> - 2.11-3
- Remove systemd preset (will be requested separately according to distribution
  standards).

* Tue Aug 16 2016 Zygmunt Krynicki <me@zygoon.pl> - 2.11-2
- Use Requires: kmod(squashfs.ko) instead of Requires: kernel-modules

* Tue Aug 16 2016 Zygmunt Krynicki <me@zygoon.pl> - 2.11-1
- New upstream release
- Move private executables to /usr/libexec/snapd/

* Fri Jun 24 2016 Zygmunt Krynicki <me@zygoon.pl> - 2.0.9-2
- Depend on kernel-modules to ensure that squashfs can be loaded. Load it afer
  installing the package. This hopefully fixes
  https://github.com/zyga/snapcore-fedora/issues/2

* Fri Jun 17 2016 Zygmunt Krynicki <me@zygoon.pl> - 2.0.9
- New upstream release
  https://github.com/snapcore/snapd/releases/tag/2.0.9

* Tue Jun 14 2016 Zygmunt Krynicki <me@zygoon.pl> - 2.0.8.1
- New upstream release

* Fri Jun 10 2016 Zygmunt Krynicki <me@zygoon.pl> - 2.0.8
- First package for Fedora<|MERGE_RESOLUTION|>--- conflicted
+++ resolved
@@ -111,10 +111,6 @@
 BuildRequires: golang(github.com/gorilla/mux)
 BuildRequires: golang(github.com/jessevdk/go-flags)
 BuildRequires: golang(github.com/mvo5/goconfigparser)
-<<<<<<< HEAD
-BuildRequires: golang(github.com/mvo5/uboot-go/uenv)
-=======
->>>>>>> 75d38da8
 BuildRequires: golang(github.com/ojii/gettext.go)
 BuildRequires: golang(github.com/seccomp/libseccomp-golang)
 BuildRequires: golang(golang.org/x/crypto/openpgp/armor)
@@ -204,10 +200,6 @@
 Requires:      golang(github.com/gorilla/mux)
 Requires:      golang(github.com/jessevdk/go-flags)
 Requires:      golang(github.com/mvo5/goconfigparser)
-<<<<<<< HEAD
-Requires:      golang(github.com/mvo5/uboot-go/uenv)
-=======
->>>>>>> 75d38da8
 Requires:      golang(github.com/ojii/gettext.go)
 Requires:      golang(github.com/seccomp/libseccomp-golang)
 Requires:      golang(golang.org/x/crypto/openpgp/armor)
@@ -342,14 +334,6 @@
 %package unit-test-devel
 Summary:         Unit tests for %{name} package
 
-<<<<<<< HEAD
-=======
-%if 0%{?with_check}
-#Here comes all BuildRequires: PACKAGE the unit tests
-#in %%check section need for running
-%endif
-
->>>>>>> 75d38da8
 # test subpackage tests code from devel subpackage
 Requires:        %{name}-devel = %{version}-%{release}
 
