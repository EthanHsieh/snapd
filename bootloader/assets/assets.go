--- conflicted
+++ resolved
@@ -21,37 +21,23 @@
 
 import (
 	"fmt"
-<<<<<<< HEAD
-	"os"
-	"regexp"
-	"sort"
-=======
 	"sort"
 
 	"github.com/snapcore/snapd/osutil"
->>>>>>> e873e1f5
 )
 
 var registeredAssets = map[string][]byte{}
 
-<<<<<<< HEAD
 // ForEditions wraps a snippet that is used in editions starting with
 // FirstEdition.
 type ForEditions struct {
-=======
-type forEditions struct {
->>>>>>> e873e1f5
 	// First edition this snippet is used in
 	FirstEdition uint
 	// Snippet data
 	Snippet []byte
 }
 
-<<<<<<< HEAD
-var registeredEditionAssets = map[string][]ForEditions{}
-=======
-var registeredEditionSnippets = map[string][]forEditions{}
->>>>>>> e873e1f5
+var registeredEditionSnippets = map[string][]ForEditions{}
 
 // registerInternal registers an internal asset under the given name.
 func registerInternal(name string, data []byte) {
@@ -67,11 +53,7 @@
 	return registeredAssets[name]
 }
 
-<<<<<<< HEAD
 type byFirstEdition []ForEditions
-=======
-type byFirstEdition []forEditions
->>>>>>> e873e1f5
 
 func (b byFirstEdition) Len() int           { return len(b) }
 func (b byFirstEdition) Swap(i, j int)      { b[i], b[j] = b[j], b[i] }
@@ -79,15 +61,7 @@
 
 // registerSnippetForEditions register a set of snippets, each carrying the
 // first edition number it applies to, under a given key.
-<<<<<<< HEAD
 func registerSnippetForEditions(name string, snippets []ForEditions) {
-	if _, ok := registeredEditionAssets[name]; ok {
-		panic(fmt.Sprintf("edition asset %q is already registered", name))
-	}
-
-	sort.Sort(byFirstEdition(snippets))
-=======
-func registerSnippetForEditions(name string, snippets []forEditions) {
 	if _, ok := registeredEditionSnippets[name]; ok {
 		panic(fmt.Sprintf("edition snippets %q are already registered", name))
 	}
@@ -95,35 +69,22 @@
 	if !sort.IsSorted(byFirstEdition(snippets)) {
 		panic(fmt.Sprintf("edition snippets %q must be sorted in ascending edition number order", name))
 	}
->>>>>>> e873e1f5
 	for i := range snippets {
 		if i == 0 {
 			continue
 		}
 		if snippets[i-1].FirstEdition == snippets[i].FirstEdition {
-<<<<<<< HEAD
-			panic(fmt.Sprintf(`first edition %v repeated in edition asset %q`,
-				snippets[i].FirstEdition, name))
-		}
-	}
-	registeredEditionAssets[name] = snippets
-=======
 			panic(fmt.Sprintf(`first edition %v repeated in edition snippets %q`,
 				snippets[i].FirstEdition, name))
 		}
 	}
 	registeredEditionSnippets[name] = snippets
->>>>>>> e873e1f5
 }
 
 // SnippetForEdition returns a snippet registered under given name,
 // applicable for the provided edition number.
 func SnippetForEdition(name string, edition uint) []byte {
-<<<<<<< HEAD
-	snippets := registeredEditionAssets[name]
-=======
 	snippets := registeredEditionSnippets[name]
->>>>>>> e873e1f5
 	if snippets == nil {
 		return nil
 	}
