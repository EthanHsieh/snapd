--- conflicted
+++ resolved
@@ -32,10 +32,6 @@
     echo "Ensure 'snap list' works and test-snapd-sh snap is removed"
     nested_exec "! snap list test-snapd-sh"
 
-<<<<<<< HEAD
-    # check that we go the install log after the transition to run mode
-    nested_exec "test -e /var/log/install-mode.log"
-=======
     echo "Ensure 'snap debug show-keys' works as root"
     nested_exec "sudo snap recovery --show-keys" | MATCH 'recovery:\s+[0-9]{5}-[0-9]{5}-[0-9]{5}-[0-9]{5}-[0-9]{5}-[0-9]{5}-[0-9]{5}-[0-9]{5}'
     nested_exec "sudo snap recovery --show-keys" | MATCH 'reinstall:\s+[0-9]{5}-[0-9]{5}-[0-9]{5}-[0-9]{5}-[0-9]{5}-[0-9]{5}-[0-9]{5}-[0-9]{5}'
@@ -52,4 +48,6 @@
     nested_exec 'cat /var/lib/snapd/save/device/asserts-v0/serial/'"$(nested_model_authority)"'/pc/*/active' >serial.saved
     nested_exec snap model --serial --assertion >serial
     cmp serial serial.saved
->>>>>>> 3c4c306a
+
+    # check that we go the install log after the transition to run mode
+    nested_exec "test -e /var/log/install-mode.log"