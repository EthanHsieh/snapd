--- conflicted
+++ resolved
@@ -7,12 +7,6 @@
 priority: 100
 
 restore: |
-<<<<<<< HEAD
-    echo "Cleanup the installed snapcraft"
-    apt autoremove -y snapcraft
-    echo "Cleanup the build snapd snap"
-    rm -f "$PROJECT_PATH"/snapd_*.snap
-=======
     cd "$PROJECT_PATH"
     echo "Cleanup build artifacts"
     ! command -v snapcraft >/dev/null || snapcraft clean
@@ -20,7 +14,6 @@
     apt autoremove -y snapcraft
     echo "Cleanup the build snapd snap"
     rm -f snapd_*.snap
->>>>>>> d1e5a8d8
 
 execute: |
     echo "Installing snapscraft"
