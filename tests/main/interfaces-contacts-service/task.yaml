summary: Ensure that the contacts-service interface works

# Only test on classic systems.  Don't test on Ubuntu 14.04, which
# does not ship a new enough evolution-data-server.
systems:
    - -ubuntu-core-*
    - -ubuntu-14.04-*

environment:
    XDG: $(pwd)/xdg
    XDG_CONFIG_HOME: $XDG/config
    XDG_DATA_HOME: $XDG/share
    XDG_CACHE_HOME: $XDG/cache

prepare: |
<<<<<<< HEAD
    snap install --edge test-snapd-eds
    mkdir -p "$XDG_CONFIG_HOME" "$XDG_DATA_HOME" "$XDG_CACHE_HOME"
=======
    #shellcheck source=tests/lib/pkgdb.sh
    . "$TESTSLIB/pkgdb.sh"
    distro_install_package evolution-data-server
>>>>>>> eb838bf9

restore: |
    if [ -e dbus-launch.pid ]; then
        kill "$(cat dbus-launch.pid)"
        rm -f dbus-launch.pid
    fi

    # In case the process gvfsd-metadata does not finish by itself, it is manually stopped
    # The reason is that gvfsd-metadata locks the xdg/share/gvfs-metadata directory content
    # producing an error when the xdg directory is removed.
    if pid="$(pidof gvfsd-metadata)"; then
        kill -9 "$pid" || true
    fi
    rm -rf "$XDG"

execute: |
    if ! snap install --edge test-snapd-eds ; then
        if [ "$SPREAD_SYSTEM" = ubuntu-16.04-64 ]; then
            echo "The test-snapd-eds must be available on ubuntu-16.04-64"
            exit 1
        fi
        echo "SKIP: test-snapd-eds not available"
        exit 0
    fi
    mkdir -p "$XDG_CONFIG_HOME" "$XDG_DATA_HOME" "$XDG_CACHE_HOME"

    echo "Setting up D-Bus session bus"
    eval "$(dbus-launch --sh-syntax)"
    echo "$DBUS_SESSION_BUS_PID" > dbus-launch.pid

    echo "The interface is initially disconnected"
    snap interfaces -i contacts-service | MATCH "\- +test-snapd-eds:contacts-service"
    if [ "$(snap debug confinement)" = strict ]; then
      ! test-snapd-eds.contacts list test-address-book
    fi

    echo "When the plug is connected, we can add contacts to address books"
    snap connect test-snapd-eds:contacts-service
    test-snapd-eds.contacts load test-address-book << EOF
    BEGIN:VCARD
    VERSION:3.0
    FN:Fred Smith
    N:Smith;Fred;;;
    EMAIL;type=HOME:fred@example.org
    END:VCARD
    EOF

    test-snapd-eds.contacts load test-address-book << EOF
    BEGIN:VCARD
    VERSION:3.0
    FN:John Doe
    N:Doe;John;;;
    EMAIL;type=WORK:john@example.com
    END:VCARD
    EOF

    echo "We can also retrieve those contacts"
    # Filter out ID and revision, which are unpredictable
    test-snapd-eds.contacts list test-address-book | sed -E 's/^(UID|REV):.*/\1:.../' > /tmp/contacts.vcf
    diff -uw - /tmp/contacts.vcf << EOF
    BEGIN:VCARD
    VERSION:3.0
    FN:John Doe
    N:Doe;John;;;
    EMAIL;type=WORK:john@example.com
    UID:...
    REV:...
    END:VCARD
    BEGIN:VCARD
    VERSION:3.0
    FN:Fred Smith
    N:Smith;Fred;;;
    EMAIL;type=HOME:fred@example.org
    UID:...
    REV:...
    END:VCARD
    EOF

    echo "Finally, remove the address book we created"
    test-snapd-eds.contacts remove test-address-book<|MERGE_RESOLUTION|>--- conflicted
+++ resolved
@@ -13,14 +13,6 @@
     XDG_CACHE_HOME: $XDG/cache
 
 prepare: |
-<<<<<<< HEAD
-    snap install --edge test-snapd-eds
-    mkdir -p "$XDG_CONFIG_HOME" "$XDG_DATA_HOME" "$XDG_CACHE_HOME"
-=======
-    #shellcheck source=tests/lib/pkgdb.sh
-    . "$TESTSLIB/pkgdb.sh"
-    distro_install_package evolution-data-server
->>>>>>> eb838bf9
 
 restore: |
     if [ -e dbus-launch.pid ]; then
