summary: Check install and remove hooks.

execute: |
    . $TESTSLIB/snaps.sh
    install_local snap-hooks

    echo "Verify configuration value with snap get"
    snap get snap-hooks installed | MATCH 1
    snap get snap-hooks foo | MATCH bar

    echo "Verify that refresh hook was not executed"
    if snap get snap-install-hooks refreshed; then
        echo "'refreshed' config value not expected on first install"
        exit 1
    fi

    echo "Verify that install hook is run only once"
    snap set snap-hooks installed=2
    install_local snap-hooks
    snap get snap-hooks installed | MATCH 2

<<<<<<< HEAD
    echo "Verify that refresh hook was executed"
    snap get snap-install-hooks refreshed | MATCH 1

    REMOVE_HOOK_FILE=/root/snap/snap-install-hooks/current/remove-hook-executed
=======
    REMOVE_HOOK_FILE=/root/snap/snap-hooks/current/remove-hook-executed
>>>>>>> b0bc2c78

    echo "Verify that remove hook is not executed when removing single revision"
    snap remove --revision=x1 snap-hooks
    if test -f $REMOVE_HOOK_FILE; then
        echo "Remove hook was executed. It shouldn't."
        exit 1
    fi

    echo "Verify that remove hook is executed"
    snap remove snap-hooks
    if ! test -f $REMOVE_HOOK_FILE; then
        echo "Remove hook was not executed"
        exit 1
    fi

    echo "Installing a snap with hooks again"
    rm -rf "$REMOVE_HOOK_FILE" 2>&1 > /dev/null
    install_local snap-hooks

    echo "Forcing remove script to fail"
    snap set snap-hooks exitcode=1
    snap remove snap-hooks
    if ! test -f $REMOVE_HOOK_FILE; then
        echo "Remove hook was not executed"
        exit 1
    fi

    echo "Installing a snap with broken install hook aborts the installation"
    if install_local snap-hook-broken; then
        echo "Expected installation to fail"
        exit 1
    fi<|MERGE_RESOLUTION|>--- conflicted
+++ resolved
@@ -19,14 +19,10 @@
     install_local snap-hooks
     snap get snap-hooks installed | MATCH 2
 
-<<<<<<< HEAD
     echo "Verify that refresh hook was executed"
-    snap get snap-install-hooks refreshed | MATCH 1
+    snap get snap-hooks refreshed | MATCH 1
 
-    REMOVE_HOOK_FILE=/root/snap/snap-install-hooks/current/remove-hook-executed
-=======
     REMOVE_HOOK_FILE=/root/snap/snap-hooks/current/remove-hook-executed
->>>>>>> b0bc2c78
 
     echo "Verify that remove hook is not executed when removing single revision"
     snap remove --revision=x1 snap-hooks
