--- conflicted
+++ resolved
@@ -76,16 +76,6 @@
         # build new core snap for the image
         snapbuild $UNPACKD $IMAGE_HOME
 
-<<<<<<< HEAD
-        # FIXME: remove once we have a proper model.assertion
-        . $TESTSLIB/store.sh
-        STORE_DIR=/tmp/fake-store-blobdir
-        mkdir -p $STORE_DIR
-        setup_store fake-w-assert-fallback $STORE_DIR
-        cp $TESTSLIB/assertions/testrootorg-store.account-key $STORE_DIR/asserts
-        cp $TESTSLIB/assertions/developer1.account $STORE_DIR/asserts
-        cp $TESTSLIB/assertions/developer1.account-key $STORE_DIR/asserts
-=======
         # FIXME: fetch directly once its in the assertion service
         cat > $IMAGE_HOME/pc.model <<EOF
 type: model
@@ -110,24 +100,20 @@
 GmwRQ12Ix54YGJrzZocu1AiQINij4s6ZSoJAEJobI9VBK8WnV8PRmra6UJonV+qrJOiSKTJVCkAF
 +RFartQL+pjF/H29FsyBkIEcPwhTslxWKUWajHsExw==
 EOF
->>>>>>> 0b34d1ba
 
         # FIXME: how to test store updated of ubuntu-core with sideloaded snap?
         IMAGE=all-snap-amd64.img
-<<<<<<< HEAD
+
         # ensure that ubuntu-image is using our test-build of snapd with the
         # test keys and not the bundled version of usr/bin/snap from the snap.
         # Note that we can not put it into /usr/bin as '/usr' is different
         # when the snap uses confinement.
         cp /usr/bin/snap $IMAGE_HOME
         export UBUNTU_IMAGE_SNAP_CMD=$IMAGE_HOME/snap
-        /snap/bin/ubuntu-image -w $IMAGE_HOME $TESTSLIB/assertions/developer1-pc.model --channel edge --extra-snaps $IMAGE_HOME/ubuntu-core_*.snap  --output $IMAGE_HOME/$IMAGE
+        /snap/bin/ubuntu-image -w $IMAGE_HOME $IMAGE_HOME/pc.model --channel edge --extra-snaps $IMAGE_HOME/ubuntu-core_*.snap  --output $IMAGE_HOME/$IMAGE
 
         # teardown store
         teardown_store fake $STORE_DIR
-=======
-        /tmp/go/bin/ubuntu-device-flash core 16 $IMAGE_HOME/pc.model --channel edge --install snapweb --install $IMAGE_HOME/ubuntu-core_*.snap  --output $IMAGE_HOME/$IMAGE
->>>>>>> 0b34d1ba
 
         # mount fresh image and add all our SPREAD_PROJECT data
         kpartx -avs $IMAGE_HOME/$IMAGE
