#!/bin/bash

set -eux

prepare_classic() {
    apt install -y ${SPREAD_PATH}/../snapd_*.deb
    # Snapshot the state including core.
    if [ ! -f $SPREAD_PATH/snapd-state.tar.gz ]; then
        ! snap list | grep core || exit 1
        snap install ubuntu-core
        snap list | grep core

        systemctl stop snapd.service snapd.socket
        systemctl daemon-reload
        mounts="$(systemctl list-unit-files | grep '^snap[-.].*\.mount' | cut -f1 -d ' ')"
        services="$(systemctl list-unit-files | grep '^snap[-.].*\.service' | cut -f1 -d ' ')"
        for unit in $services $mounts; do
            systemctl stop $unit
        done
        tar czf $SPREAD_PATH/snapd-state.tar.gz /var/lib/snapd /snap /etc/systemd/system/snap-*core*.mount
        systemctl daemon-reload # Workaround for http://paste.ubuntu.com/17735820/
        for unit in $mounts $services; do
            systemctl start $unit
        done
        systemctl start snapd.socket
    fi
}

setup_reflash_magic() {
        # install the stuff we need
        apt install -y kpartx busybox-static
        apt install -y ${SPREAD_PATH}/../snapd_*.deb
        
        snap install --edge ubuntu-core

<<<<<<< HEAD
        # install ubuntu-image
        snap install --devmode --edge ubuntu-image
=======
        # install special u-d-f
        apt install -y bzr git
        export GOPATH=/tmp/go
        mkdir -p $GOPATH/src/launchpad.net/
        ln -s $GOPATH/src/launchpad.net/~mvo/goget-ubuntu-touch/minimal-first-boot/  $GOPATH/src/launchpad.net/goget-ubuntu-touch
        go get -insecure -u launchpad.net/~mvo/goget-ubuntu-touch/minimal-first-boot/ubuntu-device-flash
>>>>>>> 6f889499

        # needs to be under /home because ubuntu-device-flash
        # uses snap-confine and that will hide parts of the hostfs
        IMAGE_HOME=/home/image
        mkdir -p $IMAGE_HOME

        # modify the core snap so that the current root-pw works there
        # for spread to do the first login
        UNPACKD="/tmp/ubuntu-core-snap"
        unsquashfs -d $UNPACKD /var/lib/snapd/snaps/ubuntu-core_*.snap

        # FIXME: netplan workaround
        mkdir -p $UNPACKD/etc/netplan

        # set root pw by concating root line from host and rest from core
        want_pw="$(grep ^root /etc/shadow)"
        echo "$want_pw" > /tmp/new-shadow
        tail -n +2 /etc/shadow >> /tmp/new-shadow
        cp -v /tmp/new-shadow $UNPACKD/etc/shadow

        # ensure spread -reuse works in the core image as well
        if [ -e /.spread.yaml ]; then
            cp -av /.spread.yaml $UNPACKD
        fi
        
        # we need the test user in the image
        chroot $UNPACKD adduser --quiet --no-create-home --disabled-password --gecos '' test

        # modify sshd so that we can connect as root
        sed -i 's/\(PermitRootLogin\|PasswordAuthentication\)\>.*/\1 yes/' $UNPACKD/etc/ssh/sshd_config

        # FIXME: install would be better but we don't have dpkg on
        #        the image
        # unpack our freshly build snapd into the new core snap
        dpkg-deb -x ${SPREAD_PATH}/../snapd_*.deb $UNPACKD
        
        # build new core snap for the image
        snapbuild $UNPACKD $IMAGE_HOME

        # FIXME: remove once we have a proper model.assertion
        . $TESTSLIB/store.sh
        STORE_DIR=/tmp/fake-store-blobdir
        mkdir -p $STORE_DIR
        setup_store fake-w-assert-fallback $STORE_DIR
        cp $TESTSLIB/assertions/developer1.account $STORE_DIR/asserts
        cp $TESTSLIB/assertions/developer1.account-key $STORE_DIR/asserts

        # FIXME: how to test store updated of ubuntu-core with sideloaded snap?
        export SNAPPY_FORCE_SAS_URL=http://localhost:11028
        IMAGE=all-snap-amd64.img
<<<<<<< HEAD
        /snap/bin/ubuntu-image $TESTSLIB/assertions/developer1-pc.model --channel edge --extra-snaps snapweb --extra-snaps $IMAGE_HOME/ubuntu-core_*.snap  --output $IMAGE_HOME/$IMAGE
=======
        /tmp/go/bin/ubuntu-device-flash core 16 $TESTSLIB/assertions/developer1-pc.model --channel edge --install snapweb --install $IMAGE_HOME/ubuntu-core_*.snap  --output $IMAGE_HOME/$IMAGE
>>>>>>> 6f889499

        # teardown store
        teardown_store fake $STORE_DIR

        # mount fresh image and add all our SPREAD_PROJECT data
        kpartx -avs $IMAGE_HOME/$IMAGE
        # FIXME: hardcoded mapper location, parse from kpartx
        mount /dev/mapper/loop1p3 /mnt
        mkdir -p /mnt/user-data/
        cp -avr /home/gopath /mnt/user-data/

        # create test user home dir
        mkdir -p /mnt/user-data/test
        chown 1001:1001 /mnt/user-data/test

        # we do what sync-dirs is normally doing on boot, but because
        # we have subdirs/files in /etc/systemd/system (created below)
        # the writeable-path sync-boot won't work
        mkdir -p /mnt/system-data/etc/systemd
        (cd /tmp ; unsquashfs -v $IMAGE_HOME/ubuntu-core_*.snap etc/systemd/system)
        cp -avr /tmp/squashfs-root/etc/systemd/system /mnt/system-data/etc/systemd/

        # FIXUP silly systemd
        mkdir -p /mnt/system-data/etc/systemd/system/snapd.service.d
        cat <<EOF > /mnt/system-data/etc/systemd/system/snapd.service.d/local.conf
[Unit]
StartLimitInterval=0
[Service]
Environment=SNAPD_DEBUG_HTTP=7 SNAP_REEXEC=0
EOF
        mkdir -p /mnt/system-data/etc/systemd/system/snapd.socket.d
        cat <<EOF > /mnt/system-data/etc/systemd/system/snapd.socket.d/local.conf
[Unit]
StartLimitInterval=0
[Service]
Environment=SNAPD_DEBUG_HTTP=7 SNAP_REEXEC=0
EOF

        # manually create cloud-init configuration
        # FIXME: move this to ubuntu-image once it supports it
        mkdir -p /mnt/system-data/var/lib/cloud/seed/nocloud-net
        cat <<EOF > /mnt/system-data/var/lib/cloud/seed/nocloud-net/meta-data
instance-id: nocloud-static
EOF
        cat <<EOF > /mnt/system-data/var/lib/cloud/seed/nocloud-net/user-data
#cloud-config
password: ubuntu
chpasswd: { expire: False }
ssh_pwauth: True
ssh_genkeytypes: ['rsa', 'dsa', 'ecdsa', 'ed25519']
EOF
        # FIXME: remove ubuntu user from the ubuntu-core/livecd-rootfs
        rm -f /mnt/system-data/var/lib/extrausers/passwd
        rm -f /mnt/system-data/var/lib/extrausers/shadow
        
        # done customizing stuff
        umount /mnt
        kpartx -d  $IMAGE_HOME/$IMAGE
    
        # the reflash magic
        # FIXME: ideally in initrd, but this is good enough for now
        cat > $IMAGE_HOME/reflash.sh << EOF
#!/bin/sh -ex
mount -t tmpfs none /tmp
cp /bin/busybox /tmp
cp $IMAGE_HOME/$IMAGE /tmp
sync
# blow away everything
/tmp/busybox dd if=/tmp/$IMAGE of=/dev/sda bs=4M
# and reboot
/tmp/busybox sync
/tmp/busybox echo b > /proc/sysrq-trigger
EOF
        chmod +x $IMAGE_HOME/reflash.sh

        # extract ROOT from /proc/cmdline
        ROOT=$(cat /proc/cmdline | sed -e 's/^.*root=//' -e 's/ .*$//')
        cat >/boot/grub/grub.cfg <<EOF
set default=0
set timeout=2
menuentry 'flash-all-snaps' {
linux /vmlinuz root=$ROOT ro init=$IMAGE_HOME/reflash.sh console=ttyS0
initrd /initrd.img
}
EOF
}

prepare_all_snap() {
    # we are still a "classic" image, prepare the surgery
    if [ -e /var/lib/dpkg/status ]; then
        setup_reflash_magic
        REBOOT
    fi

    # verify after the first reboot that we are now in the all-snap world
    if [ $SPREAD_REBOOT = 1 ]; then
        echo "Ensure we are now in an all-snap world"
        if [ -e /var/lib/dpkg/status ]; then
            echo "Rebooting into all-snap system did not work"
            exit 1
        fi
    fi

    echo "Ensure fundamental snaps are still present"
    for name in pc pc-kernel ubuntu-core; do
        if ! snap list | grep $name; then
            echo "Not all fundamental snaps are available, all-snap image not valid"
            echo "Currently installed snaps"
            snap list
            exit 1
        fi
    done

    echo "Kernel has a store revision"
    snap list|grep ^pc-kernel|grep -E " [0-9]+\s+canonical"
}
<|MERGE_RESOLUTION|>--- conflicted
+++ resolved
@@ -33,17 +33,8 @@
         
         snap install --edge ubuntu-core
 
-<<<<<<< HEAD
         # install ubuntu-image
         snap install --devmode --edge ubuntu-image
-=======
-        # install special u-d-f
-        apt install -y bzr git
-        export GOPATH=/tmp/go
-        mkdir -p $GOPATH/src/launchpad.net/
-        ln -s $GOPATH/src/launchpad.net/~mvo/goget-ubuntu-touch/minimal-first-boot/  $GOPATH/src/launchpad.net/goget-ubuntu-touch
-        go get -insecure -u launchpad.net/~mvo/goget-ubuntu-touch/minimal-first-boot/ubuntu-device-flash
->>>>>>> 6f889499
 
         # needs to be under /home because ubuntu-device-flash
         # uses snap-confine and that will hide parts of the hostfs
@@ -94,11 +85,7 @@
         # FIXME: how to test store updated of ubuntu-core with sideloaded snap?
         export SNAPPY_FORCE_SAS_URL=http://localhost:11028
         IMAGE=all-snap-amd64.img
-<<<<<<< HEAD
         /snap/bin/ubuntu-image $TESTSLIB/assertions/developer1-pc.model --channel edge --extra-snaps snapweb --extra-snaps $IMAGE_HOME/ubuntu-core_*.snap  --output $IMAGE_HOME/$IMAGE
-=======
-        /tmp/go/bin/ubuntu-device-flash core 16 $TESTSLIB/assertions/developer1-pc.model --channel edge --install snapweb --install $IMAGE_HOME/ubuntu-core_*.snap  --output $IMAGE_HOME/$IMAGE
->>>>>>> 6f889499
 
         # teardown store
         teardown_store fake $STORE_DIR
