--- conflicted
+++ resolved
@@ -114,16 +114,11 @@
         snap install --${CORE_CHANNEL} core
         snap list | grep core
 
-<<<<<<< HEAD
-        # ensure no auto-refresh happens during the tests, we set the window
-        # forward two days
-        snap set core refresh.schedule="$(date +%a --date=2days)@12:00-14:00"
-=======
         # ensure no auto-refresh happens during the tests
         if [ -e /snap/core/current/meta/hooks/configure ]; then
+            snap set core refresh.schedule="$(date +%a --date=2days)@12:00-14:00"
             snap set core refresh.disabled=true
         fi
->>>>>>> 106b493b
 
         echo "Ensure that the grub-editenv list output is empty on classic"
         output=$(grub-editenv list)
@@ -345,13 +340,10 @@
     done
 
     # ensure no auto-refresh happens during the tests
-<<<<<<< HEAD
-    snap set core refresh.schedule="$(date +%a --date=2days)@12:00-14:00"
-=======
     if [ -e /snap/core/current/meta/hooks/configure ]; then
+        snap set core refresh.schedule="$(date +%a --date=2days)@12:00-14:00"
         snap set core refresh.disabled=true
     fi
->>>>>>> 106b493b
 
     # Snapshot the fresh state (including boot/bootenv)
     if [ ! -f $SPREAD_PATH/snapd-state.tar.gz ]; then
