--- conflicted
+++ resolved
@@ -19,12 +19,9 @@
     TRUST_TEST_KEYS: "true"
     MANAGED_DEVICE: "false"
     CORE_CHANNEL: "$(HOST: echo ${SPREAD_CORE_CHANNEL:-edge})"
-<<<<<<< HEAD
-    REMOTE_STORE: "$(HOST: echo ${SPREAD_REMOTE_STORE:-production})"
-=======
     # slight abuse
     GENERATE_14_04: "$(HOST: ./generate-packaging-dir ubuntu 14.04)"
->>>>>>> 1f1b0847
+    REMOTE_STORE: "$(HOST: echo ${SPREAD_REMOTE_STORE:-production})"
 
 backends:
     linode:
