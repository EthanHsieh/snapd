--- conflicted
+++ resolved
@@ -31,11 +31,6 @@
 
 	EncodeLabel = encodeLabel
 
-<<<<<<< HEAD
-	DeployFile      = deployFile
-	DeployDirectory = deployDirectory
-)
-=======
 	WriteFile      = writeFile
 	WriteDirectory = writeDirectory
 
@@ -48,5 +43,4 @@
 	return func() {
 		evalSymlinks = oldEvalSymlinks
 	}
-}
->>>>>>> 62b1a523
+}