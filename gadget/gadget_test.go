// -*- Mode: Go; indent-tabs-mode: t -*-

/*
 * Copyright (C) 2019-2020 Canonical Ltd
 *
 * This program is free software: you can redistribute it and/or modify
 * it under the terms of the GNU General Public License version 3 as
 * published by the Free Software Foundation.
 *
 * This program is distributed in the hope that it will be useful,
 * but WITHOUT ANY WARRANTY; without even the implied warranty of
 * MERCHANTABILITY or FITNESS FOR A PARTICULAR PURPOSE.  See the
 * GNU General Public License for more details.
 *
 * You should have received a copy of the GNU General Public License
 * along with this program.  If not, see <http://www.gnu.org/licenses/>.
 *
 */

package gadget_test

import (
	"bytes"
	"fmt"
	"io/ioutil"
	"os"
	"path/filepath"
	"strings"
	"testing"

	. "gopkg.in/check.v1"
	"gopkg.in/yaml.v2"

	"github.com/snapcore/snapd/asserts"
	"github.com/snapcore/snapd/dirs"
	"github.com/snapcore/snapd/gadget"
	"github.com/snapcore/snapd/gadget/quantity"
	"github.com/snapcore/snapd/snap/snapfile"
	"github.com/snapcore/snapd/snap/snaptest"
)

type gadgetYamlTestSuite struct {
	dir            string
	gadgetYamlPath string
}

var _ = Suite(&gadgetYamlTestSuite{})

var mockGadgetSnapYaml = `
name: canonical-pc
type: gadget
`

var mockGadgetYaml = []byte(`
defaults:
  system:
    something: true

connections:
  - plug: snapid1:plg1
    slot: snapid2:slot
  - plug: snapid3:process-control
  - plug: snapid4:pctl4
    slot: system:process-control

volumes:
  volumename:
    schema: mbr
    bootloader: u-boot
    id:     0C
    structure:
      - filesystem-label: system-boot
        offset: 12345
        offset-write: 777
        size: 88888
        type: 0C
        filesystem: vfat
        content:
          - source: subdir/
            target: /
            unpack: false
          - source: foo
            target: /
`)

var mockMultiVolumeGadgetYaml = []byte(`
device-tree: frobinator-3000.dtb
device-tree-origin: kernel
volumes:
  frobinator-image:
    bootloader: u-boot
    schema: mbr
    structure:
      - name: system-boot
        type: 0C
        filesystem: vfat
        filesystem-label: system-boot
        size: 128M
        role: system-boot
        content:
          - source: splash.bmp
            target: .
      - name: writable
        type: 83
        filesystem: ext4
        filesystem-label: writable
        size: 380M
        role: system-data
  u-boot-frobinator:
    structure:
      - name: u-boot
        type: bare
        size: 623000
        offset: 0
        content:
          - image: u-boot.imz
`)

var mockClassicGadgetYaml = []byte(`
defaults:
  system:
    something: true
  otheridididididididididididididi:
    foo:
      bar: baz
`)

var mockClassicGadgetCoreDefaultsYaml = []byte(`
defaults:
  99T7MUlRhtI3U0QFgl5mXXESAiSwt776:
    ssh:
      disable: true
`)

var mockClassicGadgetMultilineDefaultsYaml = []byte(`
defaults:
  system:
    something: true
  otheridididididididididididididi:
    foosnap:
      multiline: |
        foo
        bar
`)

var mockVolumeUpdateGadgetYaml = []byte(`
volumes:
  bootloader:
    schema: mbr
    bootloader: u-boot
    id:     0C
    structure:
      - filesystem-label: system-boot
        offset: 12345
        offset-write: 777
        size: 88888
        type: 0C
        filesystem: vfat
        content:
          - source: subdir/
            target: /
            unpack: false
        update:
          edition: 5
          preserve:
           - env.txt
           - config.txt
`)

var gadgetYamlPC = []byte(`
volumes:
  pc:
    bootloader: grub
    structure:
      - name: mbr
        type: mbr
        size: 440
        content:
          - image: pc-boot.img
      - name: BIOS Boot
        type: DA,21686148-6449-6E6F-744E-656564454649
        size: 1M
        offset: 1M
        offset-write: mbr+92
        content:
          - image: pc-core.img
      - name: EFI System
        type: EF,C12A7328-F81F-11D2-BA4B-00A0C93EC93B
        filesystem: vfat
        filesystem-label: system-boot
        size: 50M
        content:
          - source: grubx64.efi
            target: EFI/boot/grubx64.efi
          - source: shim.efi.signed
            target: EFI/boot/bootx64.efi
          - source: grub.cfg
            target: EFI/ubuntu/grub.cfg
`)

var gadgetYamlUC20PC = []byte(`
volumes:
  pc:
    # bootloader configuration is shipped and managed by snapd
    bootloader: grub
    structure:
      - name: mbr
        type: mbr
        size: 440
        update:
          edition: 1
        content:
          - image: pc-boot.img
      - name: BIOS Boot
        type: DA,21686148-6449-6E6F-744E-656564454649
        size: 1M
        offset: 1M
        offset-write: mbr+92
        update:
          edition: 2
        content:
          - image: pc-core.img
      - name: ubuntu-seed
        role: system-seed
        filesystem: vfat
        # UEFI will boot the ESP partition by default first
        type: EF,C12A7328-F81F-11D2-BA4B-00A0C93EC93B
        size: 1200M
        update:
          edition: 2
        content:
          - source: grubx64.efi
            target: EFI/boot/grubx64.efi
          - source: shim.efi.signed
            target: EFI/boot/bootx64.efi
      - name: ubuntu-boot
        role: system-boot
        filesystem: ext4
        type: 83,0FC63DAF-8483-4772-8E79-3D69D8477DE4
        # whats the appropriate size?
        size: 750M
        update:
          edition: 1
        content:
          - source: grubx64.efi
            target: EFI/boot/grubx64.efi
          - source: shim.efi.signed
            target: EFI/boot/bootx64.efi
      - name: ubuntu-save
        role: system-save
        filesystem: ext4
        type: 83,0FC63DAF-8483-4772-8E79-3D69D8477DE4
        size: 16M
      - name: ubuntu-data
        role: system-data
        filesystem: ext4
        type: 83,0FC63DAF-8483-4772-8E79-3D69D8477DE4
        size: 1G
`)

var gadgetYamlRPi = []byte(`
device-tree: bcm2709-rpi-2-b
volumes:
  pi:
    schema: mbr
    bootloader: u-boot
    structure:
      - type: 0C
        filesystem: vfat
        filesystem-label: system-boot
        size: 128M
        content:
          - source: boot-assets/
            target: /
`)

var gadgetYamlLk = []byte(`
volumes:
  volumename:
    schema: mbr
    bootloader: lk
    structure:
      - name: BOOTIMG1
        size: 25165824
        role: system-boot-image
        type: 27
        content:
          - image: boot.img
      - name: BOOTIMG2
        size: 25165824
        role: system-boot-image
        type: 27
      - name: snapbootsel
        size: 131072
        role: system-boot-select
        type: B2
        content:
          - image: snapbootsel.bin
      - name: snapbootselbak
        size: 131072
        role: system-boot-select
        type: B2
        content:
          - image: snapbootsel.bin
      - name: writable
        type: 83
        filesystem: ext4
        filesystem-label: writable
        size: 500M
        role: system-data
`)

var gadgetYamlLkUC20 = []byte(`
device-tree-origin: kernel
volumes:
  dragonboard:
    schema: gpt
    bootloader: lk
    structure:
      - name: cdt
        offset: 17408
        size: 2048
        type: A19F205F-CCD8-4B6D-8F1E-2D9BC24CFFB1
        content:
            - image: blobs/sbc_1.0_8016.bin
      - name: sbl1
        offset: 19456
        size: 1048576
        content:
            - image: blobs/sbl1.mbn
        type: DEA0BA2C-CBDD-4805-B4F9-F428251C3E98
      - name: rpm
        offset: 1068032
        size: 1048576
        content:
            - image: blobs/rpm.mbn
        type: 098DF793-D712-413D-9D4E-89D711772228
      - name: tz
        offset: 2116608
        size: 1048576
        content:
            - image: blobs/tz.mbn
        type: A053AA7F-40B8-4B1C-BA08-2F68AC71A4F4
      - name: hyp
        offset: 3165184
        size: 1048576
        content:
            - image: blobs/hyp.mbn
        type: E1A6A689-0C8D-4CC6-B4E8-55A4320FBD8A
      - name: sec
        offset: 5242880
        size: 1048576
        type: 303E6AC3-AF15-4C54-9E9B-D9A8FBECF401
      - name: aboot
        offset: 6291456
        size: 2097152
        content:
            - image: blobs/emmc_appsboot.mbn
        type: 400FFDCD-22E0-47E7-9A23-F16ED9382388
      - name: snaprecoverysel
        offset: 8388608
        size: 131072
        passthrough:
          role: system-seed-select
        content:
            - image: snaprecoverysel.bin
        type: B214D5E4-D442-45E6-B8C6-01BDCD82D396
      - name: snaprecoveryselbak
        offset: 8519680
        size: 131072
        passthrough:
          role: system-seed-select
        content:
            - image: snaprecoverysel.bin
        type: B214D5E4-D442-45E6-B8C6-01BDCD82D396
      - name: snapbootsel
        offset: 8650752
        size: 131072
        role: system-boot-select
        content:
            - image: blobs/snapbootsel.bin
        type: B214D5E4-D442-45E6-B8C6-01BDCD82D396
      - name: snapbootselbak
        offset: 8781824
        size: 131072
        role: system-boot-select
        content:
            - image: blobs/snapbootsel.bin
        type: B214D5E4-D442-45E6-B8C6-01BDCD82D396
      - name: boot_ra
        offset: 9437184
        size: 31457280
        type: 20117F86-E985-4357-B9EE-374BC1D8487D
        passthrough:
          role: system-seed-image
      - name: boot_rb
        offset: 40894464
        size: 31457280
        type: 20117F86-E985-4357-B9EE-374BC1D8487D
        passthrough:
          role: system-seed-image
      - name: boot_a
        offset: 72351744
        size: 31457280
        type: 20117F86-E985-4357-B9EE-374BC1D8487D
        role: system-boot-image
      - name: boot_b
        offset: 103809024
        size: 31457280
        type: 20117F86-E985-4357-B9EE-374BC1D8487D
        role: system-boot-image
      - name: ubuntu-boot
        offset: 135266304
        filesystem: ext4
        size: 10485760
        type: 83,0FC63DAF-8483-4772-8E79-3D69D8477DE4
        role: system-boot
      - name: ubuntu-seed
        offset: 145752064
        filesystem: ext4
        size: 500M
        type: 83,0FC63DAF-8483-4772-8E79-3D69D8477DE4
        role: system-seed
      - name: ubuntu-data
        offset: 670040064
        filesystem: ext4
        size: 1G
        type: 83,0FC63DAF-8483-4772-8E79-3D69D8477DE4
        role: system-data
`)

var gadgetYamlLkLegacy = []byte(`
volumes:
  volumename:
    schema: mbr
    bootloader: lk
    structure:
      - name: BOOTIMG1
        size: 25165824
        role: bootimg
        type: 27
        content:
          - image: boot.img
      - name: BOOTIMG2
        size: 25165824
        role: bootimg
        type: 27
      - name: snapbootsel
        size: 131072
        role: bootselect
        type: B2
        content:
          - image: snapbootsel.bin
      - name: snapbootselbak
        size: 131072
        role: bootselect
        type: B2
        content:
          - image: snapbootsel.bin
      - name: writable
        type: 83
        filesystem: ext4
        filesystem-label: writable
        size: 500M
        role: system-data
`)

func TestRun(t *testing.T) { TestingT(t) }

func mustParseGadgetSize(c *C, s string) quantity.Size {
	gs, err := quantity.ParseSize(s)
	c.Assert(err, IsNil)
	return gs
}

func mustParseGadgetRelativeOffset(c *C, s string) *gadget.RelativeOffset {
	grs, err := gadget.ParseRelativeOffset(s)
	c.Assert(err, IsNil)
	c.Assert(grs, NotNil)
	return grs
}

func (s *gadgetYamlTestSuite) SetUpTest(c *C) {
	dirs.SetRootDir(c.MkDir())
	s.dir = c.MkDir()
	c.Assert(os.MkdirAll(filepath.Join(s.dir, "meta"), 0755), IsNil)
	s.gadgetYamlPath = filepath.Join(s.dir, "meta", "gadget.yaml")
}

func (s *gadgetYamlTestSuite) TearDownTest(c *C) {
	dirs.SetRootDir("/")
}

type modelConstraints struct {
	classic    bool
	systemSeed bool
}

func (m *modelConstraints) Classic() bool {
	return m.classic
}

func (m *modelConstraints) Grade() asserts.ModelGrade {
	if m.systemSeed {
		return asserts.ModelSigned
	}
	return asserts.ModelGradeUnset
}

func (s *gadgetYamlTestSuite) TestReadGadgetYamlMissing(c *C) {
	// if constraints are nil, we allow a missing yaml
	_, err := gadget.ReadInfo("bogus-path", nil)
	c.Assert(err, IsNil)

	_, err = gadget.ReadInfo("bogus-path", &modelConstraints{})
	c.Assert(err, ErrorMatches, ".*meta/gadget.yaml: no such file or directory")
}

func (s *gadgetYamlTestSuite) TestReadGadgetYamlOnClassicOptional(c *C) {
	// no meta/gadget.yaml
	gi, err := gadget.ReadInfo(s.dir, &modelConstraints{classic: true})
	c.Assert(err, IsNil)
	c.Check(gi, NotNil)
}

func (s *gadgetYamlTestSuite) TestReadGadgetYamlOnClassicEmptyIsValid(c *C) {
	err := ioutil.WriteFile(s.gadgetYamlPath, nil, 0644)
	c.Assert(err, IsNil)

	ginfo, err := gadget.ReadInfo(s.dir, &modelConstraints{classic: true})
	c.Assert(err, IsNil)
	c.Assert(ginfo, DeepEquals, &gadget.Info{})
}

func (s *gadgetYamlTestSuite) TestReadGadgetYamlOnClassicOnylDefaultsIsValid(c *C) {
	err := ioutil.WriteFile(s.gadgetYamlPath, mockClassicGadgetYaml, 0644)
	c.Assert(err, IsNil)

	ginfo, err := gadget.ReadInfo(s.dir, &modelConstraints{classic: true})
	c.Assert(err, IsNil)
	c.Assert(ginfo, DeepEquals, &gadget.Info{
		Defaults: map[string]map[string]interface{}{
			"system": {"something": true},
			// keep this comment so that gofmt 1.10+ does not
			// realign this, thus breaking our gofmt 1.9 checks
			"otheridididididididididididididi": {"foo": map[string]interface{}{"bar": "baz"}},
		},
	})
}

func (s *gadgetYamlTestSuite) TestFlatten(c *C) {
	cfg := map[string]interface{}{
		"foo":         "bar",
		"some.option": true,
		"sub": map[string]interface{}{
			"option1": true,
			"option2": map[string]interface{}{
				"deep": "2",
			},
		},
	}
	out := map[string]interface{}{}
	gadget.Flatten("", cfg, out)
	c.Check(out, DeepEquals, map[string]interface{}{
		"foo":              "bar",
		"some.option":      true,
		"sub.option1":      true,
		"sub.option2.deep": "2",
	})
}

func (s *gadgetYamlTestSuite) TestCoreConfigDefaults(c *C) {
	err := ioutil.WriteFile(s.gadgetYamlPath, mockClassicGadgetCoreDefaultsYaml, 0644)
	c.Assert(err, IsNil)

	ginfo, err := gadget.ReadInfo(s.dir, &modelConstraints{classic: true})
	c.Assert(err, IsNil)
	defaults := gadget.SystemDefaults(ginfo.Defaults)
	c.Check(defaults, DeepEquals, map[string]interface{}{
		"ssh.disable": true,
	})

	yaml := string(mockClassicGadgetCoreDefaultsYaml) + `
  system:
    something: true
`

	err = ioutil.WriteFile(s.gadgetYamlPath, []byte(yaml), 0644)
	c.Assert(err, IsNil)
	ginfo, err = gadget.ReadInfo(s.dir, &modelConstraints{classic: true})
	c.Assert(err, IsNil)

	defaults = gadget.SystemDefaults(ginfo.Defaults)
	c.Check(defaults, DeepEquals, map[string]interface{}{
		"something": true,
	})
}

func (s *gadgetYamlTestSuite) TestReadGadgetDefaultsMultiline(c *C) {
	err := ioutil.WriteFile(s.gadgetYamlPath, mockClassicGadgetMultilineDefaultsYaml, 0644)
	c.Assert(err, IsNil)

	ginfo, err := gadget.ReadInfo(s.dir, &modelConstraints{classic: true})
	c.Assert(err, IsNil)
	c.Assert(ginfo, DeepEquals, &gadget.Info{
		Defaults: map[string]map[string]interface{}{
			"system": {"something": true},
			// keep this comment so that gofmt 1.10+ does not
			// realign this, thus breaking our gofmt 1.9 checks
			"otheridididididididididididididi": {"foosnap": map[string]interface{}{"multiline": "foo\nbar\n"}},
		},
	})
}

func asOffsetPtr(offs quantity.Offset) *quantity.Offset {
	goff := offs
	return &goff
}

func (s *gadgetYamlTestSuite) TestReadGadgetYamlValid(c *C) {
	err := ioutil.WriteFile(s.gadgetYamlPath, mockGadgetYaml, 0644)
	c.Assert(err, IsNil)

	ginfo, err := gadget.ReadInfo(s.dir, coreConstraints)
	c.Assert(err, IsNil)
	c.Assert(ginfo, DeepEquals, &gadget.Info{
		Defaults: map[string]map[string]interface{}{
			"system": {"something": true},
		},
		Connections: []gadget.Connection{
			{Plug: gadget.ConnectionPlug{SnapID: "snapid1", Plug: "plg1"}, Slot: gadget.ConnectionSlot{SnapID: "snapid2", Slot: "slot"}},
			{Plug: gadget.ConnectionPlug{SnapID: "snapid3", Plug: "process-control"}, Slot: gadget.ConnectionSlot{SnapID: "system", Slot: "process-control"}},
			{Plug: gadget.ConnectionPlug{SnapID: "snapid4", Plug: "pctl4"}, Slot: gadget.ConnectionSlot{SnapID: "system", Slot: "process-control"}},
		},
		Volumes: map[string]*gadget.Volume{
			"volumename": {
				Schema:     "mbr",
				Bootloader: "u-boot",
				ID:         "0C",
				Structure: []gadget.VolumeStructure{
					{
						Label:       "system-boot",
						Role:        "system-boot", // implicit
						Offset:      asOffsetPtr(12345),
						OffsetWrite: mustParseGadgetRelativeOffset(c, "777"),
						Size:        88888,
						Type:        "0C",
						Filesystem:  "vfat",
						Content: []gadget.VolumeContent{
							{
								UnresolvedSource: "subdir/",
								Target:           "/",
								Unpack:           false,
							},
							{
								UnresolvedSource: "foo",
								Target:           "/",
								Unpack:           false,
							},
						},
					},
				},
			},
		},
	})
}

func (s *gadgetYamlTestSuite) TestReadMultiVolumeGadgetYamlValid(c *C) {
	err := ioutil.WriteFile(s.gadgetYamlPath, mockMultiVolumeGadgetYaml, 0644)
	c.Assert(err, IsNil)

	ginfo, err := gadget.ReadInfo(s.dir, nil)
	c.Assert(err, IsNil)
	c.Check(ginfo.Volumes, HasLen, 2)
	c.Assert(ginfo, DeepEquals, &gadget.Info{
		Volumes: map[string]*gadget.Volume{
			"frobinator-image": {
				Schema:     "mbr",
				Bootloader: "u-boot",
				Structure: []gadget.VolumeStructure{
					{
						Name:       "system-boot",
						Role:       "system-boot",
						Label:      "system-boot",
						Size:       mustParseGadgetSize(c, "128M"),
						Filesystem: "vfat",
						Type:       "0C",
						Content: []gadget.VolumeContent{
							{
								UnresolvedSource: "splash.bmp",
								Target:           ".",
							},
						},
					},
					{
						Role:       "system-data",
						Name:       "writable",
						Label:      "writable",
						Type:       "83",
						Filesystem: "ext4",
						Size:       mustParseGadgetSize(c, "380M"),
					},
				},
			},
			"u-boot-frobinator": {
				Schema: "gpt",
				Structure: []gadget.VolumeStructure{
					{
						Name:   "u-boot",
						Type:   "bare",
						Size:   623000,
						Offset: asOffsetPtr(0),
						Content: []gadget.VolumeContent{
							{
								Image: "u-boot.imz",
							},
						},
					},
				},
			},
		},
	})
}

func (s *gadgetYamlTestSuite) TestReadGadgetYamlInvalidBootloader(c *C) {
	mockGadgetYamlBroken := []byte(`
volumes:
 name:
  bootloader: silo
`)

	err := ioutil.WriteFile(s.gadgetYamlPath, mockGadgetYamlBroken, 0644)
	c.Assert(err, IsNil)

	_, err = gadget.ReadInfo(s.dir, nil)
	c.Assert(err, ErrorMatches, "bootloader must be one of grub, u-boot, android-boot or lk")
}

func (s *gadgetYamlTestSuite) TestReadGadgetYamlEmptyBootloader(c *C) {
	mockGadgetYamlBroken := []byte(`
volumes:
 name:
  bootloader:
`)

	err := ioutil.WriteFile(s.gadgetYamlPath, mockGadgetYamlBroken, 0644)
	c.Assert(err, IsNil)

	_, err = gadget.ReadInfo(s.dir, &modelConstraints{classic: false})
	c.Assert(err, ErrorMatches, "bootloader not declared in any volume")
}

func (s *gadgetYamlTestSuite) TestReadGadgetYamlMissingBootloader(c *C) {
	err := ioutil.WriteFile(s.gadgetYamlPath, nil, 0644)
	c.Assert(err, IsNil)

	_, err = gadget.ReadInfo(s.dir, &modelConstraints{classic: false})
	c.Assert(err, ErrorMatches, "bootloader not declared in any volume")
}

func (s *gadgetYamlTestSuite) TestReadGadgetYamlInvalidDefaultsKey(c *C) {
	mockGadgetYamlBroken := []byte(`
defaults:
 foo:
  x: 1
`)

	err := ioutil.WriteFile(s.gadgetYamlPath, mockGadgetYamlBroken, 0644)
	c.Assert(err, IsNil)

	_, err = gadget.ReadInfo(s.dir, nil)
	c.Assert(err, ErrorMatches, `default stanza not keyed by "system" or snap-id: foo`)
}

func (s *gadgetYamlTestSuite) TestReadGadgetYamlInvalidConnection(c *C) {
	mockGadgetYamlBroken := `
connections:
 - @INVALID@
`
	tests := []struct {
		invalidConn string
		expectedErr string
	}{
		{``, `gadget connection plug cannot be empty`},
		{`foo:bar baz:quux`, `(?s).*unmarshal errors:.*`},
		{`plug: foo:`, `.*mapping values are not allowed in this context`},
		{`plug: ":"`, `.*in gadget connection plug: expected "\(<snap-id>\|system\):name" not ":"`},
		{`slot: "foo:"`, `.*in gadget connection slot: expected "\(<snap-id>\|system\):name" not "foo:"`},
		{`slot: foo:bar`, `gadget connection plug cannot be empty`},
	}

	for _, t := range tests {
		mockGadgetYamlBroken := strings.Replace(mockGadgetYamlBroken, "@INVALID@", t.invalidConn, 1)

		err := ioutil.WriteFile(s.gadgetYamlPath, []byte(mockGadgetYamlBroken), 0644)
		c.Assert(err, IsNil)

		_, err = gadget.ReadInfo(s.dir, nil)
		c.Check(err, ErrorMatches, t.expectedErr)
	}
}

func (s *gadgetYamlTestSuite) TestReadGadgetYamlVolumeUpdate(c *C) {
	err := ioutil.WriteFile(s.gadgetYamlPath, mockVolumeUpdateGadgetYaml, 0644)
	c.Assert(err, IsNil)

	ginfo, err := gadget.ReadInfo(s.dir, coreConstraints)
	c.Check(err, IsNil)
	c.Assert(ginfo, DeepEquals, &gadget.Info{
		Volumes: map[string]*gadget.Volume{
			"bootloader": {
				Schema:     "mbr",
				Bootloader: "u-boot",
				ID:         "0C",
				Structure: []gadget.VolumeStructure{
					{
						Label:       "system-boot",
						Role:        "system-boot", // implicit
						Offset:      asOffsetPtr(12345),
						OffsetWrite: mustParseGadgetRelativeOffset(c, "777"),
						Size:        88888,
						Type:        "0C",
						Filesystem:  "vfat",
						Content: []gadget.VolumeContent{{
							UnresolvedSource: "subdir/",
							Target:           "/",
							Unpack:           false,
						}},
						Update: gadget.VolumeUpdate{
							Edition: 5,
							Preserve: []string{
								"env.txt",
								"config.txt",
							},
						},
					},
				},
			},
		},
	})
}

func (s *gadgetYamlTestSuite) TestReadGadgetYamlVolumeUpdateUnhappy(c *C) {
	broken := bytes.Replace(mockVolumeUpdateGadgetYaml, []byte("edition: 5"), []byte("edition: borked"), 1)
	err := ioutil.WriteFile(s.gadgetYamlPath, broken, 0644)
	c.Assert(err, IsNil)

	_, err = gadget.ReadInfo(s.dir, nil)
	c.Check(err, ErrorMatches, `cannot parse gadget metadata: "edition" must be a positive number, not "borked"`)

	broken = bytes.Replace(mockVolumeUpdateGadgetYaml, []byte("edition: 5"), []byte("edition: -5"), 1)
	err = ioutil.WriteFile(s.gadgetYamlPath, broken, 0644)
	c.Assert(err, IsNil)

	_, err = gadget.ReadInfo(s.dir, nil)
	c.Check(err, ErrorMatches, `cannot parse gadget metadata: "edition" must be a positive number, not "-5"`)
}

func (s *gadgetYamlTestSuite) TestUnmarshalGadgetRelativeOffset(c *C) {
	type foo struct {
		OffsetWrite gadget.RelativeOffset `yaml:"offset-write"`
	}

	for i, tc := range []struct {
		s   string
		sz  *gadget.RelativeOffset
		err string
	}{
		{"1234", &gadget.RelativeOffset{Offset: 1234}, ""},
		{"1234M", &gadget.RelativeOffset{Offset: 1234 * quantity.OffsetMiB}, ""},
		{"4096M", &gadget.RelativeOffset{Offset: 4096 * quantity.OffsetMiB}, ""},
		{"0", &gadget.RelativeOffset{}, ""},
		{"mbr+0", &gadget.RelativeOffset{RelativeTo: "mbr"}, ""},
		{"foo+1234M", &gadget.RelativeOffset{RelativeTo: "foo", Offset: 1234 * quantity.OffsetMiB}, ""},
		{"foo+1G", &gadget.RelativeOffset{RelativeTo: "foo", Offset: 1024 * quantity.OffsetMiB}, ""},
		{"foo+1G", &gadget.RelativeOffset{RelativeTo: "foo", Offset: 1024 * quantity.OffsetMiB}, ""},
		{"foo+4097M", nil, `cannot parse relative offset "foo\+4097M": offset above 4G limit`},
		{"foo+", nil, `cannot parse relative offset "foo\+": missing offset`},
		{"foo+++12", nil, `cannot parse relative offset "foo\+\+\+12": cannot parse offset "\+\+12": .*`},
		{"+12", nil, `cannot parse relative offset "\+12": missing volume name`},
		{"a0M", nil, `cannot parse relative offset "a0M": cannot parse offset "a0M": no numerical prefix.*`},
		{"-123", nil, `cannot parse relative offset "-123": cannot parse offset "-123": offset cannot be negative`},
		{"123a", nil, `cannot parse relative offset "123a": cannot parse offset "123a": invalid suffix "a"`},
	} {
		c.Logf("tc: %v", i)

		var f foo
		err := yaml.Unmarshal([]byte(fmt.Sprintf("offset-write: %s", tc.s)), &f)
		if tc.err != "" {
			c.Check(err, ErrorMatches, tc.err)
		} else {
			c.Check(err, IsNil)
			c.Assert(tc.sz, NotNil, Commentf("test case %v data must be not-nil", i))
			c.Check(f.OffsetWrite, Equals, *tc.sz)
		}
	}
}

var classicModelConstraints = []gadget.Model{
	nil,
	&modelConstraints{classic: false, systemSeed: false},
	&modelConstraints{classic: true, systemSeed: false},
}

func (s *gadgetYamlTestSuite) TestReadGadgetYamlPCHappy(c *C) {
	err := ioutil.WriteFile(s.gadgetYamlPath, gadgetYamlPC, 0644)
	c.Assert(err, IsNil)

	for _, constraints := range classicModelConstraints {
		_, err = gadget.ReadInfo(s.dir, constraints)
		c.Assert(err, IsNil)
	}
}

func (s *gadgetYamlTestSuite) TestReadGadgetYamlRPiHappy(c *C) {
	err := ioutil.WriteFile(s.gadgetYamlPath, gadgetYamlRPi, 0644)
	c.Assert(err, IsNil)

	for _, constraints := range classicModelConstraints {
		_, err = gadget.ReadInfo(s.dir, constraints)
		c.Assert(err, IsNil)
	}
}

func (s *gadgetYamlTestSuite) TestReadGadgetYamlLkHappy(c *C) {
	err := ioutil.WriteFile(s.gadgetYamlPath, gadgetYamlLk, 0644)
	c.Assert(err, IsNil)

	for _, constraints := range classicModelConstraints {
		_, err = gadget.ReadInfo(s.dir, constraints)
		c.Assert(err, IsNil)
	}
}

func (s *gadgetYamlTestSuite) TestReadGadgetYamlLkUC20Happy(c *C) {
	err := ioutil.WriteFile(s.gadgetYamlPath, gadgetYamlLkUC20, 0644)
	c.Assert(err, IsNil)

	uc20Model := &modelConstraints{
		systemSeed: true,
		classic:    false,
	}

	_, err = gadget.ReadInfo(s.dir, uc20Model)
	c.Assert(err, IsNil)
}

func (s *gadgetYamlTestSuite) TestReadGadgetYamlLkLegacyHappy(c *C) {
	err := ioutil.WriteFile(s.gadgetYamlPath, gadgetYamlLkLegacy, 0644)
	c.Assert(err, IsNil)

	for _, constraints := range classicModelConstraints {
		_, err = gadget.ReadInfo(s.dir, constraints)
		c.Assert(err, IsNil)
	}
}

func (s *gadgetYamlTestSuite) TestValidateStructureType(c *C) {
	for i, tc := range []struct {
		s      string
		err    string
		schema string
	}{
		// legacy
		{"mbr", "", ""},
		// special case
		{"bare", "", ""},
		// plain MBR type
		{"0C", "", "mbr"},
		// GPT UUID
		{"21686148-6449-6E6F-744E-656564454649", "", "gpt"},
		// GPT UUID (lowercase)
		{"21686148-6449-6e6f-744e-656564454649", "", "gpt"},
		// hybrid ID
		{"EF,21686148-6449-6E6F-744E-656564454649", "", ""},
		// hybrid ID (UUID lowercase)
		{"EF,21686148-6449-6e6f-744e-656564454649", "", ""},
		// hybrid, partially lowercase UUID
		{"EF,aa686148-6449-6e6f-744E-656564454649", "", ""},
		// GPT UUID, partially lowercase
		{"aa686148-6449-6e6f-744E-656564454649", "", ""},
		// no type specified
		{"", `invalid type "": type is not specified`, ""},
		// plain MBR type without mbr schema
		{"0C", `invalid type "0C": MBR structure type with non-MBR schema ""`, ""},
		// GPT UUID with non GPT schema
		{"21686148-6449-6E6F-744E-656564454649", `invalid type "21686148-6449-6E6F-744E-656564454649": GUID structure type with non-GPT schema "mbr"`, "mbr"},
		// invalid
		{"1234", `invalid type "1234": invalid format`, ""},
		// outside of hex range
		{"FG", `invalid type "FG": invalid format`, ""},
		{"GG686148-6449-6E6F-744E-656564454649", `invalid type "GG686148-6449-6E6F-744E-656564454649": invalid format`, ""},
		// too long
		{"AA686148-6449-6E6F-744E-656564454649123", `invalid type "AA686148-6449-6E6F-744E-656564454649123": invalid format`, ""},
		// hybrid, missing MBR type
		{",AA686148-6449-6E6F-744E-656564454649", `invalid type ",AA686148-6449-6E6F-744E-656564454649": invalid format of hybrid type`, ""},
		// hybrid, missing GPT UUID
		{"EF,", `invalid type "EF,": invalid format of hybrid type`, ""},
		// hybrid, MBR type too long
		{"EFC,AA686148-6449-6E6F-744E-656564454649", `invalid type "EFC,AA686148-6449-6E6F-744E-656564454649": invalid format of hybrid type`, ""},
		// hybrid, GPT UUID too long
		{"EF,AAAA686148-6449-6E6F-744E-656564454649", `invalid type "EF,AAAA686148-6449-6E6F-744E-656564454649": invalid format of hybrid type`, ""},
		// GPT schema with non GPT type
		{"EF,AAAA686148-6449-6E6F-744E-656564454649", `invalid type "EF,AAAA686148-6449-6E6F-744E-656564454649": invalid format of hybrid type`, "gpt"},
	} {
		c.Logf("tc: %v %q", i, tc.s)

		err := gadget.ValidateVolumeStructure(&gadget.VolumeStructure{Type: tc.s, Size: 123}, &gadget.Volume{Schema: tc.schema})
		if tc.err != "" {
			c.Check(err, ErrorMatches, tc.err)
		} else {
			c.Check(err, IsNil)
		}
	}
}

func mustParseStructureNoImplicit(c *C, s string) *gadget.VolumeStructure {
	var v gadget.VolumeStructure
	err := yaml.Unmarshal([]byte(s), &v)
	c.Assert(err, IsNil)
	return &v
}

func mustParseStructure(c *C, s string) *gadget.VolumeStructure {
	vs := mustParseStructureNoImplicit(c, s)
	gadget.SetImplicitForVolumeStructure(vs, 0)
	return vs
}

func (s *gadgetYamlTestSuite) TestValidateRole(c *C) {
	uuidType := `
type: 21686148-6449-6E6F-744E-656564454649
size: 1023
`
	bareType := `
type: bare
`
	mbrTooLarge := bareType + `
role: mbr
size: 467`
	mbrBadOffset := bareType + `
role: mbr
size: 446
offset: 123`
	mbrBadID := bareType + `
role: mbr
id: 123
size: 446`
	mbrBadFilesystem := bareType + `
role: mbr
size: 446
filesystem: vfat`
	mbrNoneFilesystem := `
type: bare
role: mbr
filesystem: none
size: 446`
	typeConflictsRole := `
type: bare
role: system-data
size: 1M`
	validSystemBoot := uuidType + `
role: system-boot
`
	validSystemSeed := uuidType + `
role: system-seed
`
	validSystemSave := uuidType + `
role: system-save
size: 5M
`
	emptyRole := uuidType + `
role: system-boot
size: 123M
`
	bogusRole := uuidType + `
role: foobar
size: 123M
`
	legacyMBR := `
type: mbr
size: 446`
	legacyTypeMatchingRole := `
type: mbr
role: mbr
size: 446`
	legacyTypeConflictsRole := `
type: mbr
role: system-data
size: 446`
	legacyTypeAsMBRTooLarge := `
type: mbr
size: 447`
	vol := &gadget.Volume{}
	mbrVol := &gadget.Volume{Schema: "mbr"}
	for i, tc := range []struct {
		s   *gadget.VolumeStructure
		v   *gadget.Volume
		err string
	}{
		{mustParseStructureNoImplicit(c, validSystemBoot), vol, ""},
		// empty, ok too
		{mustParseStructureNoImplicit(c, emptyRole), vol, ""},
		// invalid role name
		{mustParseStructureNoImplicit(c, bogusRole), vol, `invalid role "foobar": unsupported role`},
		// the system-seed role
		{mustParseStructureNoImplicit(c, validSystemSeed), vol, ""},
		// system-save role
		{mustParseStructureNoImplicit(c, validSystemSave), vol, ""},
		// mbr
		{mustParseStructureNoImplicit(c, mbrTooLarge), mbrVol, `invalid role "mbr": mbr structures cannot be larger than 446 bytes`},
		{mustParseStructureNoImplicit(c, mbrBadOffset), mbrVol, `invalid role "mbr": mbr structure must start at offset 0`},
		{mustParseStructureNoImplicit(c, mbrBadID), mbrVol, `invalid role "mbr": mbr structure must not specify partition ID`},
		{mustParseStructureNoImplicit(c, mbrBadFilesystem), mbrVol, `invalid role "mbr": mbr structures must not specify a file system`},
		// filesystem: none is ok for MBR
		{mustParseStructureNoImplicit(c, mbrNoneFilesystem), mbrVol, ""},
		// legacy, type: mbr treated like role: mbr
		{mustParseStructureNoImplicit(c, legacyMBR), mbrVol, ""},
		{mustParseStructureNoImplicit(c, legacyTypeMatchingRole), mbrVol, ""},
		{mustParseStructureNoImplicit(c, legacyTypeAsMBRTooLarge), mbrVol, `invalid implicit role "mbr": mbr structures cannot be larger than 446 bytes`},
		{mustParseStructureNoImplicit(c, legacyTypeConflictsRole), vol, `invalid role "system-data": conflicting legacy type: "mbr"`},
		// conflicting type/role
		{mustParseStructureNoImplicit(c, typeConflictsRole), vol, `invalid role "system-data": conflicting type: "bare"`},
	} {
		c.Logf("tc: %v %+v", i, tc.s)

		err := gadget.ValidateVolumeStructure(tc.s, tc.v)
		if tc.err != "" {
			c.Check(err, ErrorMatches, tc.err)
		} else {
			c.Check(err, IsNil)
		}
	}
}

func (s *gadgetYamlTestSuite) TestValidateFilesystem(c *C) {
	for i, tc := range []struct {
		s   string
		err string
	}{
		{"vfat", ""},
		{"ext4", ""},
		{"none", ""},
		{"btrfs", `invalid filesystem "btrfs"`},
	} {
		c.Logf("tc: %v %+v", i, tc.s)

		err := gadget.ValidateVolumeStructure(&gadget.VolumeStructure{Filesystem: tc.s, Type: "21686148-6449-6E6F-744E-656564454649", Size: 123}, &gadget.Volume{})
		if tc.err != "" {
			c.Check(err, ErrorMatches, tc.err)
		} else {
			c.Check(err, IsNil)
		}
	}
}

func (s *gadgetYamlTestSuite) TestValidateVolumeSchema(c *C) {
	for i, tc := range []struct {
		s   string
		err string
	}{
		{"gpt", ""},
		{"mbr", ""},
		// implicit GPT
		{"", ""},
		// invalid
		{"some", `invalid schema "some"`},
	} {
		c.Logf("tc: %v %+v", i, tc.s)

		err := gadget.ValidateVolume("name", &gadget.Volume{Schema: tc.s}, nil)
		if tc.err != "" {
			c.Check(err, ErrorMatches, tc.err)
		} else {
			c.Check(err, IsNil)
		}
	}
}

func (s *gadgetYamlTestSuite) TestValidateVolumeName(c *C) {

	for i, tc := range []struct {
		s   string
		err string
	}{
		{"valid", ""},
		{"still-valid", ""},
		{"123volume", ""},
		{"volume123", ""},
		{"PC", ""},
		{"PC123", ""},
		{"UPCASE", ""},
		// invalid
		{"-valid", "invalid name"},
		{"in+valid", "invalid name"},
		{"with whitespace", "invalid name"},
		{"", "invalid name"},
	} {
		c.Logf("tc: %v %+v", i, tc.s)

		err := gadget.ValidateVolume(tc.s, &gadget.Volume{}, nil)
		if tc.err != "" {
			c.Check(err, ErrorMatches, tc.err)
		} else {
			c.Check(err, IsNil)
		}
	}
}

func (s *gadgetYamlTestSuite) TestValidateVolumeDuplicateStructures(c *C) {
	err := gadget.ValidateVolume("name", &gadget.Volume{
		Structure: []gadget.VolumeStructure{
			{Name: "duplicate", Type: "bare", Size: 1024},
			{Name: "duplicate", Type: "21686148-6449-6E6F-744E-656564454649", Size: 2048},
		},
	}, nil)
	c.Assert(err, ErrorMatches, `structure name "duplicate" is not unique`)
}

func (s *gadgetYamlTestSuite) TestValidateVolumeDuplicateFsLabel(c *C) {
	err := gadget.ValidateVolume("name", &gadget.Volume{
		Structure: []gadget.VolumeStructure{
			{Label: "foo", Type: "21686148-6449-6E6F-744E-656564454123", Size: quantity.SizeMiB},
			{Label: "foo", Type: "21686148-6449-6E6F-744E-656564454649", Size: quantity.SizeMiB},
		},
	}, nil)
	c.Assert(err, ErrorMatches, `filesystem label "foo" is not unique`)

	// writable isn't special
	for _, x := range []struct {
		systemSeed bool
		label      string
		errMsg     string
	}{
		{false, "writable", `filesystem label "writable" is not unique`},
		{false, "ubuntu-data", `filesystem label "ubuntu-data" is not unique`},
		{true, "writable", `filesystem label "writable" is not unique`},
		{true, "ubuntu-data", `filesystem label "ubuntu-data" is not unique`},
	} {
		for _, constraints := range []*modelConstraints{
			{classic: false, systemSeed: x.systemSeed},
			{classic: true, systemSeed: x.systemSeed},
		} {
			err = gadget.ValidateVolume("name", &gadget.Volume{
				Structure: []gadget.VolumeStructure{{
					Name:  "data1",
					Role:  gadget.SystemData,
					Label: x.label,
					Type:  "21686148-6449-6E6F-744E-656564454123",
					Size:  quantity.SizeMiB,
				}, {
					Name:  "data2",
					Role:  gadget.SystemData,
					Label: x.label,
					Type:  "21686148-6449-6E6F-744E-656564454649",
					Size:  quantity.SizeMiB,
				}},
			}, constraints)
			c.Assert(err, ErrorMatches, x.errMsg)
		}
	}

	// nor is system-boot
	err = gadget.ValidateVolume("name", &gadget.Volume{
		Structure: []gadget.VolumeStructure{{
			Name:  "boot1",
			Label: "system-boot",
			Type:  "EF,C12A7328-F81F-11D2-BA4B-00A0C93EC93B",
			Size:  quantity.SizeMiB,
		}, {
			Name:  "boot2",
			Label: "system-boot",
			Type:  "EF,C12A7328-F81F-11D2-BA4B-00A0C93EC93B",
			Size:  quantity.SizeMiB,
		}},
	}, nil)
	c.Assert(err, ErrorMatches, `filesystem label "system-boot" is not unique`)
}

func (s *gadgetYamlTestSuite) TestValidateVolumeErrorsWrapped(c *C) {
	err := gadget.ValidateVolume("name", &gadget.Volume{
		Structure: []gadget.VolumeStructure{
			{Type: "bare", Size: 1024},
			{Type: "bogus", Size: 1024},
		},
	}, nil)
	c.Assert(err, ErrorMatches, `invalid structure #1: invalid type "bogus": invalid format`)

	err = gadget.ValidateVolume("name", &gadget.Volume{
		Structure: []gadget.VolumeStructure{
			{Type: "bare", Size: 1024},
			{Type: "bogus", Size: 1024, Name: "foo"},
		},
	}, nil)
	c.Assert(err, ErrorMatches, `invalid structure #1 \("foo"\): invalid type "bogus": invalid format`)

	err = gadget.ValidateVolume("name", &gadget.Volume{
		Structure: []gadget.VolumeStructure{
			{Type: "bare", Name: "foo", Size: 1024, Content: []gadget.VolumeContent{{UnresolvedSource: "foo"}}},
		},
	}, nil)
	c.Assert(err, ErrorMatches, `invalid structure #0 \("foo"\): invalid content #0: cannot use non-image content for bare file system`)
}

func (s *gadgetYamlTestSuite) TestValidateStructureContent(c *C) {
	bareOnlyOk := `
type: bare
size: 1M
content:
  - image: foo.img
`
	bareMixed := `
type: bare
size: 1M
content:
  - image: foo.img
  - source: foo
    target: bar
`
	bareMissing := `
type: bare
size: 1M
content:
  - offset: 123
`
	fsOk := `
type: 21686148-6449-6E6F-744E-656564454649
filesystem: ext4
size: 1M
content:
  - source: foo
    target: bar
`
	fsMixed := `
type: 21686148-6449-6E6F-744E-656564454649
filesystem: ext4
size: 1M
content:
  - source: foo
    target: bar
  - image: foo.img
`
	fsMissing := `
type: 21686148-6449-6E6F-744E-656564454649
filesystem: ext4
size: 1M
content:
  - source: foo
`

	for i, tc := range []struct {
		s   *gadget.VolumeStructure
		v   *gadget.Volume
		err string
	}{
		{mustParseStructure(c, bareOnlyOk), nil, ""},
		{mustParseStructure(c, bareMixed), nil, `invalid content #1: cannot use non-image content for bare file system`},
		{mustParseStructure(c, bareMissing), nil, `invalid content #0: missing image file name`},
		{mustParseStructure(c, fsOk), nil, ""},
		{mustParseStructure(c, fsMixed), nil, `invalid content #1: cannot use image content for non-bare file system`},
		{mustParseStructure(c, fsMissing), nil, `invalid content #0: missing source or target`},
	} {
		c.Logf("tc: %v %+v", i, tc.s)

		err := gadget.ValidateVolumeStructure(tc.s, &gadget.Volume{})
		if tc.err != "" {
			c.Check(err, ErrorMatches, tc.err)
		} else {
			c.Check(err, IsNil)
		}
	}
}

func (s *gadgetYamlTestSuite) TestValidateStructureAndContentRelativeOffset(c *C) {
	gadgetYamlHeader := `
volumes:
  pc:
    bootloader: grub
    structure:
      - name: my-name-is
        type: mbr
        size: 440
        content:
          - image: pc-boot.img`

	gadgetYamlBadStructureName := gadgetYamlHeader + `
      - name: other-name
        type: DA,21686148-6449-6E6F-744E-656564454649
        size: 1M
        offset: 1M
        offset-write: bad-name+92
        content:
          - image: pc-core.img
`
	gadgetYamlBadContentName := gadgetYamlHeader + `
      - name: other-name
        type: DA,21686148-6449-6E6F-744E-656564454649
        size: 1M
        offset: 1M
        offset-write: my-name-is+92
        content:
          - image: pc-core.img
            offset-write: bad-name+123
`

	err := ioutil.WriteFile(s.gadgetYamlPath, []byte(gadgetYamlBadStructureName), 0644)
	c.Assert(err, IsNil)

	_, err = gadget.ReadInfo(s.dir, nil)
	c.Check(err, ErrorMatches, `invalid volume "pc": structure #1 \("other-name"\) refers to an unknown structure "bad-name"`)

	err = ioutil.WriteFile(s.gadgetYamlPath, []byte(gadgetYamlBadContentName), 0644)
	c.Assert(err, IsNil)

	_, err = gadget.ReadInfo(s.dir, nil)
	c.Check(err, ErrorMatches, `invalid volume "pc": structure #1 \("other-name"\), content #0 \("pc-core.img"\) refers to an unknown structure "bad-name"`)

}

func (s *gadgetYamlTestSuite) TestValidateStructureUpdatePreserveOnlyForFs(c *C) {
	gv := &gadget.Volume{}

	err := gadget.ValidateVolumeStructure(&gadget.VolumeStructure{
		Type:   "bare",
		Update: gadget.VolumeUpdate{Preserve: []string{"foo"}},
		Size:   512,
	}, gv)
	c.Check(err, ErrorMatches, "preserving files during update is not supported for non-filesystem structures")

	err = gadget.ValidateVolumeStructure(&gadget.VolumeStructure{
		Type:   "21686148-6449-6E6F-744E-656564454649",
		Update: gadget.VolumeUpdate{Preserve: []string{"foo"}},
		Size:   512,
	}, gv)
	c.Check(err, ErrorMatches, "preserving files during update is not supported for non-filesystem structures")

	err = gadget.ValidateVolumeStructure(&gadget.VolumeStructure{
		Type:       "21686148-6449-6E6F-744E-656564454649",
		Filesystem: "vfat",
		Update:     gadget.VolumeUpdate{Preserve: []string{"foo"}},
		Size:       512,
	}, gv)
	c.Check(err, IsNil)
}

func (s *gadgetYamlTestSuite) TestValidateStructureUpdatePreserveDuplicates(c *C) {
	gv := &gadget.Volume{}

	err := gadget.ValidateVolumeStructure(&gadget.VolumeStructure{
		Type:       "21686148-6449-6E6F-744E-656564454649",
		Filesystem: "vfat",
		Update:     gadget.VolumeUpdate{Edition: 1, Preserve: []string{"foo", "bar"}},
		Size:       512,
	}, gv)
	c.Check(err, IsNil)

	err = gadget.ValidateVolumeStructure(&gadget.VolumeStructure{
		Type:       "21686148-6449-6E6F-744E-656564454649",
		Filesystem: "vfat",
		Update:     gadget.VolumeUpdate{Edition: 1, Preserve: []string{"foo", "bar", "foo"}},
		Size:       512,
	}, gv)
	c.Check(err, ErrorMatches, `duplicate "preserve" entry "foo"`)
}

func (s *gadgetYamlTestSuite) TestValidateStructureSizeRequired(c *C) {

	gv := &gadget.Volume{}

	err := gadget.ValidateVolumeStructure(&gadget.VolumeStructure{
		Type:   "bare",
		Update: gadget.VolumeUpdate{Preserve: []string{"foo"}},
	}, gv)
	c.Check(err, ErrorMatches, "missing size")

	err = gadget.ValidateVolumeStructure(&gadget.VolumeStructure{
		Type:       "21686148-6449-6E6F-744E-656564454649",
		Filesystem: "vfat",
		Update:     gadget.VolumeUpdate{Preserve: []string{"foo"}},
	}, gv)
	c.Check(err, ErrorMatches, "missing size")

	err = gadget.ValidateVolumeStructure(&gadget.VolumeStructure{
		Type:       "21686148-6449-6E6F-744E-656564454649",
		Filesystem: "vfat",
		Size:       mustParseGadgetSize(c, "123M"),
		Update:     gadget.VolumeUpdate{Preserve: []string{"foo"}},
	}, gv)
	c.Check(err, IsNil)
}

<<<<<<< HEAD
func (s *gadgetYamlTestSuite) TestValidateStructureReservedLabels(c *C) {

	gv := &gadget.Volume{}

	for _, tc := range []struct {
		role, label, err string
	}{
		{label: "ubuntu-seed", err: `label "ubuntu-seed" is reserved`},
		// 2020-12-02: disable for customer hotfix
		/*{label: "ubuntu-boot", err: `label "ubuntu-boot" is reserved`},*/
		{label: "ubuntu-data", err: `label "ubuntu-data" is reserved`},
		{label: "ubuntu-save", err: `label "ubuntu-save" is reserved`},
		// these are ok
		{role: "system-boot", label: "ubuntu-boot"},
		{label: "random-ubuntu-label"},
	} {
		err := gadget.ValidateVolumeStructure(&gadget.VolumeStructure{
			Type:       "21686148-6449-6E6F-744E-656564454649",
			Role:       tc.role,
			Filesystem: "ext4",
			Label:      tc.label,
			Size:       10 * 1024,
		}, gv)
		if tc.err == "" {
			c.Check(err, IsNil)
		} else {
			c.Check(err, ErrorMatches, tc.err)
		}
	}

}

=======
>>>>>>> 3a4d16a6
func (s *gadgetYamlTestSuite) TestValidateLayoutOverlapPreceding(c *C) {
	overlappingGadgetYaml := `
volumes:
  pc:
    bootloader: grub
    structure:
      - name: mbr
        type: mbr
        size: 440
        content:
          - image: pc-boot.img
      - name: other-name
        type: DA,21686148-6449-6E6F-744E-656564454649
        size: 1M
        offset: 200
        content:
          - image: pc-core.img
`
	err := ioutil.WriteFile(s.gadgetYamlPath, []byte(overlappingGadgetYaml), 0644)
	c.Assert(err, IsNil)

	_, err = gadget.ReadInfo(s.dir, nil)
	c.Check(err, ErrorMatches, `invalid volume "pc": structure #1 \("other-name"\) overlaps with the preceding structure #0 \("mbr"\)`)
}

func (s *gadgetYamlTestSuite) TestValidateLayoutOverlapOutOfOrder(c *C) {
	outOfOrderGadgetYaml := `
volumes:
  pc:
    bootloader: grub
    structure:
      - name: overlaps-with-foo
        type: DA,21686148-6449-6E6F-744E-656564454649
        size: 1M
        offset: 200
        content:
          - image: pc-core.img
      - name: foo
        type: DA,21686148-6449-6E6F-744E-656564454648
        size: 1M
        offset: 100
        filesystem: vfat
`
	err := ioutil.WriteFile(s.gadgetYamlPath, []byte(outOfOrderGadgetYaml), 0644)
	c.Assert(err, IsNil)

	_, err = gadget.ReadInfo(s.dir, nil)
	c.Check(err, ErrorMatches, `invalid volume "pc": structure #0 \("overlaps-with-foo"\) overlaps with the preceding structure #1 \("foo"\)`)
}

func (s *gadgetYamlTestSuite) TestValidateCrossStructureMBRFixedOffset(c *C) {
	gadgetYaml := `
volumes:
  pc:
    bootloader: grub
    structure:
      - name: other-name
        type: DA,21686148-6449-6E6F-744E-656564454649
        size: 1M
        offset: 500
        content:
          - image: pc-core.img
      - name: mbr
        type: mbr
        size: 440
        offset: 0
        content:
          - image: pc-boot.img
`
	err := ioutil.WriteFile(s.gadgetYamlPath, []byte(gadgetYaml), 0644)
	c.Assert(err, IsNil)

	_, err = gadget.ReadInfo(s.dir, nil)
	c.Check(err, IsNil)
}

func (s *gadgetYamlTestSuite) TestValidateCrossStructureMBRDefaultOffsetInvalid(c *C) {
	gadgetYaml := `
volumes:
  pc:
    bootloader: grub
    structure:
      - name: other-name
        type: DA,21686148-6449-6E6F-744E-656564454649
        size: 1M
        offset: 500
        content:
          - image: pc-core.img
      - name: mbr
        type: mbr
        size: 440
        content:
          - image: pc-boot.img
`
	err := ioutil.WriteFile(s.gadgetYamlPath, []byte(gadgetYaml), 0644)
	c.Assert(err, IsNil)

	_, err = gadget.ReadInfo(s.dir, nil)
	c.Check(err, ErrorMatches, `invalid volume "pc": structure #1 \("mbr"\) has "mbr" role and must start at offset 0`)
}

func (s *gadgetYamlTestSuite) TestGadgetConsistencyWithoutConstraints(c *C) {
	for i, tc := range []struct {
		role  string
		label string
		err   string
	}{
		// when constraints are nil, the system-seed role and ubuntu-data label on the
		// system-data structure should be consistent
		{"system-seed", "", ""},
		{"system-seed", "writable", `.* must have an implicit label or "ubuntu-data", not "writable"`},
		{"system-seed", "ubuntu-data", ""},
		{"", "", ""},
		{"", "writable", ""},
		{"", "ubuntu-data", `.* must have an implicit label or "writable", not "ubuntu-data"`},
	} {
		c.Logf("tc: %v %v %v", i, tc.role, tc.label)
		b := &bytes.Buffer{}

		fmt.Fprintf(b, `
volumes:
  pc:
    bootloader: grub
    schema: mbr
    structure:`)

		if tc.role == "system-seed" {
			fmt.Fprintf(b, `
      - name: Recovery
        size: 10M
        type: 83
        role: system-seed`)
		}

		fmt.Fprintf(b, `
      - name: Data
        size: 10M
        type: 83
        role: system-data
        filesystem-label: %s`, tc.label)

		err := ioutil.WriteFile(s.gadgetYamlPath, b.Bytes(), 0644)
		c.Assert(err, IsNil)

		_, err = gadget.ReadInfo(s.dir, nil)
		if tc.err != "" {
			c.Check(err, ErrorMatches, tc.err)

		} else {
			c.Check(err, IsNil)
		}
	}
}

func (s *gadgetYamlTestSuite) TestGadgetConsistencyWithConstraints(c *C) {
	bloader := `
volumes:
  pc:
    bootloader: grub
    schema: mbr
    structure:`

	for i, tc := range []struct {
		addSeed     bool
		dataLabel   string
		requireSeed bool
		addSave     bool
		saveLabel   string
		err         string
	}{
		// when constraints are nil, the system-seed role and ubuntu-data label on the
		// system-data structure should be consistent
		{addSeed: true, requireSeed: true},
		{addSeed: true, err: `.* model does not support the system-seed role`},
		{addSeed: true, dataLabel: "writable", requireSeed: true,
			err: `.* system-data structure must have an implicit label or "ubuntu-data", not "writable"`},
		{addSeed: true, dataLabel: "writable",
			err: `.* model does not support the system-seed role`},
		{addSeed: true, dataLabel: "ubuntu-data", requireSeed: true},
		{addSeed: true, dataLabel: "ubuntu-data",
			err: `.* model does not support the system-seed role`},
		{dataLabel: "writable", requireSeed: true,
			err: `.* model requires system-seed structure, but none was found`},
		{dataLabel: "writable"},
		{dataLabel: "ubuntu-data", requireSeed: true,
			err: `.* model requires system-seed structure, but none was found`},
		{dataLabel: "ubuntu-data", err: `.* system-data structure must have an implicit label or "writable", not "ubuntu-data"`},
		{addSave: true, err: `.* system-save requires system-seed and system-data structures`},
		{addSeed: true, requireSeed: true, addSave: true, saveLabel: "foo",
			err: `.* system-save structure must have an implicit label or "ubuntu-save", not "foo"`},
	} {
		c.Logf("tc: %v %v %v %v", i, tc.addSeed, tc.dataLabel, tc.requireSeed)
		b := &bytes.Buffer{}

		fmt.Fprintf(b, bloader)
		if tc.addSeed {
			fmt.Fprintf(b, `
      - name: Recovery
        size: 10M
        type: 83
        role: system-seed`)
		}

		fmt.Fprintf(b, `
      - name: Data
        size: 10M
        type: 83
        role: system-data
        filesystem-label: %s`, tc.dataLabel)
		if tc.addSave {
			fmt.Fprintf(b, `
      - name: Save
        size: 10M
        type: 83
        role: system-save`)
			if tc.saveLabel != "" {
				fmt.Fprintf(b, `
        filesystem-label: %s`, tc.saveLabel)

			}
		}

		err := ioutil.WriteFile(s.gadgetYamlPath, b.Bytes(), 0644)
		c.Assert(err, IsNil)

		constraints := &modelConstraints{
			classic:    false,
			systemSeed: tc.requireSeed,
		}

		_, err = gadget.ReadInfo(s.dir, constraints)
		if tc.err != "" {
			c.Check(err, ErrorMatches, tc.err)
		} else {
			c.Check(err, IsNil)
		}
	}

	// test error with no volumes
	err := ioutil.WriteFile(s.gadgetYamlPath, []byte(bloader), 0644)
	c.Assert(err, IsNil)
	constraints := &modelConstraints{
		systemSeed: true,
	}
	_, err = gadget.ReadInfo(s.dir, constraints)
	c.Assert(err, ErrorMatches, ".*: model requires system-seed partition, but no system-seed or system-data partition found")
}

func (s *gadgetYamlTestSuite) TestGadgetReadInfoVsFromMeta(c *C) {
	err := ioutil.WriteFile(s.gadgetYamlPath, gadgetYamlPC, 0644)
	c.Assert(err, IsNil)

	constraints := &modelConstraints{
		classic: false,
	}

	giRead, err := gadget.ReadInfo(s.dir, constraints)
	c.Check(err, IsNil)

	giMeta, err := gadget.InfoFromGadgetYaml(gadgetYamlPC, constraints)
	c.Check(err, IsNil)

	c.Assert(giRead, DeepEquals, giMeta)
}

var (
	classicConstraints = &modelConstraints{
		classic: true,
	}
	coreConstraints = &modelConstraints{
		classic: false,
	}
	uc20Constraints = &modelConstraints{
		classic:    false,
		systemSeed: true,
	}
)

func (s *gadgetYamlTestSuite) TestGadgetImplicitSchema(c *C) {
	var minimal = []byte(`
volumes:
   minimal:
     bootloader: grub
`)

	tests := map[string][]byte{
		"minimal": minimal,
		"pc":      gadgetYamlPC,
	}

	for volName, yaml := range tests {
		giMeta, err := gadget.InfoFromGadgetYaml(yaml, nil)
		c.Assert(err, IsNil)

		vol := giMeta.Volumes[volName]
		c.Check(vol.Schema, Equals, "gpt")
	}
}

func (s *gadgetYamlTestSuite) TestGadgetImplicitRoleMBR(c *C) {
	var minimal = []byte(`
volumes:
   minimal:
     bootloader: grub
     structure:
       - name: mbr
         type: mbr
         size: 440
`)

	tests := map[string][]byte{
		"minimal": minimal,
		"pc":      gadgetYamlPC,
	}

	for volName, yaml := range tests {
		giMeta, err := gadget.InfoFromGadgetYaml(yaml, nil)
		c.Assert(err, IsNil)

		vs := giMeta.Volumes[volName].Structure[0]
		c.Check(vs.Role, Equals, "mbr")
	}
}

func (s *gadgetYamlTestSuite) TestGadgetImplicitRoleLegacySystemBoot(c *C) {
	minimal := []byte(`
volumes:
   minimal:
     bootloader: grub
     structure:
       - name: boot
         filesystem-label: system-boot
         type: EF,C12A7328-F81F-11D2-BA4B-00A0C93EC93B
         size: 1G
`)

	explicit := []byte(`
volumes:
   explicit:
     bootloader: grub
     schema: mbr
     structure:
       - name: boot
         filesystem-label: system-boot
         role: bootselect
         type: EF
         size: 1G
`)

	data := []byte(`
volumes:
   data:
     bootloader: grub
     schema: mbr
     structure:
       - name: dat
         filesystem-label: system-data
         type: 83,0FC63DAF-8483-4772-8E79-3D69D8477DE4
         size: 1G
`)

	tests := []struct {
		name      string
		structure string
		yaml      []byte
		model     gadget.Model
		role      string
	}{
		{"pc", "EFI System", gadgetYamlPC, coreConstraints, gadget.SystemBoot},
		// XXX later {gadgetYamlUC20PC, uc20Constraints},
		{"minimal", "boot", minimal, nil, ""},
		{"minimal", "boot", minimal, coreConstraints, gadget.SystemBoot},
		// XXX later {minimal, uc20Constraints},
		{"explicit", "boot", explicit, coreConstraints, "bootselect"},
		{"data", "dat", data, coreConstraints, ""},
	}

	for _, t := range tests {
		giMeta, err := gadget.InfoFromGadgetYaml(t.yaml, t.model)
		c.Assert(err, IsNil)

		foundStruct := false
		vol := giMeta.Volumes[t.name]
		for _, vs := range vol.Structure {
			if vs.Name != t.structure {
				continue
			}
			foundStruct = true
			c.Check(vs.Role, Equals, t.role)
		}
		c.Check(foundStruct, Equals, true)
	}
}

func (s *gadgetYamlTestSuite) TestGadgetImplicitFSLabelUC16(c *C) {
	minimal := []byte(`
volumes:
   minimal:
     bootloader: grub
     structure:
       - name: dat
         role: system-data
         type: 83,0FC63DAF-8483-4772-8E79-3D69D8477DE4
         size: 1G
`)

	explicit := []byte(`
volumes:
   explicit:
     bootloader: grub
     structure:
       - name: dat
         filesystem-label: writable
         role: system-data
         type: 83,0FC63DAF-8483-4772-8E79-3D69D8477DE4
         size: 1G
`)
	tests := []struct {
		name      string
		structure string
		yaml      []byte
		fsLabel   string
	}{
		{"minimal", "dat", minimal, "writable"},
		{"explicit", "dat", explicit, "writable"},
	}

	for _, t := range tests {
		giMeta, err := gadget.InfoFromGadgetYaml(t.yaml, coreConstraints)
		c.Assert(err, IsNil)

		foundStruct := false
		vol := giMeta.Volumes[t.name]
		for _, vs := range vol.Structure {
			if vs.Name != t.structure {
				continue
			}
			foundStruct = true
			c.Check(vs.Label, Equals, t.fsLabel)
		}
		c.Check(foundStruct, Equals, true)
	}
}

func (s *gadgetYamlTestSuite) TestGadgetImplicitFSLabelUC20(c *C) {
	minimal := []byte(`
volumes:
   minimal:
     bootloader: grub
     structure:
       - name: seed
         role: system-seed
         type: EF,C12A7328-F81F-11D2-BA4B-00A0C93EC93B
         size: 1G
       - name: boot
         role: system-boot
         type: 83,0FC63DAF-8483-4772-8E79-3D69D8477DE4
         size: 500M
       - name: dat
         role: system-data
         type: 83,0FC63DAF-8483-4772-8E79-3D69D8477DE4
         size: 1G
       - name: sav
         role: system-save
         type: 83,0FC63DAF-8483-4772-8E79-3D69D8477DE4
         size: 1G
`)

	tests := []struct {
		name      string
		structure string
		yaml      []byte
		fsLabel   string
	}{
		{"minimal", "seed", minimal, "ubuntu-seed"},
		{"minimal", "boot", minimal, "ubuntu-boot"},
		{"minimal", "dat", minimal, "ubuntu-data"},
		{"minimal", "sav", minimal, "ubuntu-save"},
		{"pc", "ubuntu-seed", gadgetYamlUC20PC, "ubuntu-seed"},
		{"pc", "ubuntu-boot", gadgetYamlUC20PC, "ubuntu-boot"},
		{"pc", "ubuntu-data", gadgetYamlUC20PC, "ubuntu-data"},
		{"pc", "ubuntu-save", gadgetYamlUC20PC, "ubuntu-save"},
	}

	for _, t := range tests {
		giMeta, err := gadget.InfoFromGadgetYaml(t.yaml, uc20Constraints)
		c.Assert(err, IsNil)

		foundStruct := false
		vol := giMeta.Volumes[t.name]
		for _, vs := range vol.Structure {
			if vs.Name != t.structure {
				continue
			}
			foundStruct = true
			c.Check(vs.Label, Equals, t.fsLabel)
		}
		c.Check(foundStruct, Equals, true)
	}
}

func (s *gadgetYamlTestSuite) TestGadgetFromMetaEmpty(c *C) {
	// this is ok for classic
	giClassic, err := gadget.InfoFromGadgetYaml([]byte(""), classicConstraints)
	c.Check(err, IsNil)
	c.Assert(giClassic, DeepEquals, &gadget.Info{})

	// but not so much for core
	giCore, err := gadget.InfoFromGadgetYaml([]byte(""), coreConstraints)
	c.Check(err, ErrorMatches, "bootloader not declared in any volume")
	c.Assert(giCore, IsNil)
}

func (s *gadgetYamlTestSuite) TestLaidOutVolumeFromGadgetMultiVolume(c *C) {
	err := ioutil.WriteFile(s.gadgetYamlPath, mockMultiVolumeGadgetYaml, 0644)
	c.Assert(err, IsNil)

	_, err = gadget.LaidOutVolumeFromGadget(s.dir, nil)
	c.Assert(err, ErrorMatches, "cannot position multiple volumes yet")
}

func (s *gadgetYamlTestSuite) TestLaidOutVolumeFromGadgetHappy(c *C) {
	err := ioutil.WriteFile(s.gadgetYamlPath, gadgetYamlPC, 0644)
	c.Assert(err, IsNil)
	for _, fn := range []string{"pc-boot.img", "pc-core.img"} {
		err = ioutil.WriteFile(filepath.Join(s.dir, fn), nil, 0644)
		c.Assert(err, IsNil)
	}

	lv, err := gadget.LaidOutVolumeFromGadget(s.dir, nil)
	c.Assert(err, IsNil)
	c.Assert(lv.Volume.Bootloader, Equals, "grub")
	// mbr, bios-boot, efi-system
	c.Assert(lv.LaidOutStructure, HasLen, 3)
}

func (s *gadgetYamlTestSuite) TestStructureBareFilesystem(c *C) {
	bareType := `
type: bare
size: 1M`
	mbr := `
role: mbr
size: 446`
	mbrLegacy := `
type: mbr
size: 446`
	fs := `
type: 21686148-6449-6E6F-744E-656564454649
filesystem: vfat`
	rawFsNoneExplicit := `
type: 21686148-6449-6E6F-744E-656564454649
filesystem: none
size: 1M`
	raw := `
type: 21686148-6449-6E6F-744E-656564454649
size: 1M`
	for i, tc := range []struct {
		s           *gadget.VolumeStructure
		hasFs       bool
		isPartition bool
	}{
		{mustParseStructure(c, bareType), false, false},
		{mustParseStructure(c, mbr), false, false},
		{mustParseStructure(c, mbrLegacy), false, false},
		{mustParseStructure(c, fs), true, true},
		{mustParseStructure(c, rawFsNoneExplicit), false, true},
		{mustParseStructure(c, raw), false, true},
	} {
		c.Logf("tc: %v %+v", i, tc.s)
		c.Check(tc.s.HasFilesystem(), Equals, tc.hasFs)
		c.Check(tc.s.IsPartition(), Equals, tc.isPartition)
	}
}

var mockSnapYaml = `name: pc
type: gadget
version: 1.0
`

func (s *gadgetYamlTestSuite) TestReadGadgetYamlFromSnapFileMissing(c *C) {
	snapPath := snaptest.MakeTestSnapWithFiles(c, string(mockSnapYaml), nil)
	snapf, err := snapfile.Open(snapPath)
	c.Assert(err, IsNil)

	// if constraints are nil, we allow a missing gadget.yaml
	_, err = gadget.ReadInfoFromSnapFile(snapf, nil)
	c.Assert(err, IsNil)

	_, err = gadget.ReadInfoFromSnapFile(snapf, &modelConstraints{})
	c.Assert(err, ErrorMatches, ".*meta/gadget.yaml: no such file or directory")
}

var minimalMockGadgetYaml = `
volumes:
 pc:
  bootloader: grub
`

func (s *gadgetYamlTestSuite) TestReadGadgetYamlFromSnapFileValid(c *C) {
	snapPath := snaptest.MakeTestSnapWithFiles(c, mockSnapYaml, [][]string{
		{"meta/gadget.yaml", string(minimalMockGadgetYaml)},
	})
	snapf, err := snapfile.Open(snapPath)
	c.Assert(err, IsNil)

	ginfo, err := gadget.ReadInfoFromSnapFile(snapf, nil)
	c.Assert(err, IsNil)
	c.Assert(ginfo, DeepEquals, &gadget.Info{
		Volumes: map[string]*gadget.Volume{
			"pc": {
				Bootloader: "grub",
				Schema:     "gpt",
			},
		},
	})
}

type gadgetCompatibilityTestSuite struct{}

var _ = Suite(&gadgetCompatibilityTestSuite{})

func (s *gadgetCompatibilityTestSuite) TestGadgetIsCompatibleSelf(c *C) {
	giPC1, err := gadget.InfoFromGadgetYaml(gadgetYamlPC, coreConstraints)
	c.Assert(err, IsNil)
	giPC2, err := gadget.InfoFromGadgetYaml(gadgetYamlPC, coreConstraints)
	c.Assert(err, IsNil)

	err = gadget.IsCompatible(giPC1, giPC2)
	c.Check(err, IsNil)
}

func (s *gadgetCompatibilityTestSuite) TestGadgetIsCompatibleBadVolume(c *C) {
	var mockYaml = []byte(`
volumes:
  volumename:
    schema: mbr
    bootloader: u-boot
    id: 0C
`)

	var mockOtherYaml = []byte(`
volumes:
  volumename-other:
    schema: mbr
    bootloader: u-boot
    id: 0C
`)
	var mockManyYaml = []byte(`
volumes:
  volumename:
    schema: mbr
    bootloader: u-boot
    id: 0C
  volumename-many:
    schema: mbr
    id: 0C
`)
	var mockBadIDYaml = []byte(`
volumes:
  volumename:
    schema: mbr
    bootloader: u-boot
    id: 0D
`)
	var mockSchemaYaml = []byte(`
volumes:
  volumename:
    schema: gpt
    bootloader: u-boot
    id: 0C
`)
	var mockBootloaderYaml = []byte(`
volumes:
  volumename:
    schema: mbr
    bootloader: grub
    id: 0C
`)
	var mockBadStructureSizeYaml = []byte(`
volumes:
  volumename:
    schema: mbr
    bootloader: grub
    id: 0C
    structure:
      - name: bad-size
        size: 99999
        type: 0C
`)
	for _, tc := range []struct {
		gadgetYaml []byte
		err        string
	}{
		{mockOtherYaml, `cannot find entry for volume "volumename" in updated gadget info`},
		{mockManyYaml, "gadgets with multiple volumes are unsupported"},
		{mockBadStructureSizeYaml, `cannot lay out the new volume: cannot lay out volume, structure #0 \("bad-size"\) size is not a multiple of sector size 512`},
		{mockBadIDYaml, "incompatible layout change: incompatible ID change from 0C to 0D"},
		{mockSchemaYaml, "incompatible layout change: incompatible schema change from mbr to gpt"},
		{mockBootloaderYaml, "incompatible layout change: incompatible bootloader change from u-boot to grub"},
	} {
		c.Logf("trying: %v\n", string(tc.gadgetYaml))
		gi, err := gadget.InfoFromGadgetYaml(mockYaml, coreConstraints)
		c.Assert(err, IsNil)
		giNew, err := gadget.InfoFromGadgetYaml(tc.gadgetYaml, coreConstraints)
		c.Assert(err, IsNil)
		err = gadget.IsCompatible(gi, giNew)
		if tc.err == "" {
			c.Check(err, IsNil)
		} else {
			c.Check(err, ErrorMatches, tc.err)
		}

	}
}

func (s *gadgetCompatibilityTestSuite) TestGadgetIsCompatibleBadStructure(c *C) {
	var baseYaml = `
volumes:
  volumename:
    schema: gpt
    bootloader: grub
    id: 0C
    structure:`
	var mockYaml = baseYaml + `
      - name: legit
        size: 2M
        type: 00000000-0000-0000-0000-0000deadbeef
        filesystem: ext4
        filesystem-label: fs-legit
`
	var mockBadStructureTypeYaml = baseYaml + `
      - name: legit
        size: 2M
        type: 00000000-0000-0000-0000-0000deadcafe
        filesystem: ext4
        filesystem-label: fs-legit
`
	var mockBadFsYaml = baseYaml + `
      - name: legit
        size: 2M
        type: 00000000-0000-0000-0000-0000deadbeef
        filesystem: vfat
        filesystem-label: fs-legit
`
	var mockBadOffsetYaml = baseYaml + `
      - name: legit
        size: 2M
        type: 00000000-0000-0000-0000-0000deadbeef
        filesystem: ext4
        offset: 1M
        filesystem-label: fs-legit
`
	var mockBadLabelYaml = baseYaml + `
      - name: legit
        size: 2M
        type: 00000000-0000-0000-0000-0000deadbeef
        filesystem: ext4
        filesystem-label: fs-non-legit
`
	var mockGPTBadNameYaml = baseYaml + `
      - name: non-legit
        size: 2M
        type: 00000000-0000-0000-0000-0000deadbeef
        filesystem: ext4
        filesystem-label: fs-legit
`

	for i, tc := range []struct {
		gadgetYaml string
		err        string
	}{
		{mockYaml, ``},
		{mockBadStructureTypeYaml, `incompatible layout change: incompatible structure #0 \("legit"\) change: cannot change structure type from "00000000-0000-0000-0000-0000deadbeef" to "00000000-0000-0000-0000-0000deadcafe"`},
		{mockBadFsYaml, `incompatible layout change: incompatible structure #0 \("legit"\) change: cannot change filesystem from "ext4" to "vfat"`},
		{mockBadOffsetYaml, `incompatible layout change: incompatible structure #0 \("legit"\) change: cannot change structure offset from unspecified to 1048576`},
		{mockBadLabelYaml, `incompatible layout change: incompatible structure #0 \("legit"\) change: cannot change filesystem label from "fs-legit" to "fs-non-legit"`},
		{mockGPTBadNameYaml, `incompatible layout change: incompatible structure #0 \("non-legit"\) change: cannot change structure name from "legit" to "non-legit"`},
	} {
		c.Logf("trying: %d %v\n", i, string(tc.gadgetYaml))
		gi, err := gadget.InfoFromGadgetYaml([]byte(mockYaml), coreConstraints)
		c.Assert(err, IsNil)
		giNew, err := gadget.InfoFromGadgetYaml([]byte(tc.gadgetYaml), coreConstraints)
		c.Assert(err, IsNil)
		err = gadget.IsCompatible(gi, giNew)
		if tc.err == "" {
			c.Check(err, IsNil)
		} else {
			c.Check(err, ErrorMatches, tc.err)
		}

	}
}

func (s *gadgetCompatibilityTestSuite) TestGadgetIsCompatibleStructureNameMBR(c *C) {
	var baseYaml = `
volumes:
  volumename:
    schema: mbr
    bootloader: grub
    id: 0C
    structure:`
	var mockYaml = baseYaml + `
      - name: legit
        size: 2M
        type: 0A
`
	var mockMBRNameOkYaml = baseYaml + `
      - name: non-legit
        size: 2M
        type: 0A
`

	gi, err := gadget.InfoFromGadgetYaml([]byte(mockYaml), coreConstraints)
	c.Assert(err, IsNil)
	giNew, err := gadget.InfoFromGadgetYaml([]byte(mockMBRNameOkYaml), coreConstraints)
	c.Assert(err, IsNil)
	err = gadget.IsCompatible(gi, giNew)
	c.Check(err, IsNil)
}<|MERGE_RESOLUTION|>--- conflicted
+++ resolved
@@ -1489,41 +1489,6 @@
 	c.Check(err, IsNil)
 }
 
-<<<<<<< HEAD
-func (s *gadgetYamlTestSuite) TestValidateStructureReservedLabels(c *C) {
-
-	gv := &gadget.Volume{}
-
-	for _, tc := range []struct {
-		role, label, err string
-	}{
-		{label: "ubuntu-seed", err: `label "ubuntu-seed" is reserved`},
-		// 2020-12-02: disable for customer hotfix
-		/*{label: "ubuntu-boot", err: `label "ubuntu-boot" is reserved`},*/
-		{label: "ubuntu-data", err: `label "ubuntu-data" is reserved`},
-		{label: "ubuntu-save", err: `label "ubuntu-save" is reserved`},
-		// these are ok
-		{role: "system-boot", label: "ubuntu-boot"},
-		{label: "random-ubuntu-label"},
-	} {
-		err := gadget.ValidateVolumeStructure(&gadget.VolumeStructure{
-			Type:       "21686148-6449-6E6F-744E-656564454649",
-			Role:       tc.role,
-			Filesystem: "ext4",
-			Label:      tc.label,
-			Size:       10 * 1024,
-		}, gv)
-		if tc.err == "" {
-			c.Check(err, IsNil)
-		} else {
-			c.Check(err, ErrorMatches, tc.err)
-		}
-	}
-
-}
-
-=======
->>>>>>> 3a4d16a6
 func (s *gadgetYamlTestSuite) TestValidateLayoutOverlapPreceding(c *C) {
 	overlappingGadgetYaml := `
 volumes:
