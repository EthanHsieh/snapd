//--------------------------------------------------------------------
// Copyright (c) 2014-2015 Canonical Ltd.
//--------------------------------------------------------------------
// TODO:
//
// - logging
// - SNAPPY_DEBUG
// - locking (sync.Mutex)
//--------------------------------------------------------------------

//--------------------------------------------------------------------
// This program is free software: you can redistribute it and/or modify it
// under the terms of the GNU General Public License version 3, as published
// by the Free Software Foundation.
//
// This program is distributed in the hope that it will be useful, but
// WITHOUT ANY WARRANTY; without even the implied warranties of
// MERCHANTABILITY, SATISFACTORY QUALITY, or FITNESS FOR A PARTICULAR
// PURPOSE.  See the GNU General Public License for more details.
//
// You should have received a copy of the GNU General Public License along
// with this program.  If not, see <http://www.gnu.org/licenses/>.
//--------------------------------------------------------------------

// Package partition manipulate disk partitions.
//
// The main callables are UpdateBootLoader()
package partition

import (
	"errors"
	"fmt"
	"io/ioutil"
	"os"
	"os/signal"
	"path"
	"regexp"
	"strings"
	"syscall"

	yaml "launchpad.net/goyaml"
)

var debug = false

var signalHandlerRegistered = false

// Name of writable user data partition label as created by
// ubuntu-device-flash(1).
const writablePartitionLabel = "writable"

// Name of primary root filesystem partition label as created by
// ubuntu-device-flash(1).
const rootfsAlabel = "system-a"

// Name of primary root filesystem partition label as created by
// ubuntu-device-flash(1). Note that this partition will
// only be present if this is an A/B upgrade system.
const rootfsBlabel = "system-b"

// name of boot partition label as created by ubuntu-device-flash(1).
const bootPartitionLabel = "system-boot"

// FIXME: Should query system-image-cli (see bug LP:#1380574).
const defaultCacheDir = "/writable/cache"

// Directory to mount writable root filesystem below the cache
// diretory.
const mountTarget = "system"

// File creation mode used when any directories are created
const dirMode = 0750

var (
	// ErrBootloader is returned if the bootloader can not be determined
	ErrBootloader = errors.New("Unable to determine bootloader")

	// ErrPartitionDetection is returned if the partition type can not
	// be detected
	ErrPartitionDetection = errors.New("Failed to detect system type")

	// ErrNoDualPartition is returned if you try to use a dual
	// partition feature on a single partition
	ErrNoDualPartition = errors.New("No dual partition")
)

// Declarative specification of the type of system which specifies such
// details as:
//
// - the location of initrd+kernel within the system-image archive.
// - the location of hardware-specific .dtb files within the
//   system-image archive.
// - the type of bootloader that should be used for this system.
// - expected system partition layout (single or dual rootfs's).
const hardwareSpecFile = "hardware.yaml"

// Directory that _may_ get automatically created on unpack that
// contains updated hardware-specific boot assets (such as initrd, kernel)
const assetsDir = "assets"

// Directory that _may_ get automatically created on unpack that
// contains updated hardware-specific assets that require flashing
// to the disk (such as uBoot, MLO)
const flashAssetsDir = "flashtool-assets"

//--------------------------------------------------------------------
// FIXME: Globals

// list of current mounts that this module has created
var mounts []string

// list of current bindmounts this module has created
var bindMounts []string

//--------------------------------------------------------------------

// MountOption represents how the partition should be mounted, currently
// RO (read-only) and RW (read-write) are supported
type MountOption int

const (
	// RO mounts the partition read-only
	RO MountOption = iota
	// RW mounts the partition read-only
	RW
)

// Interface provides the interface to interact with a partition
type Interface interface {
	UpdateBootloader() (err error)
	MarkBootSuccessful() (err error)
	// FIXME: could we make SyncBootloaderFiles part of UpdateBootloader
	//        to expose even less implementation details?
	SyncBootloaderFiles() (err error)
	NextBootIsOther() bool

	// run the function f with the otherRoot mounted
	RunWithOther(rw MountOption, f func(otherRoot string) (err error)) (err error)
}

// Partition is the type to interact with the partition
type Partition struct {
	// all partitions
	partitions []blockDevice

	// just root partitions
	roots []string

	hardwareSpecFile string
}

type blockDevice struct {
	// label for partition
	name string

	// full path to device on which partition exists
	// (for example "/dev/sda3")
	device string

	// full path to disk device (for example "/dev/sda")
	parentName string

	// mountpoint (or nil if not mounted)
	mountpoint string
}

// Representation of HARDWARE_SPEC_FILE
type hardwareSpecType struct {
	Kernel          string         `yaml:"kernel"`
	Initrd          string         `yaml:"initrd"`
	DtbDir          string         `yaml:"dtbs"`
	PartitionLayout string         `yaml:"partition-layout"`
	Bootloader      bootloaderName `yaml:"bootloader"`
}

func init() {
	if os.Getenv("SNAPPY_DEBUG") != "" {
		debug = true
	}

	if !signalHandlerRegistered {
		setupSignalHandler()
		signalHandlerRegistered = true
	}
}

func undoMounts(mounts []string) (err error) {
	// Iterate backwards since we want a reverse-sorted list of
	// mounts to ensure we can unmount in order.
	for i := range mounts {
		if err := unmountAndRemoveFromGlobalMountList(mounts[len(mounts)-i-1]); err != nil {
			return err
		}
	}

	return err
}

func signalHandler(sig os.Signal) {
	err := undoMounts(mounts)
	if err != nil {
		// FIXME: use logger
		fmt.Fprintf(os.Stderr, "ERROR: failed to unmount: %s", err)
	}
}

func setupSignalHandler() {
	ch := make(chan os.Signal, 1)

	// add the signals we care about
	signal.Notify(ch, os.Interrupt)
	signal.Notify(ch, syscall.SIGTERM)

	go func() {
		// block waiting for a signal
		sig := <-ch

		// handle it
		signalHandler(sig)
		os.Exit(1)
	}()
}

// Returns a list of root filesystem partition labels
func rootPartitionLabels() []string {
	return []string{rootfsAlabel, rootfsBlabel}
}

// Returns a list of all recognised partition labels
func allPartitionLabels() []string {
	var labels []string

	labels = rootPartitionLabels()
	labels = append(labels, bootPartitionLabel)
	labels = append(labels, writablePartitionLabel)

	return labels
}

func mount(source, target, options string) (err error) {
	var args []string

	args = append(args, "/bin/mount")
	if options != "" {
		args = append(args, fmt.Sprintf("-o%s", options))
	}

	args = append(args, source)
	args = append(args, target)

	return runCommand(args...)
}

// Mount the given directory and add it to the "mounts" slice
func mountAndAddToGlobalMountList(source, target, options string) (err error) {
	err = mount(source, target, options)
	if err == nil {
		mounts = append(mounts, target)
	}

	return err
}

// Remove the given string from the string slice
func stringSliceRemove(slice []string, needle string) (res []string) {
	// FIXME: so this is golang slice remove?!?! really?
	if pos := stringInSlice(slice, needle); pos >= 0 {
		slice = append(slice[:pos], slice[pos+1:]...)
	}
	return slice
}

// FIXME: would it make sense to rename to something like
//         "UmountAndRemoveFromMountList" to indicate it has side-effects?
// Unmount the given directory and remove it from the global "mounts" slice
func unmountAndRemoveFromGlobalMountList(target string) (err error) {
	err = runCommand("/bin/umount", target)
	if err == nil {
		mounts = stringSliceRemove(mounts, target)
	}

	return err
}

func bindmountAndAddToGlobalMountList(source, target string) (err error) {
	err = mountAndAddToGlobalMountList(source, target, "bind")

	if err == nil {
		bindMounts = append(bindMounts, target)
	}

	return err
}

// Run fsck(8) on specified device.
func fsck(device string) (err error) {
	return runCommand(
		"/sbin/fsck",
		"-M", // Paranoia - don't fsck if already mounted
		"-av", device)
}

// Returns the position of the string in the given slice or -1 if its not found
func stringInSlice(slice []string, value string) int {
	for i, s := range slice {
		if s == value {
			return i
		}
	}

	return -1
}

var runLsblk = func() (out []string, err error) {
	output, err := runCommandWithStdout(
		"/bin/lsblk",
		"--ascii",
		"--output=NAME,LABEL,PKNAME,MOUNTPOINT",
		"--pairs")
	if err != nil {
		return out, err
	}

	return strings.Split(output, "\n"), nil
}

// Determine details of the recognised disk partitions
// available on the system via lsblk
func loadPartitionDetails() (partitions []blockDevice, err error) {
	recognised := allPartitionLabels()

	lines, err := runLsblk()
	if err != nil {
		return partitions, err
	}
	pattern := regexp.MustCompile(`(?:[^\s"]|"(?:[^"])*")+`)

	for _, line := range lines {
		fields := make(map[string]string)

		// split the line into 'NAME="quoted value"' fields
		matches := pattern.FindAllString(line, -1)

		for _, match := range matches {
			tmp := strings.Split(match, "=")
			name := tmp[0]

			// remove quotes
			value := strings.Trim(tmp[1], `"`)

			// store
			fields[name] = value
		}

		// Look for expected partition labels
		name, ok := fields["LABEL"]
		if !ok {
			continue
		}

		if name == "" || name == "\"\"" {
			continue
		}

		pos := stringInSlice(recognised, name)
		if pos < 0 {
			// ignore unrecognised partitions
			continue
		}

		// reconstruct full path to disk partition device
		device := fmt.Sprintf("/dev/%s", fields["NAME"])

		// FIXME: we should have a way to mock the "/dev" dir
		//        or we skip this test lsblk never returns non-existing
		//        devices
		/*
			if err := FileExists(device); err != nil {
				continue
			}
		*/
		// reconstruct full path to entire disk device
		disk := fmt.Sprintf("/dev/%s", fields["PKNAME"])

		// FIXME: we should have a way to mock the "/dev" dir
		//        or we skip this test lsblk never returns non-existing
		//        files
		/*
			if err := FileExists(disk); err != nil {
				continue
			}
		*/
		bd := blockDevice{
			name:       fields["LABEL"],
			device:     device,
			mountpoint: fields["MOUNTPOINT"],
			parentName: disk,
		}

		partitions = append(partitions, bd)
	}

	return partitions, nil
}

func (p *Partition) makeMountPoint() (err error) {

	return os.MkdirAll(p.MountTarget(), dirMode)
}

// New creates a new partition type
func New() *Partition {
	p := new(Partition)

	p.getPartitionDetails()
	p.hardwareSpecFile = path.Join(p.cacheDir(), hardwareSpecFile)

	return p
}

// RunWithOther mount the other rootfs partition, execute the
// specified function and unmount "other" before returning. If "other"
// is mounted read-write, /proc, /sys and /dev will also be
// bind-mounted at the time the specified function is called.
func (p *Partition) RunWithOther(option MountOption, f func(otherRoot string) (err error)) (err error) {
	dual := p.dualRootPartitions()

	if !dual {
		return ErrNoDualPartition
	}

	if option == RW {
		if err := p.remountOther(RW); err != nil {
			return err
		}

		defer func() {
			// we can't reuse err here as this will override
			// the error value we got from calling "f()"
			derr := p.remountOther(RO)
			if derr != nil && err == nil {
				err = derr
			}
		}()

		if err := p.bindmountRequiredFilesystems(); err != nil {
			return err
		}

		defer func() {
			// we can't reuse err here as this will override
			// the error value we got from calling "f()"
			derr := p.unmountRequiredFilesystems()
			if derr != nil && err == nil {
				err = derr
			}
		}()
	}

	err = f(p.MountTarget())
	return err
}

// SyncBootloaderFiles syncs the bootloader files
// FIXME: can we unexport this?
func (p *Partition) SyncBootloaderFiles() (err error) {
<<<<<<< HEAD
	bootloader, err := p.getBootloader()
=======
	bootloader, err := getBootloader(p)
>>>>>>> 5db3c464
	if err != nil {
		return err
	}
	return bootloader.SyncBootFiles()
}

// UpdateBootloader toggles the bootloader and should probably called
// ToggleBootloader
func (p *Partition) UpdateBootloader() (err error) {
	if p.dualRootPartitions() {
		return p.toggleBootloaderRootfs()
	}
	return err
}

<<<<<<< HEAD
func (p *Partition) getBootloader() (bootloader bootLoader, err error) {

	bootloaders := []bootLoader{newUboot(p), newGrub(p)}

	for _, b := range bootloaders {
		if b != nil {
			return b, nil
		}
	}

	return nil, ErrBootloader
}

// MarkBootSuccessful marks this boot as successful
func (p *Partition) MarkBootSuccessful() (err error) {
	bootloader, err := p.getBootloader()
=======
func (p *Partition) MarkBootSuccessful() (err error) {
	bootloader, err := getBootloader(p)
>>>>>>> 5db3c464
	if err != nil {
		return err
	}

	return bootloader.MarkCurrentBootSuccessful()
}

// NextBootIsOther return true if the next boot will use the other rootfs
// partition.
func (p *Partition) NextBootIsOther() bool {
<<<<<<< HEAD
	bootloader, err := p.getBootloader()
=======
	bootloader, err := getBootloader(p)
>>>>>>> 5db3c464
	if err != nil {
		return false
	}
	return isNextBootOther(bootloader)
}

// Returns the full path to the cache directory, which is used as a
// scratch pad, for downloading new images to and bind mounting the
// rootfs.
func (p *Partition) cacheDir() string {
	return defaultCacheDir
}

func (p *Partition) hardwareSpec() (hardware hardwareSpecType, err error) {
	h := hardwareSpecType{}

	data, err := ioutil.ReadFile(p.hardwareSpecFile)
	if err != nil {
		return h, err
	}

	err = yaml.Unmarshal([]byte(data), &h)

	return h, err
}

// Return full path to the main assets directory
func (p *Partition) assetsDir() string {
	return path.Join(p.cacheDir(), assetsDir)
}

// Return the full path to the hardware-specific flash assets directory.
func (p *Partition) flashAssetsDir() string {
	return path.Join(p.cacheDir(), flashAssetsDir)
}

// MountTarget gets the full path to the mount target directory
func (p *Partition) MountTarget() string {
	return path.Join(p.cacheDir(), mountTarget)
}

func (p *Partition) getPartitionDetails() (err error) {
	p.partitions, err = loadPartitionDetails()
	if err != nil {
		return err
	}

	if !p.dualRootPartitions() && !p.singleRootPartition() {
		return ErrPartitionDetection
	}

	if p.dualRootPartitions() {
		// XXX: this will soon be handled automatically at boot by
		// initramfs-tools-ubuntu-core.
		return p.ensureOtherMountedRO()
	}

	return err
}

// Return array of blockDevices representing available root partitions
func (p *Partition) rootPartitions() (roots []blockDevice) {
	for _, part := range p.partitions {
		pos := stringInSlice(rootPartitionLabels(), part.name)
		if pos >= 0 {
			roots = append(roots, part)
		}
	}

	return roots
}

// Return true if system has dual root partitions configured in the
// expected manner for a snappy system.
func (p *Partition) dualRootPartitions() bool {
	return len(p.rootPartitions()) == 2
}

// Return true if system has a single root partition configured in the
// expected manner for a snappy system.
func (p *Partition) singleRootPartition() bool {
	return len(p.rootPartitions()) == 1
}

// Return pointer to blockDevice representing writable partition
func (p *Partition) writablePartition() (result *blockDevice) {
	for _, part := range p.partitions {
		if part.name == writablePartitionLabel {
			return &part
		}
	}

	return result
}

// Return pointer to blockDevice representing boot partition (if any)
func (p *Partition) bootPartition() (result *blockDevice) {
	for _, part := range p.partitions {
		if part.name == bootPartitionLabel {
			return &part
		}
	}

	return result
}

// Return pointer to blockDevice representing currently mounted root
// filesystem
func (p *Partition) rootPartition() (result *blockDevice) {
	for _, part := range p.rootPartitions() {
		if part.mountpoint == "/" {
			return &part
		}
	}

	return result
}

// Return pointer to blockDevice representing the "other" root
// filesystem (which is not currently mounted)
func (p *Partition) otherRootPartition() (result *blockDevice) {
	for _, part := range p.rootPartitions() {
		if part.mountpoint != "/" {
			return &part
		}
	}

	return nil
}

// Mount the "other" root filesystem
func (p *Partition) mountOtherRootfs(readOnly bool) (err error) {
	var other *blockDevice

	p.makeMountPoint()

	other = p.otherRootPartition()

	if readOnly {
		err = mountAndAddToGlobalMountList(other.device, p.MountTarget(), "ro")
	} else {
		err = fsck(other.device)
		if err != nil {
			return err
		}
		err = mountAndAddToGlobalMountList(other.device, p.MountTarget(), "")
	}

	return err
}

// Ensure the other partition is mounted read-only.
func (p *Partition) ensureOtherMountedRO() (err error) {
	mountpoint := p.MountTarget()

	if err = runCommand("/bin/mountpoint", mountpoint); err == nil {
		// already mounted
		return err
	}

	return p.mountOtherRootfs(true)
}

// Remount the already-mounted other partition. Whether the mount
// should become writable is specified by the writable argument.
//
// XXX: Note that in the case where writable=true, this isn't a simple
// toggle - if the partition is already mounted read-only, it needs to
// be unmounted, fsck(8)'d, then (re-)mounted read-write.
func (p *Partition) remountOther(option MountOption) (err error) {
	other := p.otherRootPartition()

	if option == RW {
		// r/o -> r/w: initially r/o, so no need to fsck before
		// switching to r/w.
		err = p.unmountOtherRootfs()
		if err != nil {
			return err
		}

		err = fsck(other.device)
		if err != nil {
			return err
		}

		return mount(other.device, p.MountTarget(), "")
	}
	// r/w -> r/o: no fsck required.
	return mount(other.device, p.MountTarget(), "remount,ro")
}

func (p *Partition) unmountOtherRootfs() (err error) {
	return unmountAndRemoveFromGlobalMountList(p.MountTarget())
}

// The bootloader requires a few filesystems to be mounted when
// run from within a chroot.
func (p *Partition) bindmountRequiredFilesystems() (err error) {

	// we always requires these
	requiredChrootMounts := []string{"/dev", "/proc", "/sys"}

	// if there is a boot partition we also bind-mount it
	boot := p.bootPartition()
	if boot != nil && boot.mountpoint != "" {
		requiredChrootMounts = append(requiredChrootMounts, boot.mountpoint)
	}

	for _, fs := range requiredChrootMounts {
		target := path.Join(p.MountTarget(), fs)

		err := bindmountAndAddToGlobalMountList(fs, target)
		if err != nil {
			return err
		}
	}

	return nil
}

// Undo the effects of BindmountRequiredFilesystems()
func (p *Partition) unmountRequiredFilesystems() (err error) {
	return undoMounts(bindMounts)
}

func (p *Partition) toggleBootloaderRootfs() (err error) {

	if !p.dualRootPartitions() {
		return errors.New("System is not dual root")
	}

<<<<<<< HEAD
	bootloader, err := p.getBootloader()
=======
	bootloader, err := getBootloader(p)
>>>>>>> 5db3c464
	if err != nil {
		return err
	}

	err = p.RunWithOther(RW, func(otherRoot string) (err error) {
		return bootloader.ToggleRootFS()
	})

	if err != nil {
		return err
	}

	return bootloader.HandleAssets()
}<|MERGE_RESOLUTION|>--- conflicted
+++ resolved
@@ -464,11 +464,7 @@
 // SyncBootloaderFiles syncs the bootloader files
 // FIXME: can we unexport this?
 func (p *Partition) SyncBootloaderFiles() (err error) {
-<<<<<<< HEAD
-	bootloader, err := p.getBootloader()
-=======
 	bootloader, err := getBootloader(p)
->>>>>>> 5db3c464
 	if err != nil {
 		return err
 	}
@@ -484,27 +480,8 @@
 	return err
 }
 
-<<<<<<< HEAD
-func (p *Partition) getBootloader() (bootloader bootLoader, err error) {
-
-	bootloaders := []bootLoader{newUboot(p), newGrub(p)}
-
-	for _, b := range bootloaders {
-		if b != nil {
-			return b, nil
-		}
-	}
-
-	return nil, ErrBootloader
-}
-
-// MarkBootSuccessful marks this boot as successful
-func (p *Partition) MarkBootSuccessful() (err error) {
-	bootloader, err := p.getBootloader()
-=======
 func (p *Partition) MarkBootSuccessful() (err error) {
 	bootloader, err := getBootloader(p)
->>>>>>> 5db3c464
 	if err != nil {
 		return err
 	}
@@ -515,11 +492,7 @@
 // NextBootIsOther return true if the next boot will use the other rootfs
 // partition.
 func (p *Partition) NextBootIsOther() bool {
-<<<<<<< HEAD
-	bootloader, err := p.getBootloader()
-=======
 	bootloader, err := getBootloader(p)
->>>>>>> 5db3c464
 	if err != nil {
 		return false
 	}
@@ -751,11 +724,7 @@
 		return errors.New("System is not dual root")
 	}
 
-<<<<<<< HEAD
-	bootloader, err := p.getBootloader()
-=======
 	bootloader, err := getBootloader(p)
->>>>>>> 5db3c464
 	if err != nil {
 		return err
 	}
