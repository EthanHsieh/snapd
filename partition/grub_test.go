// -*- Mode: Go; indent-tabs-mode: t -*-

/*
 * Copyright (C) 2014-2015 Canonical Ltd
 *
 * This program is free software: you can redistribute it and/or modify
 * it under the terms of the GNU General Public License version 3 as
 * published by the Free Software Foundation.
 *
 * This program is distributed in the hope that it will be useful,
 * but WITHOUT ANY WARRANTY; without even the implied warranty of
 * MERCHANTABILITY or FITNESS FOR A PARTICULAR PURPOSE.  See the
 * GNU General Public License for more details.
 *
 * You should have received a copy of the GNU General Public License
 * along with this program.  If not, see <http://www.gnu.org/licenses/>.
 *
 */

package partition

import (
	"fmt"
	"io/ioutil"
	"path/filepath"

	"github.com/mvo5/goconfigparser"
	. "gopkg.in/check.v1"

	"github.com/snapcore/snapd/dirs"
	"github.com/snapcore/snapd/osutil"
)

// grubEditenvCmd finds the right grub{,2}-editenv command
func grubEditenvCmd() string {
	for _, exe := range []string{"grub-editenv", "grub2-editenv"} {
		if osutil.ExecutableExists(exe) {
			return exe
		}
	}
	return ""
}

func grubEnvPath() string {
	return filepath.Join(dirs.GlobalRootDir, "boot/grub/grubenv")
}

func grubEditenvSet(c *C, key, value string) {
<<<<<<< HEAD
	_, err := runCommand(grubEditenvCmd(), grubEnvPath(), "set", fmt.Sprintf("%s=%s", key, value))
=======
	if !osutil.FileExists("/usr/bin/grub-editenv") {
		c.Skip("/usr/bin/grub-editenv is not available")
	}
	_, err := runCommand("/usr/bin/grub-editenv", grubEnvPath(), "set", fmt.Sprintf("%s=%s", key, value))
>>>>>>> 4378aadc
	c.Assert(err, IsNil)
}

func grubEditenvGet(c *C, key string) string {
<<<<<<< HEAD
	output, err := runCommand(grubEditenvCmd(), grubEnvPath(), "list")
=======
	if !osutil.FileExists("/usr/bin/grub-editenv") {
		c.Skip("/usr/bin/grub-editenv is not available")
	}
	output, err := runCommand("/usr/bin/grub-editenv", grubEnvPath(), "list")
>>>>>>> 4378aadc
	c.Assert(err, IsNil)
	cfg := goconfigparser.New()
	cfg.AllowNoSectionHeader = true
	err = cfg.ReadString(output)
	c.Assert(err, IsNil)
	v, err := cfg.Get("", key)
	c.Assert(err, IsNil)
	return v
}

func (s *PartitionTestSuite) makeFakeGrubEnv(c *C) {
	g := &grub{}
	err := ioutil.WriteFile(g.ConfigFile(), nil, 0644)
	c.Assert(err, IsNil)
	grubEditenvSet(c, "k", "v")
}

func (s *PartitionTestSuite) TestNewGrubNoGrubReturnsNil(c *C) {
	dirs.GlobalRootDir = "/something/not/there"

	g := newGrub()
	c.Assert(g, IsNil)
}

func (s *PartitionTestSuite) TestNewGrub(c *C) {
	s.makeFakeGrubEnv(c)

	g := newGrub()
	c.Assert(g, NotNil)
	c.Assert(g, FitsTypeOf, &grub{})
}

func (s *PartitionTestSuite) TestGetBootloaderWithGrub(c *C) {
	s.makeFakeGrubEnv(c)

	bootloader, err := FindBootloader()
	c.Assert(err, IsNil)
	c.Assert(bootloader, FitsTypeOf, &grub{})
}

func (s *PartitionTestSuite) TestGetBootVer(c *C) {
	s.makeFakeGrubEnv(c)
	grubEditenvSet(c, bootmodeVar, "regular")

	g := newGrub()
	v, err := g.GetBootVars(bootmodeVar)
	c.Assert(err, IsNil)
	c.Check(v, HasLen, 1)
	c.Check(v[bootmodeVar], Equals, "regular")
}

func (s *PartitionTestSuite) TestSetBootVer(c *C) {
	s.makeFakeGrubEnv(c)

	g := newGrub()
	err := g.SetBootVars(map[string]string{
		"k1": "v1",
		"k2": "v2",
	})
	c.Assert(err, IsNil)

	c.Check(grubEditenvGet(c, "k1"), Equals, "v1")
	c.Check(grubEditenvGet(c, "k2"), Equals, "v2")
}<|MERGE_RESOLUTION|>--- conflicted
+++ resolved
@@ -46,26 +46,20 @@
 }
 
 func grubEditenvSet(c *C, key, value string) {
-<<<<<<< HEAD
+	if grubEditenvCmd() == "" {
+		c.Skip("grub{,2}-editenv is not available")
+	}
+
 	_, err := runCommand(grubEditenvCmd(), grubEnvPath(), "set", fmt.Sprintf("%s=%s", key, value))
-=======
-	if !osutil.FileExists("/usr/bin/grub-editenv") {
-		c.Skip("/usr/bin/grub-editenv is not available")
-	}
-	_, err := runCommand("/usr/bin/grub-editenv", grubEnvPath(), "set", fmt.Sprintf("%s=%s", key, value))
->>>>>>> 4378aadc
 	c.Assert(err, IsNil)
 }
 
 func grubEditenvGet(c *C, key string) string {
-<<<<<<< HEAD
+	if grubEditenvCmd() == "" {
+		c.Skip("grub{,2}-editenv is not available")
+	}
+
 	output, err := runCommand(grubEditenvCmd(), grubEnvPath(), "list")
-=======
-	if !osutil.FileExists("/usr/bin/grub-editenv") {
-		c.Skip("/usr/bin/grub-editenv is not available")
-	}
-	output, err := runCommand("/usr/bin/grub-editenv", grubEnvPath(), "list")
->>>>>>> 4378aadc
 	c.Assert(err, IsNil)
 	cfg := goconfigparser.New()
 	cfg.AllowNoSectionHeader = true
