// -*- Mode: Go; indent-tabs-mode: t -*-

/*
 * Copyright (C) 2016 Canonical Ltd
 *
 * This program is free software: you can redistribute it and/or modify
 * it under the terms of the GNU General Public License version 3 as
 * published by the Free Software Foundation.
 *
 * This program is distributed in the hope that it will be useful,
 * but WITHOUT ANY WARRANTY; without even the implied warranty of
 * MERCHANTABILITY or FITNESS FOR A PARTICULAR PURPOSE.  See the
 * GNU General Public License for more details.
 *
 * You should have received a copy of the GNU General Public License
 * along with this program.  If not, see <http://www.gnu.org/licenses/>.
 *
 */

package apparmor_test

import (
	"io/ioutil"
	"os"
	"path"
	"path/filepath"
	"testing"

	. "gopkg.in/check.v1"

	"github.com/snapcore/snapd/dirs"
	"github.com/snapcore/snapd/interfaces/apparmor"
	"github.com/snapcore/snapd/osutil"
	"github.com/snapcore/snapd/testutil"
)

func Test(t *testing.T) {
	TestingT(t)
}

type appArmorSuite struct {
	testutil.BaseTest
	profilesFilename string
}

var _ = Suite(&appArmorSuite{})

func (s *appArmorSuite) SetUpTest(c *C) {
	s.BaseTest.SetUpTest(c)
	// Mock the list of profiles in the running kernel
	s.profilesFilename = path.Join(c.MkDir(), "profiles")
	apparmor.MockProfilesPath(&s.BaseTest, s.profilesFilename)
}

// Tests for LoadProfiles()

func (s *appArmorSuite) TestLoadProfilesRunsAppArmorParserReplace(c *C) {
	cmd := testutil.MockCommand(c, "apparmor_parser", "")
	defer cmd.Restore()
	err := apparmor.LoadProfiles([]string{"/path/to/snap.samba.smbd"}, dirs.AppArmorCacheDir, 0)
	c.Assert(err, IsNil)
	c.Assert(cmd.Calls(), DeepEquals, [][]string{
		{"apparmor_parser", "--replace", "--write-cache", "-O", "no-expr-simplify", "--cache-loc=/var/cache/apparmor", "--quiet", "/path/to/snap.samba.smbd"},
	})
}

func (s *appArmorSuite) TestLoadProfilesMany(c *C) {
	cmd := testutil.MockCommand(c, "apparmor_parser", "")
	defer cmd.Restore()
	err := apparmor.LoadProfiles([]string{"/path/to/snap.samba.smbd", "/path/to/another.profile"}, dirs.AppArmorCacheDir, 0)
	c.Assert(err, IsNil)
	c.Assert(cmd.Calls(), DeepEquals, [][]string{
		{"apparmor_parser", "--replace", "--write-cache", "-O", "no-expr-simplify", "--cache-loc=/var/cache/apparmor", "--quiet", "/path/to/snap.samba.smbd", "/path/to/another.profile"},
	})
}

func (s *appArmorSuite) TestLoadProfilesNone(c *C) {
	cmd := testutil.MockCommand(c, "apparmor_parser", "")
	defer cmd.Restore()
	err := apparmor.LoadProfiles([]string{}, dirs.AppArmorCacheDir, 0)
	c.Assert(err, IsNil)
	c.Check(cmd.Calls(), HasLen, 0)
}

func (s *appArmorSuite) TestLoadProfilesReportsErrors(c *C) {
	cmd := testutil.MockCommand(c, "apparmor_parser", "exit 42")
	defer cmd.Restore()
	err := apparmor.LoadProfiles([]string{"/path/to/snap.samba.smbd"}, dirs.AppArmorCacheDir, 0)
	c.Assert(err.Error(), Equals, `cannot load apparmor profiles: exit status 42
apparmor_parser output:
`)
	c.Assert(cmd.Calls(), DeepEquals, [][]string{
		{"apparmor_parser", "--replace", "--write-cache", "-O", "no-expr-simplify", "--cache-loc=/var/cache/apparmor", "--quiet", "/path/to/snap.samba.smbd"},
	})
}

func (s *appArmorSuite) TestLoadProfilesRunsAppArmorParserReplaceWithSnapdDebug(c *C) {
	os.Setenv("SNAPD_DEBUG", "1")
	defer os.Unsetenv("SNAPD_DEBUG")
	cmd := testutil.MockCommand(c, "apparmor_parser", "")
	defer cmd.Restore()
	err := apparmor.LoadProfiles([]string{"/path/to/snap.samba.smbd"}, dirs.AppArmorCacheDir, 0)
	c.Assert(err, IsNil)
	c.Assert(cmd.Calls(), DeepEquals, [][]string{
		{"apparmor_parser", "--replace", "--write-cache", "-O", "no-expr-simplify", "--cache-loc=/var/cache/apparmor", "/path/to/snap.samba.smbd"},
	})
}

// Tests for Profile.Unload()

func (s *appArmorSuite) TestUnloadProfilesMany(c *C) {
	err := apparmor.UnloadProfiles([]string{"/path/to/snap.samba.smbd", "/path/to/another.profile"}, dirs.AppArmorCacheDir)
	c.Assert(err, IsNil)
}

func (s *appArmorSuite) TestUnloadProfilesNone(c *C) {
	err := apparmor.UnloadProfiles([]string{}, dirs.AppArmorCacheDir)
	c.Assert(err, IsNil)
}

func (s *appArmorSuite) TestUnloadRemovesCachedProfile(c *C) {
	cmd := testutil.MockCommand(c, "apparmor_parser", "")
	defer cmd.Restore()

	dirs.SetRootDir(c.MkDir())
	defer dirs.SetRootDir("")
	err := os.MkdirAll(dirs.AppArmorCacheDir, 0755)
	c.Assert(err, IsNil)

	fname := filepath.Join(dirs.AppArmorCacheDir, "profile")
	ioutil.WriteFile(fname, []byte("blob"), 0600)
	err = apparmor.UnloadProfiles([]string{"profile"}, dirs.AppArmorCacheDir)
	c.Assert(err, IsNil)
	_, err = os.Stat(fname)
	c.Check(os.IsNotExist(err), Equals, true)
}

func (s *appArmorSuite) TestUnloadRemovesCachedProfileInForest(c *C) {
	cmd := testutil.MockCommand(c, "apparmor_parser", "")
	defer cmd.Restore()

	dirs.SetRootDir(c.MkDir())
	defer dirs.SetRootDir("")
	err := os.MkdirAll(dirs.AppArmorCacheDir, 0755)
	c.Assert(err, IsNil)
	// mock the forest subdir and features file
	subdir := filepath.Join(dirs.AppArmorCacheDir, "deadbeef.0")
	err = os.MkdirAll(subdir, 0700)
	c.Assert(err, IsNil)
	features := filepath.Join(subdir, ".features")
	ioutil.WriteFile(features, []byte("blob"), 0644)

	fname := filepath.Join(subdir, "profile")
	ioutil.WriteFile(fname, []byte("blob"), 0600)
	err = apparmor.UnloadProfiles([]string{"profile"}, dirs.AppArmorCacheDir)
	c.Assert(err, IsNil)
	_, err = os.Stat(fname)
	c.Check(os.IsNotExist(err), Equals, true)
	c.Check(osutil.FileExists(features), Equals, true)
}

// Tests for LoadedProfiles()

func (s *appArmorSuite) TestLoadedApparmorProfilesReturnsErrorOnMissingFile(c *C) {
	profiles, err := apparmor.LoadedProfiles()
	c.Assert(err, ErrorMatches, "open .*: no such file or directory")
	c.Check(profiles, IsNil)
}

func (s *appArmorSuite) TestLoadedApparmorProfilesCanParseEmptyFile(c *C) {
	ioutil.WriteFile(s.profilesFilename, []byte(""), 0600)
	profiles, err := apparmor.LoadedProfiles()
	c.Assert(err, IsNil)
	c.Check(profiles, HasLen, 0)
}

func (s *appArmorSuite) TestLoadedApparmorProfilesParsesAndFiltersData(c *C) {
	ioutil.WriteFile(s.profilesFilename, []byte(
		// The output contains some of the snappy-specific elements
		// and some non-snappy elements pulled from Ubuntu 16.04 desktop
		//
		// The pi2-piglow.{background,foreground}.snap entries are the only
		// ones that should be reported by the function.
		`/sbin/dhclient (enforce)
/usr/bin/ubuntu-core-launcher (enforce)
/usr/bin/ubuntu-core-launcher (enforce)
/usr/lib/NetworkManager/nm-dhcp-client.action (enforce)
/usr/lib/NetworkManager/nm-dhcp-helper (enforce)
/usr/lib/connman/scripts/dhclient-script (enforce)
/usr/lib/lightdm/lightdm-guest-session (enforce)
/usr/lib/lightdm/lightdm-guest-session//chromium (enforce)
/usr/lib/telepathy/telepathy-* (enforce)
/usr/lib/telepathy/telepathy-*//pxgsettings (enforce)
/usr/lib/telepathy/telepathy-*//sanitized_helper (enforce)
snap.pi2-piglow.background (enforce)
snap.pi2-piglow.foreground (enforce)
webbrowser-app (enforce)
webbrowser-app//oxide_helper (enforce)
`), 0600)
	profiles, err := apparmor.LoadedProfiles()
	c.Assert(err, IsNil)
	c.Check(profiles, DeepEquals, []string{
		"snap.pi2-piglow.background",
		"snap.pi2-piglow.foreground",
	})
}

func (s *appArmorSuite) TestLoadedApparmorProfilesHandlesParsingErrors(c *C) {
	ioutil.WriteFile(s.profilesFilename, []byte("broken stuff here\n"), 0600)
	profiles, err := apparmor.LoadedProfiles()
	c.Assert(err, ErrorMatches, "newline in format does not match input")
	c.Check(profiles, IsNil)
	ioutil.WriteFile(s.profilesFilename, []byte("truncated"), 0600)
	profiles, err = apparmor.LoadedProfiles()
	c.Assert(err, ErrorMatches, `syntax error, expected: name \(mode\)`)
	c.Check(profiles, IsNil)
}

func (s *appArmorSuite) TestValidateFreeFromAAREUnhappy(c *C) {
	var testCases = []string{"a?", "*b", "c[c", "dd]", "e{", "f}", "g^", `h"`, "f\000", "g\x00"}

	for _, s := range testCases {
		c.Check(apparmor.ValidateNoAppArmorRegexp(s), ErrorMatches, ".* contains a reserved apparmor char from .*", Commentf("%q is not raising an error", s))
	}
}

func (s *appArmorSuite) TestValidateFreeFromAAREhappy(c *C) {
	var testCases = []string{"foo", "BaR", "b-z", "foo+bar", "b00m!", "be/ep", "a%b", "a&b", "a(b", "a)b", "a=b", "a#b", "a~b", "a'b", "a_b", "a,b", "a;b", "a>b", "a<b", "a|b"}

	for _, s := range testCases {
		c.Check(apparmor.ValidateNoAppArmorRegexp(s), IsNil, Commentf("%q raised an error but shouldn't", s))
	}
}

func (s *appArmorSuite) TestMaybeSetNumberOfJobs(c *C) {
	var cpus int
	restore := apparmor.MockRuntimeNumCPU(func() int {
		return cpus
	})
	defer restore()

	cpus = 10
<<<<<<< HEAD
	args := apparmor.MaybeSetNumberOfJobs([]string{"foo"})
	c.Check(args, DeepEquals, []string{"foo", "-j8"})

	cpus = 2
	args = apparmor.MaybeSetNumberOfJobs([]string{"bar"})
	c.Check(args, DeepEquals, []string{"bar", "-j1"})

	cpus = 1
	args = apparmor.MaybeSetNumberOfJobs([]string{"baz"})
	c.Check(args, DeepEquals, []string{"baz"})
=======
	c.Check(apparmor.MaybeSetNumberOfJobs(), Equals, "-j8")

	cpus = 2
	c.Check(apparmor.MaybeSetNumberOfJobs(), Equals, "-j1")

	cpus = 1
	c.Check(apparmor.MaybeSetNumberOfJobs(), Equals, "")
>>>>>>> 6d9ab260
}<|MERGE_RESOLUTION|>--- conflicted
+++ resolved
@@ -240,18 +240,6 @@
 	defer restore()
 
 	cpus = 10
-<<<<<<< HEAD
-	args := apparmor.MaybeSetNumberOfJobs([]string{"foo"})
-	c.Check(args, DeepEquals, []string{"foo", "-j8"})
-
-	cpus = 2
-	args = apparmor.MaybeSetNumberOfJobs([]string{"bar"})
-	c.Check(args, DeepEquals, []string{"bar", "-j1"})
-
-	cpus = 1
-	args = apparmor.MaybeSetNumberOfJobs([]string{"baz"})
-	c.Check(args, DeepEquals, []string{"baz"})
-=======
 	c.Check(apparmor.MaybeSetNumberOfJobs(), Equals, "-j8")
 
 	cpus = 2
@@ -259,5 +247,4 @@
 
 	cpus = 1
 	c.Check(apparmor.MaybeSetNumberOfJobs(), Equals, "")
->>>>>>> 6d9ab260
 }