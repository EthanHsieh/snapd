--- conflicted
+++ resolved
@@ -27,12 +27,9 @@
 
 var (
 	SnapConfineFromCoreProfile = snapConfineFromCoreProfile
-<<<<<<< HEAD
 	ChopTree                   = chopTree
-=======
 	ProfileGlobs               = profileGlobs
 	NsProfile                  = nsProfile
->>>>>>> aa6f929d
 )
 
 // MockIsHomeUsingNFS mocks the real implementation of osutil.IsHomeUsingNFS
