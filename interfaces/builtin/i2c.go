// -*- Mode: Go; indent-tabs-mode: t -*-

/*
 * Copyright (C) 2016 Canonical Ltd
 *
 * This program is free software: you can redistribute it and/or modify
 * it under the terms of the GNU General Public License version 3 as
 * published by the Free Software Foundation.
 *
 * This program is distributed in the hope that it will be useful,
 * but WITHOUT ANY WARRANTY; without even the implied warranty of
 * MERCHANTABILITY or FITNESS FOR A PARTICULAR PURPOSE.  See the
 * GNU General Public License for more details.
 *
 * You should have received a copy of the GNU General Public License
 * along with this program.  If not, see <http://www.gnu.org/licenses/>.
 *
 */

package builtin

import (
	"fmt"
	"path/filepath"
	"regexp"
	"strings"

	"github.com/snapcore/snapd/interfaces"
	"github.com/snapcore/snapd/interfaces/apparmor"
	"github.com/snapcore/snapd/interfaces/udev"
)

// The type for i2c interface
type I2cInterface struct{}

// Getter for the name of the i2c interface
func (iface *I2cInterface) Name() string {
	return "i2c"
}

func (iface *I2cInterface) String() string {
	return iface.Name()
}

// Pattern to match allowed i2c device nodes. It is gonna be used to check the
// validity of the path attributes in case the udev is not used for
// identification
var i2cControlDeviceNodePattern = regexp.MustCompile("^/dev/i2c-[0-9]+$")

// Check validity of the defined slot
func (iface *I2cInterface) SanitizeSlot(slot *interfaces.Slot) error {
	// Does it have right type?
	if iface.Name() != slot.Interface {
		panic(fmt.Sprintf("slot is not of interface %q", iface))
	}

	// Creation of the slot of this type
	// is allowed only by a gadget snap
	if !(slot.Snap.Type == "gadget" || slot.Snap.Type == "os") {
		return fmt.Errorf("%s slots only allowed on gadget or core snaps", iface.Name())
	}

	// Validate the path
	path, ok := slot.Attrs["path"].(string)
	if !ok || path == "" {
		return fmt.Errorf("%s slot must have a path attribute", iface.Name())
	}

	path = filepath.Clean(path)

	if !i2cControlDeviceNodePattern.MatchString(path) {
		return fmt.Errorf("%s path attribute must be a valid device node", iface.Name())
	}

	return nil
}

// Checks and possibly modifies a plug
func (iface *I2cInterface) SanitizePlug(plug *interfaces.Plug) error {
	if iface.Name() != plug.Interface {
		panic(fmt.Sprintf("plug is not of interface %q", iface))
	}
	// Currently nothing is checked on the plug side
	return nil
}

func (iface *I2cInterface) AppArmorConnectedPlug(spec *apparmor.Specification, plug *interfaces.Plug, plugAttrs map[string]interface{}, slot *interfaces.Slot, slotAttrs map[string]interface{}) error {
	path, pathOk := slot.Attrs["path"].(string)
	if !pathOk {
		return nil
	}

	cleanedPath := filepath.Clean(path)
	spec.AddSnippet(fmt.Sprintf("%s rw,", cleanedPath))
	spec.AddSnippet(fmt.Sprintf("/sys/devices/platform/**.i2c/%s/** rw,", strings.TrimPrefix(path, "/dev/")))
	return nil
}

func (iface *I2cInterface) UDevConnectedPlug(spec *udev.Specification, plug *interfaces.Plug, plugAttrs map[string]interface{}, slot *interfaces.Slot, slotAttrs map[string]interface{}) error {
	path, pathOk := slot.Attrs["path"].(string)
	if !pathOk {
		return nil
	}
	const pathPrefix = "/dev/"
	const udevRule string = `KERNEL=="%s", TAG+="%s"`
	for appName := range plug.Apps {
		tag := udevSnapSecurityName(plug.Snap.Name(), appName)
		spec.AddSnippet(fmt.Sprintf(udevRule, strings.TrimPrefix(path, pathPrefix), tag))
	}
	return nil
}

func (iface *I2cInterface) AutoConnect(*interfaces.Plug, *interfaces.Slot) bool {
	// Allow what is allowed in the declarations
	return true
}

<<<<<<< HEAD
func init() {
	registerIface(&I2cInterface{})
=======
func (iface *I2cInterface) ValidateSlot(slot *interfaces.Slot, attrs map[string]interface{}) error {
	return nil
>>>>>>> 69eee7ca
}<|MERGE_RESOLUTION|>--- conflicted
+++ resolved
@@ -115,11 +115,10 @@
 	return true
 }
 
-<<<<<<< HEAD
+func (iface *I2cInterface) ValidateSlot(slot *interfaces.Slot, attrs map[string]interface{}) error {
+	return nil
+}
+
 func init() {
 	registerIface(&I2cInterface{})
-=======
-func (iface *I2cInterface) ValidateSlot(slot *interfaces.Slot, attrs map[string]interface{}) error {
-	return nil
->>>>>>> 69eee7ca
 }