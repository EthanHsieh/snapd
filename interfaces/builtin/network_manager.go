--- conflicted
+++ resolved
@@ -220,34 +220,12 @@
 listen
 sethostname
 shutdown
-<<<<<<< HEAD
-# Needed for keyfile settings plugin to allow adding settings
-# for different users. This is currently at runtime only used
-# to make new created network settings files only editable by
-# root:root. The existence of this chown call is only that its
-# used for some tests where a different user:group combination
-# will be supplied.
-# FIXME: adjust after seccomp argument filtering lands so that
-# we only allow chown and its variant to be called for root:root
-# and nothign else (LP: #1446748)
-chown
-chown32
-fchown
-fchown32
-fchownat
-lchown
-lchown32
 # netlink
 socket AF_NETLINK - -
 socket PF_NETLINK - -
-`)
-
-var networkManagerPermanentSlotDBus = []byte(`
-=======
 `
 
 const networkManagerPermanentSlotDBus = `
->>>>>>> d641d622
 <!-- DBus policy for NetworkManager (upstream version 1.2.2) -->
 <policy user="root">
     <allow own="org.freedesktop.NetworkManager"/>
