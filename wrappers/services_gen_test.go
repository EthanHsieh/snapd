// -*- Mode: Go; indent-tabs-mode: t -*-

/*
 * Copyright (C) 2014-2016 Canonical Ltd
 *
 * This program is free software: you can redistribute it and/or modify
 * it under the terms of the GNU General Public License version 3 as
 * published by the Free Software Foundation.
 *
 * This program is distributed in the hope that it will be useful,
 * but WITHOUT ANY WARRANTY; without even the implied warranty of
 * MERCHANTABILITY or FITNESS FOR A PARTICULAR PURPOSE.  See the
 * GNU General Public License for more details.
 *
 * You should have received a copy of the GNU General Public License
 * along with this program.  If not, see <http://www.gnu.org/licenses/>.
 *
 */

package wrappers_test

import (
	"fmt"
<<<<<<< HEAD
=======
	"os"
>>>>>>> 7776d5a2
	"os/exec"
	"strings"

	. "gopkg.in/check.v1"

	"github.com/snapcore/snapd/dirs"
	"github.com/snapcore/snapd/snap"
	"github.com/snapcore/snapd/snap/snaptest"
	"github.com/snapcore/snapd/timeout"
	"github.com/snapcore/snapd/timeutil"
	"github.com/snapcore/snapd/wrappers"
)

type servicesWrapperGenSuite struct{}

var _ = Suite(&servicesWrapperGenSuite{})

const expectedServiceFmt = `[Unit]
# Auto-generated, DO NOT EDIT
Description=Service for snap application snap.app
Requires=%s-snap-44.mount
Wants=network-online.target
After=%s-snap-44.mount network-online.target
X-Snappy=yes

[Service]
ExecStart=/usr/bin/snap run snap.app
SyslogIdentifier=snap.app
Restart=%s
WorkingDirectory=/var/snap/snap/44
ExecStop=/usr/bin/snap run --command=stop snap.app
ExecReload=/usr/bin/snap run --command=reload snap.app
ExecStopPost=/usr/bin/snap run --command=post-stop snap.app
TimeoutStopSec=10
Type=%s

[Install]
WantedBy=multi-user.target
`

var (
	mountUnitPrefix = strings.Replace(dirs.SnapMountDir[1:], "/", "-", -1)
)

var (
	expectedAppService     = fmt.Sprintf(expectedServiceFmt, mountUnitPrefix, mountUnitPrefix, "on-failure", "simple")
	expectedDbusService    = fmt.Sprintf(expectedServiceFmt, mountUnitPrefix, mountUnitPrefix, "on-failure", "dbus\nBusName=foo.bar.baz")
	expectedOneshotService = fmt.Sprintf(expectedServiceFmt, mountUnitPrefix, mountUnitPrefix, "no", "oneshot\nRemainAfterExit=yes")
)

var (
	expectedServiceWrapperFmt = `[Unit]
# Auto-generated, DO NOT EDIT
Description=Service for snap application xkcd-webserver.xkcd-webserver
Requires=%s-xkcd\x2dwebserver-44.mount
Wants=network-online.target
After=%s-xkcd\x2dwebserver-44.mount network-online.target
X-Snappy=yes

[Service]
ExecStart=/usr/bin/snap run xkcd-webserver
SyslogIdentifier=xkcd-webserver.xkcd-webserver
Restart=on-failure
WorkingDirectory=/var/snap/xkcd-webserver/44
ExecStop=/usr/bin/snap run --command=stop xkcd-webserver
ExecReload=/usr/bin/snap run --command=reload xkcd-webserver
ExecStopPost=/usr/bin/snap run --command=post-stop xkcd-webserver
TimeoutStopSec=30
Type=%s
%s`
	expectedTypeForkingWrapper = fmt.Sprintf(expectedServiceWrapperFmt, mountUnitPrefix, mountUnitPrefix, "forking", "\n[Install]\nWantedBy=multi-user.target\n")
)

func (s *servicesWrapperGenSuite) TestGenerateSnapServiceFile(c *C) {
	yamlText := `
name: snap
version: 1.0
apps:
    app:
        command: bin/start
        stop-command: bin/stop
        reload-command: bin/reload
        post-stop-command: bin/stop --post
        stop-timeout: 10s
        daemon: simple
`
	info, err := snap.InfoFromSnapYaml([]byte(yamlText))
	c.Assert(err, IsNil)
	info.Revision = snap.R(44)
	app := info.Apps["app"]

	generatedWrapper, err := wrappers.GenerateSnapServiceFile(app)
	c.Assert(err, IsNil)
	c.Check(string(generatedWrapper), Equals, expectedAppService)
}

func (s *servicesWrapperGenSuite) TestGenerateSnapServiceFileRestart(c *C) {
	yamlTextTemplate := `
name: snap
apps:
    app:
        restart-condition: %s
`
	for name, cond := range snap.RestartMap {
		yamlText := fmt.Sprintf(yamlTextTemplate, cond)

		info, err := snap.InfoFromSnapYaml([]byte(yamlText))
		c.Assert(err, IsNil)
		info.Revision = snap.R(44)
		app := info.Apps["app"]

		generatedWrapper, err := wrappers.GenerateSnapServiceFile(app)
		c.Assert(err, IsNil)
		wrapperText := string(generatedWrapper)
		if cond == snap.RestartNever {
			c.Check(wrapperText, Matches,
				`(?ms).*^Restart=no$.*`, Commentf(name))
		} else {
			c.Check(wrapperText, Matches,
				`(?ms).*^Restart=`+name+`$.*`, Commentf(name))
		}
	}
}

func (s *servicesWrapperGenSuite) TestGenerateSnapServiceFileTypeForking(c *C) {
	service := &snap.AppInfo{
		Snap: &snap.Info{
			SuggestedName: "xkcd-webserver",
			Version:       "0.3.4",
			SideInfo:      snap.SideInfo{Revision: snap.R(44)},
		},
		Name:            "xkcd-webserver",
		Command:         "bin/foo start",
		StopCommand:     "bin/foo stop",
		ReloadCommand:   "bin/foo reload",
		PostStopCommand: "bin/foo post-stop",
		StopTimeout:     timeout.DefaultTimeout,
		Daemon:          "forking",
	}

	generatedWrapper, err := wrappers.GenerateSnapServiceFile(service)
	c.Assert(err, IsNil)
	c.Assert(string(generatedWrapper), Equals, expectedTypeForkingWrapper)
}

func (s *servicesWrapperGenSuite) TestGenerateSnapServiceFileIllegalChars(c *C) {
	service := &snap.AppInfo{
		Snap: &snap.Info{
			SuggestedName: "xkcd-webserver",
			Version:       "0.3.4",
			SideInfo:      snap.SideInfo{Revision: snap.R(44)},
		},
		Name:            "xkcd-webserver",
		Command:         "bin/foo start\n",
		StopCommand:     "bin/foo stop",
		ReloadCommand:   "bin/foo reload",
		PostStopCommand: "bin/foo post-stop",
		StopTimeout:     timeout.DefaultTimeout,
		Daemon:          "simple",
	}

	_, err := wrappers.GenerateSnapServiceFile(service)
	c.Assert(err, NotNil)
}

func (s *servicesWrapperGenSuite) TestGenServiceFileWithBusName(c *C) {

	yamlText := `
name: snap
version: 1.0
apps:
    app:
        command: bin/start
        stop-command: bin/stop
        reload-command: bin/reload
        post-stop-command: bin/stop --post
        stop-timeout: 10s
        bus-name: foo.bar.baz
        daemon: dbus
`

	info, err := snap.InfoFromSnapYaml([]byte(yamlText))
	c.Assert(err, IsNil)
	info.Revision = snap.R(44)
	app := info.Apps["app"]

	generatedWrapper, err := wrappers.GenerateSnapServiceFile(app)
	c.Assert(err, IsNil)

	c.Assert(string(generatedWrapper), Equals, expectedDbusService)
}

func (s *servicesWrapperGenSuite) TestGenOneshotServiceFile(c *C) {

	info := snaptest.MockInfo(c, `
name: snap
version: 1.0
apps:
    app:
        command: bin/start
        stop-command: bin/stop
        reload-command: bin/reload
        post-stop-command: bin/stop --post
        stop-timeout: 10s
        daemon: oneshot
`, &snap.SideInfo{Revision: snap.R(44)})

	app := info.Apps["app"]

	generatedWrapper, err := wrappers.GenerateSnapServiceFile(app)
	c.Assert(err, IsNil)

	c.Assert(string(generatedWrapper), Equals, expectedOneshotService)
}

func (s *servicesWrapperGenSuite) TestGenerateSnapServiceWithSockets(c *C) {
	service := &snap.AppInfo{
		Snap: &snap.Info{
			SuggestedName: "xkcd-webserver",
			Version:       "0.3.4",
			SideInfo:      snap.SideInfo{Revision: snap.R(44)},
		},
		Name:    "xkcd-webserver",
		Command: "bin/foo start",
		Daemon:  "simple",
		Plugs:   map[string]*snap.PlugInfo{"network-bind": {}},
		Sockets: map[string]*snap.SocketInfo{
			"sock1": {
				Name:         "sock1",
				ListenStream: "$SNAP_DATA/sock1.socket",
				SocketMode:   0666,
			},
		},
	}

	generatedWrapper, err := wrappers.GenerateSnapServiceFile(service)
	c.Assert(err, IsNil)
	c.Assert(strings.Contains(string(generatedWrapper), "[Install]"), Equals, false)
	c.Assert(strings.Contains(string(generatedWrapper), "WantedBy=multi-user.target"), Equals, false)
}

func (s *servicesWrapperGenSuite) TestServiceAfterBefore(c *C) {
	const expectedServiceFmt = `[Unit]
# Auto-generated, DO NOT EDIT
Description=Service for snap application snap.app
Requires=%s-snap-44.mount
Wants=network-online.target
After=%s-snap-44.mount network-online.target snap.snap.bar.service snap.snap.zed.service
Before=snap.snap.foo.service
X-Snappy=yes

[Service]
ExecStart=/usr/bin/snap run snap.app
SyslogIdentifier=snap.app
Restart=%s
WorkingDirectory=/var/snap/snap/44
TimeoutStopSec=30
Type=%s

[Install]
WantedBy=multi-user.target
`

	expectedService := fmt.Sprintf(expectedServiceFmt, mountUnitPrefix, mountUnitPrefix, "on-failure", "simple")
	service := &snap.AppInfo{
		Snap: &snap.Info{
			SuggestedName: "snap",
			Version:       "0.3.4",
			SideInfo:      snap.SideInfo{Revision: snap.R(44)},
			Apps: map[string]*snap.AppInfo{
				"foo": {
					Name:   "foo",
					Snap:   &snap.Info{SuggestedName: "snap"},
					Daemon: "forking",
				},
				"bar": {
					Name:   "bar",
					Snap:   &snap.Info{SuggestedName: "snap"},
					Daemon: "forking",
				},
				"zed": {
					Name:   "zed",
					Snap:   &snap.Info{SuggestedName: "snap"},
					Daemon: "forking",
				},
			},
		},
		Name:        "app",
		Command:     "bin/foo start",
		Daemon:      "simple",
		Before:      []string{"foo"},
		After:       []string{"bar", "zed"},
		StopTimeout: timeout.DefaultTimeout,
	}

	generatedWrapper, err := wrappers.GenerateSnapServiceFile(service)
	c.Assert(err, IsNil)

	c.Logf("service: \n%v\n", string(generatedWrapper))
	c.Assert(string(generatedWrapper), Equals, expectedService)
}

<<<<<<< HEAD
func (s *servicesWrapperGenSuite) TestServiceTimerUnit(c *C) {
	const expectedServiceFmt = `[Unit]
# Auto-generated, DO NOT EDIT
Description=Timer app for snap application snap.app
Requires=%s-snap-44.mount
After=%s-snap-44.mount
X-Snappy=yes

[Timer]
Unit=snap.snap.app.service
OnCalendar=*-*-* 10:00

[Install]
WantedBy=timers.target
`

	expectedService := fmt.Sprintf(expectedServiceFmt, mountUnitPrefix, mountUnitPrefix)
	service := &snap.AppInfo{
		Snap: &snap.Info{
			SuggestedName: "snap",
			Version:       "0.3.4",
			SideInfo:      snap.SideInfo{Revision: snap.R(44)},
		},
		Name:        "app",
		Command:     "bin/foo start",
		Daemon:      "simple",
		StopTimeout: timeout.DefaultTimeout,
		Timer: &snap.TimerInfo{
			Timer: "10:00-12:00",
		},
	}
	service.Timer.App = service

	generatedWrapper := wrappers.GenerateSnapTimerFile(service)

	c.Logf("timer: \n%v\n", string(generatedWrapper))
	c.Assert(string(generatedWrapper), Equals, expectedService)
}

func (s *servicesWrapperGenSuite) TestServiceTimerServiceUnit(c *C) {
	const expectedServiceFmt = `[Unit]
# Auto-generated, DO NOT EDIT
Description=Service for snap application snap.app
Requires=%s-snap-44.mount
Wants=network-online.target
After=%s-snap-44.mount network-online.target
X-Snappy=yes

[Service]
ExecStart=/usr/bin/snap run --timer="10:00-12:00,,mon,23:00~01:00/2" snap.app
SyslogIdentifier=snap.app
Restart=%s
WorkingDirectory=/var/snap/snap/44
TimeoutStopSec=30
Type=%s

[Install]
WantedBy=multi-user.target
`

	expectedService := fmt.Sprintf(expectedServiceFmt, mountUnitPrefix, mountUnitPrefix, "on-failure", "simple")
	service := &snap.AppInfo{
		Snap: &snap.Info{
			SuggestedName: "snap",
			Version:       "0.3.4",
			SideInfo:      snap.SideInfo{Revision: snap.R(44)},
		},
		Name:        "app",
		Command:     "bin/foo start",
		Daemon:      "simple",
		StopTimeout: timeout.DefaultTimeout,
		Timer: &snap.TimerInfo{
			Timer: "10:00-12:00,,mon,23:00~01:00/2",
		},
	}

	generatedWrapper, err := wrappers.GenerateSnapServiceFile(service)
	c.Assert(err, IsNil)

	c.Logf("service: \n%v\n", string(generatedWrapper))
	c.Assert(string(generatedWrapper), Equals, expectedService)
}

func (s *servicesWrapperGenSuite) TestTimerGenerateSchedules(c *C) {
	systemdAnalyzePath, _ := exec.LookPath("systemd-analyze")
=======
func (s *servicesWrapperGenSuite) TestTimerGenerateSchedules(c *C) {
	systemdAnalyzePath, _ := exec.LookPath("systemd-analyze")
	if systemdAnalyzePath == "" {
		fmt.Fprintln(os.Stderr, "WARNING: generated schedules will not verified by systemd-analyze")
	}
>>>>>>> 7776d5a2

	for _, t := range []struct {
		in         string
		expected   []string
		randomized bool
	}{{
		in:       "9:00-11:00,,20:00-22:00",
		expected: []string{"*-*-* 09:00", "*-*-* 20:00"},
	}, {
		in:       "9:00-11:00/2,,20:00",
		expected: []string{"*-*-* 09:00", "*-*-* 10:00", "*-*-* 20:00"},
	}, {
		in:         "9:00~11:00/2,,20:00",
		expected:   []string{`\*-\*-\* 09:[0-5][0-9]`, `\*-\*-\* 10:[0-5][0-9]`, `\*-\*-\* 20:00`},
		randomized: true,
	}, {
		in:       "mon,10:00,,fri,15:00",
		expected: []string{"Mon *-*-* 10:00", "Fri *-*-* 15:00"},
	}, {
		in:       "mon-fri,10:00-11:00",
		expected: []string{"Mon,Tue,Wed,Thu,Fri *-*-* 10:00"},
	}, {
		in:       "fri-mon,10:00-11:00",
		expected: []string{"Fri,Sat,Sun,Mon *-*-* 10:00"},
	}, {
		in:       "mon5,10:00",
		expected: []string{"Mon *-*~7/1 10:00"},
	}, {
		in:       "mon2,10:00",
		expected: []string{"Mon *-*-8..14/1 10:00"},
	}, {
		in:       "mon2,mon1,10:00",
		expected: []string{"Mon *-*-8..14/1 10:00", "Mon *-*-1..7/1 10:00"},
	}, {
		// NOTE: non-representable, assumes that service runner does the
		// filtering of when to run the timer
		in:       "mon1-mon3,10:00",
		expected: []string{"*-*-1..21/1 10:00"},
	}, {
		in:         "mon,10:00~12:00,,fri,15:00",
		expected:   []string{`Mon \*-\*-\* 1[01]:[0-5][0-9]`, `Fri \*-\*-\* 15:00`},
		randomized: true,
<<<<<<< HEAD
	}} {
		c.Logf("trying %+v", t)

		timer, err := wrappers.GenerateOnCalendarSchedules(t.in)
		c.Check(err, IsNil)
=======
	}, {
		in:         "23:00~24:00/4",
		expected:   []string{`\*-\*-\* 23:[01][0-9]`, `\*-\*-\* 23:[12][0-9]`, `\*-\*-\* 23:[34][0-9]`, `*-*-* 23:[45][0-9]`},
		randomized: true,
	}, {
		in:         "23:00~01:00/4",
		expected:   []string{`\*-\*-\* 23:[0-2][0-9]`, `\*-\*-\* 23:[3-5][0-9]`, `\*-\*-\* 00:[0-2][0-9]`, `\*-\*-\* 00:[3-5][0-9]`},
		randomized: true,
	}, {
		in:       "23:00-01:00/4",
		expected: []string{`*-*-* 23:00`, `*-*-* 23:30`, `*-*-* 00:00`, `*-*-* 00:30`},
	}, {
		in:       "24:00",
		expected: []string{`*-*-* 00:00`},
	}} {
		c.Logf("trying %+v", t)

		schedule, err := timeutil.ParseSchedule(t.in)
		c.Check(err, IsNil)

		timer := wrappers.GenerateOnCalendarSchedules(schedule)
>>>>>>> 7776d5a2
		c.Check(timer, Not(IsNil))
		if !t.randomized {
			c.Check(timer, DeepEquals, t.expected)
		} else {
			c.Assert(timer, HasLen, len(t.expected))
			for i := range timer {
				c.Check(timer[i], Matches, t.expected[i])
			}
		}

		if systemdAnalyzePath != "" {
			cmd := exec.Command(systemdAnalyzePath, append([]string{"calendar"}, timer...)...)
			out, err := cmd.CombinedOutput()
			c.Check(err, IsNil, Commentf("systemd-analyze failed with output:\n%s", string(out)))
		}
	}
}<|MERGE_RESOLUTION|>--- conflicted
+++ resolved
@@ -21,10 +21,7 @@
 
 import (
 	"fmt"
-<<<<<<< HEAD
-=======
 	"os"
->>>>>>> 7776d5a2
 	"os/exec"
 	"strings"
 
@@ -327,7 +324,6 @@
 	c.Assert(string(generatedWrapper), Equals, expectedService)
 }
 
-<<<<<<< HEAD
 func (s *servicesWrapperGenSuite) TestServiceTimerUnit(c *C) {
 	const expectedServiceFmt = `[Unit]
 # Auto-generated, DO NOT EDIT
@@ -413,13 +409,9 @@
 
 func (s *servicesWrapperGenSuite) TestTimerGenerateSchedules(c *C) {
 	systemdAnalyzePath, _ := exec.LookPath("systemd-analyze")
-=======
-func (s *servicesWrapperGenSuite) TestTimerGenerateSchedules(c *C) {
-	systemdAnalyzePath, _ := exec.LookPath("systemd-analyze")
 	if systemdAnalyzePath == "" {
 		fmt.Fprintln(os.Stderr, "WARNING: generated schedules will not verified by systemd-analyze")
 	}
->>>>>>> 7776d5a2
 
 	for _, t := range []struct {
 		in         string
@@ -462,13 +454,6 @@
 		in:         "mon,10:00~12:00,,fri,15:00",
 		expected:   []string{`Mon \*-\*-\* 1[01]:[0-5][0-9]`, `Fri \*-\*-\* 15:00`},
 		randomized: true,
-<<<<<<< HEAD
-	}} {
-		c.Logf("trying %+v", t)
-
-		timer, err := wrappers.GenerateOnCalendarSchedules(t.in)
-		c.Check(err, IsNil)
-=======
 	}, {
 		in:         "23:00~24:00/4",
 		expected:   []string{`\*-\*-\* 23:[01][0-9]`, `\*-\*-\* 23:[12][0-9]`, `\*-\*-\* 23:[34][0-9]`, `*-*-* 23:[45][0-9]`},
@@ -490,7 +475,6 @@
 		c.Check(err, IsNil)
 
 		timer := wrappers.GenerateOnCalendarSchedules(schedule)
->>>>>>> 7776d5a2
 		c.Check(timer, Not(IsNil))
 		if !t.randomized {
 			c.Check(timer, DeepEquals, t.expected)
