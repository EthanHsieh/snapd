--- conflicted
+++ resolved
@@ -32,11 +32,7 @@
 }
 
 func NewCoreKernel(s snap.PlaceInfo, d Device) *coreKernel {
-<<<<<<< HEAD
-	return &coreKernel{s, d}
-=======
 	return &coreKernel{s, bootloaderOptionsForDeviceKernel(d)}
->>>>>>> ecd57d03
 }
 
 type Trivial = trivial