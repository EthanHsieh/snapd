--- conflicted
+++ resolved
@@ -563,11 +563,7 @@
 	_, nEnableCalls = s.bootloader.GetRunKernelImageFunctionSnapCalls("EnableKernel")
 	c.Assert(nEnableCalls, Equals, 0)
 
-<<<<<<< HEAD
-	// again the try-kernel would have gotten disabled
-=======
-	// again we will always disable try-kernels as cleanup
->>>>>>> 331c68e7
+	// again we will try to cleanup any leftover try-kernels
 	_, nDisableTryCalls = s.bootloader.GetRunKernelImageFunctionSnapCalls("DisableTryKernel")
 	c.Assert(nDisableTryCalls, Equals, 2)
 
