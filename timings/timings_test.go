--- conflicted
+++ resolved
@@ -94,11 +94,7 @@
 	// two timings, with 2 nested measures
 	for i := 0; i < 2; i++ {
 		timing := timings.New(map[string]string{"task": "3"})
-<<<<<<< HEAD
-		timing.SetTag("change", "12")
-=======
 		timing.AddTag("change", "12")
->>>>>>> 2c86004f
 		meas := timing.StartSpan(fmt.Sprintf("doing something-%d", i), "...")
 		nested := meas.StartSpan("nested measurement", "...")
 		var called bool
