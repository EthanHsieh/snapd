--- conflicted
+++ resolved
@@ -23,8 +23,7 @@
 ## Seccomp
 
 The seccomp filter profile in expected to be located in
-<<<<<<< HEAD
-/var/lib/snapd/seccomp/profiles
+`/var/lib/snapd/seccomp/profiles`
 
 The filter file contains lines with syscall names, comments that start with "#"
 or special directives that start with a "@". Lines with syscall names may
@@ -115,28 +114,6 @@
  * seccomp argument filtering only allows specifying positive integers as
    arguments which means you may not dereference pointers, etc.
  * up to 6 arguments may be specified
-=======
-`/var/lib/snapd/seccomp/profiles`
-
-The filter file contains lines with syscall names, comments that start
-with "#" or special directives that start with a "@".
-
-The supported special directives are:
-@unrestricted
-
-The unrestricted profile looks like this:
-```
-# Unrestricted profile
-@unrestricted
-```
-
-A very strict profile might look like this:
-```
-# Super strict profile
-read
-write
-```
->>>>>>> 9558a163
 
 
 ## devices cgroup
