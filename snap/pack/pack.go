// -*- Mode: Go; indent-tabs-mode: t -*-

/*
 * Copyright (C) 2014-2017 Canonical Ltd
 *
 * This program is free software: you can redistribute it and/or modify
 * it under the terms of the GNU General Public License version 3 as
 * published by the Free Software Foundation.
 *
 * This program is distributed in the hope that it will be useful,
 * but WITHOUT ANY WARRANTY; without even the implied warranty of
 * MERCHANTABILITY or FITNESS FOR A PARTICULAR PURPOSE.  See the
 * GNU General Public License for more details.
 *
 * You should have received a copy of the GNU General Public License
 * along with this program.  If not, see <http://www.gnu.org/licenses/>.
 *
 */

package pack

import (
	"fmt"
	"io"
	"io/ioutil"
	"os"
	"path/filepath"

	"github.com/snapcore/snapd/logger"
	"github.com/snapcore/snapd/snap"
	"github.com/snapcore/snapd/snap/snapdir"
	"github.com/snapcore/snapd/snap/squashfs"
)

// this could be shipped as a file like "info", and save on the memory and the
// overhead of creating and removing the tempfile, but on darwin we can't AFAIK
// easily know where it's been placed. As it's not really that big, just
// shipping it in memory seems fine for now.
// from click's click.build.ClickBuilderBase, and there from
// @Dpkg::Source::Package::tar_ignore_default_pattern;
// changed to match squashfs's "-wildcards" syntax
//
// for anchored vs non-anchored syntax see RELEASE_README in squashfs-tools.
const excludesContent = `
# "anchored", only match at top level
DEBIAN
.arch-ids
.arch-inventory
.bzr
.bzr-builddeb
.bzr.backup
.bzr.tags
.bzrignore
.cvsignore
.git
.gitattributes
.gitignore
.gitmodules
.hg
.hgignore
.hgsigs
.hgtags
.shelf
.svn
CVS
DEADJOE
RCS
_MTN
_darcs
{arch}
.snapignore

# "non-anchored", match anywhere
... .[#~]*
... *.snap
... *.click
... .*.sw?
... *~
... ,,*
`

// small helper that returns the architecture of the snap, or "multi" if it's multiple arches
func debArchitecture(info *snap.Info) string {
	switch len(info.Architectures) {
	case 0:
		return "all"
	case 1:
		return info.Architectures[0]
	default:
		return "multi"
	}
}

// CheckSkeleton attempts to validate snap data in source directory
func CheckSkeleton(sourceDir string) error {
	_, err := loadAndValidate(sourceDir)
	return err
}

func loadAndValidate(sourceDir string) (*snap.Info, error) {
	// ensure we have valid content
	yaml, err := ioutil.ReadFile(filepath.Join(sourceDir, "meta", "snap.yaml"))
	if err != nil {
		return nil, err
	}

	info, err := snap.InfoFromSnapYaml(yaml)
	if err != nil {
		return nil, err
	}

	if err := snap.Validate(info); err != nil {
		return nil, fmt.Errorf("cannot validate snap %q: %v", info.InstanceName(), err)
	}

	if err := snap.ValidateContainer(snapdir.New(sourceDir), info, logger.Noticef); err != nil {
		return nil, err
	}
	return info, nil
}

func snapPath(info *snap.Info, targetDir string) string {
	snapName := fmt.Sprintf("%s_%s_%v.snap", info.InstanceName(), info.Version, debArchitecture(info))
	if targetDir != "" {
		snapName = filepath.Join(targetDir, snapName)
	}
	return snapName
}

<<<<<<< HEAD
func prepare(sourceDir, targetDir, buildDir string) (*snap.Info, error) {
	info, err := loadAndValidate(sourceDir)
	if err != nil {
		return nil, err
	}

	if err := copyToBuildDir(sourceDir, buildDir); err != nil {
		return nil, err
	}

	if targetDir != "" {
		if err := os.MkdirAll(targetDir, 0755); err != nil {
			return nil, err
		}
	}

	return info, nil
=======
func prepare(sourceDir, targetDir string) (*snap.Info, error) {
	info, err := loadAndValidate(sourceDir)
	if err != nil {
		return nil, err
	}

	if targetDir != "" {
		if err := os.MkdirAll(targetDir, 0755); err != nil {
			return nil, err
		}
	}

	return info, nil
}

func excludesFile() (filename string, err error) {
	tmpf, err := ioutil.TempFile("", ".snap-pack-exclude-")
	if err != nil {
		return "", err
	}

	// inspited by ioutil.WriteFile
	n, err := tmpf.Write([]byte(excludesContent))
	if err == nil && n < len(excludesContent) {
		err = io.ErrShortWrite
	}

	if err1 := tmpf.Close(); err == nil {
		err = err1
	}

	if err == nil {
		filename = tmpf.Name()
	}

	return filename, err
>>>>>>> c4d30b29
}

// Snap the given sourceDirectory and return the generated
// snap file
func Snap(sourceDir, targetDir string) (string, error) {
	info, err := prepare(sourceDir, targetDir)
	if err != nil {
		return "", err
	}

<<<<<<< HEAD
	info, err := prepare(sourceDir, targetDir, buildDir)
=======
	excludes, err := excludesFile()
>>>>>>> c4d30b29
	if err != nil {
		return "", err
	}
	defer os.Remove(excludes)

	snapName := snapPath(info, targetDir)
	d := squashfs.New(snapName)
<<<<<<< HEAD
	if err = d.Build(buildDir, string(info.Type)); err != nil {
=======
	if err = d.Build(sourceDir, string(info.Type), excludes); err != nil {
>>>>>>> c4d30b29
		return "", err
	}

	return snapName, nil
}<|MERGE_RESOLUTION|>--- conflicted
+++ resolved
@@ -127,25 +127,6 @@
 	return snapName
 }
 
-<<<<<<< HEAD
-func prepare(sourceDir, targetDir, buildDir string) (*snap.Info, error) {
-	info, err := loadAndValidate(sourceDir)
-	if err != nil {
-		return nil, err
-	}
-
-	if err := copyToBuildDir(sourceDir, buildDir); err != nil {
-		return nil, err
-	}
-
-	if targetDir != "" {
-		if err := os.MkdirAll(targetDir, 0755); err != nil {
-			return nil, err
-		}
-	}
-
-	return info, nil
-=======
 func prepare(sourceDir, targetDir string) (*snap.Info, error) {
 	info, err := loadAndValidate(sourceDir)
 	if err != nil {
@@ -182,7 +163,6 @@
 	}
 
 	return filename, err
->>>>>>> c4d30b29
 }
 
 // Snap the given sourceDirectory and return the generated
@@ -193,11 +173,7 @@
 		return "", err
 	}
 
-<<<<<<< HEAD
-	info, err := prepare(sourceDir, targetDir, buildDir)
-=======
 	excludes, err := excludesFile()
->>>>>>> c4d30b29
 	if err != nil {
 		return "", err
 	}
@@ -205,11 +181,7 @@
 
 	snapName := snapPath(info, targetDir)
 	d := squashfs.New(snapName)
-<<<<<<< HEAD
-	if err = d.Build(buildDir, string(info.Type)); err != nil {
-=======
 	if err = d.Build(sourceDir, string(info.Type), excludes); err != nil {
->>>>>>> c4d30b29
 		return "", err
 	}
 
