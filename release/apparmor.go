--- conflicted
+++ resolved
@@ -22,7 +22,6 @@
 import (
 	"bytes"
 	"fmt"
-	"io"
 	"io/ioutil"
 	"os"
 	"os/exec"
@@ -163,37 +162,16 @@
 			return path, nil
 		}
 	}
-<<<<<<< HEAD
-=======
-
->>>>>>> 15f02939
+
 	return "", fmt.Errorf("apparmor_parser not found in '%s'", parserSearchPath)
 }
 
 // tryParser will run the parser on the rule to determine if the feature is
 // supported.
-<<<<<<< HEAD
-func tryParser(parser string, rule string) bool {
-	cmd := exec.Command(parser, "--preprocess")
-	stdin, err := cmd.StdinPipe()
-	if err != nil {
-		return false
-	}
-
-	go func() {
-		defer stdin.Close()
-		r := fmt.Sprintf("profile snap-test {\n %s\n}", rule)
-		io.WriteString(stdin, r)
-	}()
-
-	_, err = cmd.CombinedOutput()
-	if err != nil {
-=======
 func tryParser(parser, rule string) bool {
 	cmd := exec.Command(parser, "--preprocess")
 	cmd.Stdin = bytes.NewBufferString(fmt.Sprintf("profile snap-test {\n %s\n}", rule))
 	if err := cmd.Run(); err != nil {
->>>>>>> 15f02939
 		return false
 	}
 	return true
