--- conflicted
+++ resolved
@@ -374,7 +374,6 @@
 	c.Assert(t.logbuf.String(), Matches, "(?s).*Retrying .* attempt 2, .*")
 }
 
-<<<<<<< HEAD
 func (t *remoteRepoTestSuite) TestDownloadRetryHashErrorIsFullyRetried(c *C) {
 	n := 0
 	var mockServer *httptest.Server
@@ -449,8 +448,6 @@
 	c.Assert(n, Equals, 2)
 }
 
-=======
->>>>>>> 8e5e4a59
 func (t *remoteRepoTestSuite) TestDownloadRangeRequestRetryOnHashError(c *C) {
 	partialContentStr := "partial content "
 
