// -*- Mode: Go; indent-tabs-mode: t -*-

/*
 * Copyright (C) 2014-2016 Canonical Ltd
 *
 * This program is free software: you can redistribute it and/or modify
 * it under the terms of the GNU General Public License version 3 as
 * published by the Free Software Foundation.
 *
 * This program is distributed in the hope that it will be useful,
 * but WITHOUT ANY WARRANTY; without even the implied warranty of
 * MERCHANTABILITY or FITNESS FOR A PARTICULAR PURPOSE.  See the
 * GNU General Public License for more details.
 *
 * You should have received a copy of the GNU General Public License
 * along with this program.  If not, see <http://www.gnu.org/licenses/>.
 *
 */

package store

import (
	"bytes"
	"encoding/json"
	"fmt"
	"io"
	"io/ioutil"
	"net/http"

	"gopkg.in/macaroon.v1"
<<<<<<< HEAD
	"gopkg.in/retry.v1"
=======

	"github.com/snapcore/snapd/httputil"
>>>>>>> 2bd08110
)

var (
	myappsAPIBase = myappsURL()
	// MyAppsMacaroonACLAPI points to MyApps endpoint to get a ACL macaroon
	MyAppsMacaroonACLAPI = myappsAPIBase + "dev/api/acl/"
	// MyAppsDeviceNonceAPI points to MyApps endpoint to get a nonce
	MyAppsDeviceNonceAPI = myappsAPIBase + "identity/api/v1/nonces"
	// MyAppsDeviceSessionAPI points to MyApps endpoint to get a device session
	MyAppsDeviceSessionAPI = myappsAPIBase + "identity/api/v1/sessions"
	ubuntuoneAPIBase       = authURL()
	// UbuntuoneLocation is the Ubuntuone location as defined in the store macaroon
	UbuntuoneLocation = authLocation()
	// UbuntuoneDischargeAPI points to SSO endpoint to discharge a macaroon
	UbuntuoneDischargeAPI = ubuntuoneAPIBase + "/tokens/discharge"
	// UbuntuoneRefreshDischargeAPI points to SSO endpoint to refresh a discharge macaroon
	UbuntuoneRefreshDischargeAPI = ubuntuoneAPIBase + "/tokens/refresh"
)

type ssoMsg struct {
	Code    string              `json:"code"`
	Message string              `json:"message"`
	Extra   map[string][]string `json:"extra"`
}

// returns true if the http status code is in the "success" range (2xx)
func httpStatusCodeSuccess(httpStatusCode int) bool {
	return httpStatusCode/100 == 2
}

// returns true if the http status code is in the "client-error" range (4xx)
func httpStatusCodeClientError(httpStatusCode int) bool {
	return httpStatusCode/100 == 4
}

// loginCaveatID returns the 3rd party caveat from the macaroon to be discharged by Ubuntuone
func loginCaveatID(m *macaroon.Macaroon) (string, error) {
	caveatID := ""
	for _, caveat := range m.Caveats() {
		if caveat.Location == UbuntuoneLocation {
			caveatID = caveat.Id
			break
		}
	}
	if caveatID == "" {
		return "", fmt.Errorf("missing login caveat")
	}
	return caveatID, nil
}

// requestStoreMacaroon requests a macaroon for accessing package data from the ubuntu store.
func requestStoreMacaroon() (string, error) {
	const errorPrefix = "cannot get snap access permission from store: "

	data := map[string]interface{}{
		"permissions": []string{"package_access", "package_purchase"},
	}

	var err error
	macaroonJSONData, err := json.Marshal(data)
	if err != nil {
		return "", fmt.Errorf(errorPrefix+"%v", err)
	}

	var responseData struct {
		Macaroon string `json:"macaroon"`
	}
<<<<<<< HEAD
=======
	req.Header.Set("User-Agent", httputil.UserAgent())
	req.Header.Set("Accept", "application/json")
	req.Header.Set("Content-Type", "application/json")
>>>>>>> 2bd08110

	for attempt := retry.Start(defaultRetryStrategy, nil); attempt.Next(); {
		req, err := http.NewRequest("POST", MyAppsMacaroonACLAPI, bytes.NewReader(macaroonJSONData))
		if err != nil {
			return "", fmt.Errorf(errorPrefix+"%v", err)
		}
		req.Header.Set("User-Agent", userAgent)
		req.Header.Set("Accept", "application/json")
		req.Header.Set("Content-Type", "application/json")

		resp, err := httpClient.Do(req)
		if err != nil {
			if shouldRetryError(attempt, err) {
				continue
			}
			break
		}

		if shouldRetryHttpResponse(attempt, resp) {
			resp.Body.Close()
			continue
		}

		defer resp.Body.Close()

		// check return code, error on anything !200
		if resp.StatusCode != 200 {
			return "", fmt.Errorf(errorPrefix+"store server returned status %d", resp.StatusCode)
		}

		dec := json.NewDecoder(resp.Body)
		if err = dec.Decode(&responseData); err != nil {
			if shouldRetryError(attempt, err) {
				continue
			} // else we will error-out and break the retry loop below
		}

		break
	}

	if err != nil {
		return "", fmt.Errorf(errorPrefix+"%v", err)
	}
	if responseData.Macaroon == "" {
		return "", fmt.Errorf(errorPrefix + "empty macaroon returned")
	}
	return responseData.Macaroon, nil
}

func requestDischargeMacaroon(endpoint string, data map[string]string) (string, error) {
	const errorPrefix = "cannot authenticate to snap store: "

	var err error
	dischargeJSONData, err := json.Marshal(data)
	if err != nil {
		return "", fmt.Errorf(errorPrefix+"%v", err)
	}

<<<<<<< HEAD
	var responseData struct {
		Macaroon string `json:"discharge_macaroon"`
=======
	req, err := http.NewRequest("POST", endpoint, bytes.NewReader(dischargeJSONData))
	if err != nil {
		return "", fmt.Errorf(errorPrefix+"%v", err)
	}
	req.Header.Set("User-Agent", httputil.UserAgent())
	req.Header.Set("Accept", "application/json")
	req.Header.Set("Content-Type", "application/json")

	resp, err := httpClient.Do(req)
	if err != nil {
		return "", fmt.Errorf(errorPrefix+"%v", err)
>>>>>>> 2bd08110
	}

	for attempt := retry.Start(defaultRetryStrategy, nil); attempt.Next(); {
		req, err := http.NewRequest("POST", endpoint, bytes.NewReader(dischargeJSONData))
		if err != nil {
			return "", fmt.Errorf(errorPrefix+"%v", err)
		}
		req.Header.Set("User-Agent", userAgent)
		req.Header.Set("Accept", "application/json")
		req.Header.Set("Content-Type", "application/json")

		resp, err := httpClient.Do(req)
		if err != nil {
			if shouldRetryError(attempt, err) {
				continue
			}
			break
		}

		if shouldRetryHttpResponse(attempt, resp) {
			resp.Body.Close()
			continue
		}

		defer resp.Body.Close()

		// check return code, error on 4xx and anything !200
		switch {
		case httpStatusCodeClientError(resp.StatusCode):
			// get error details
			var msg ssoMsg
			dec := json.NewDecoder(resp.Body)
			if err = dec.Decode(&msg); err != nil {
				if shouldRetryError(attempt, err) {
					continue
				}
				return "", fmt.Errorf(errorPrefix+"%v", err)
			}
			switch msg.Code {
			case "TWOFACTOR_REQUIRED":
				return "", ErrAuthenticationNeeds2fa
			case "TWOFACTOR_FAILURE":
				return "", Err2faFailed
			case "INVALID_DATA":
				return "", ErrInvalidAuthData(msg.Extra)
			}

			if msg.Message != "" {
				return "", fmt.Errorf(errorPrefix+"%v", msg.Message)
			}
			fallthrough

		case !httpStatusCodeSuccess(resp.StatusCode):
			return "", fmt.Errorf(errorPrefix+"server returned status %d", resp.StatusCode)
		}

		dec := json.NewDecoder(resp.Body)
		if err = dec.Decode(&responseData); err != nil {
			if shouldRetryError(attempt, err) {
				continue
			} // else we will error-out and break the retry loop below
		}

		break
	}

	if err != nil {
		return "", fmt.Errorf(errorPrefix+"%v", err)
	}
	if responseData.Macaroon == "" {
		return "", fmt.Errorf(errorPrefix + "empty macaroon returned")
	}
	return responseData.Macaroon, nil
}

// dischargeAuthCaveat returns a macaroon with the store auth caveat discharged.
func dischargeAuthCaveat(caveat, username, password, otp string) (string, error) {
	data := map[string]string{
		"email":     username,
		"password":  password,
		"caveat_id": caveat,
	}
	if otp != "" {
		data["otp"] = otp
	}

	return requestDischargeMacaroon(UbuntuoneDischargeAPI, data)
}

// refreshDischargeMacaroon returns a soft-refreshed discharge macaroon.
func refreshDischargeMacaroon(discharge string) (string, error) {
	data := map[string]string{
		"discharge_macaroon": discharge,
	}

	return requestDischargeMacaroon(UbuntuoneRefreshDischargeAPI, data)
}

// requestStoreDeviceNonce requests a nonce for device authentication against the store.
func requestStoreDeviceNonce() (string, error) {
	const errorPrefix = "cannot get nonce from store: "

	var responseData struct {
		Nonce string `json:"nonce"`
	}
<<<<<<< HEAD
=======
	req.Header.Set("User-Agent", httputil.UserAgent())
	req.Header.Set("Accept", "application/json")
>>>>>>> 2bd08110

	var err error
	for attempt := retry.Start(defaultRetryStrategy, nil); attempt.Next(); {
		req, err := http.NewRequest("POST", MyAppsDeviceNonceAPI, nil)
		if err != nil {
			return "", fmt.Errorf(errorPrefix+"%v", err)
		}
		req.Header.Set("User-Agent", userAgent)
		req.Header.Set("Accept", "application/json")

		resp, err := httpClient.Do(req)
		if err != nil {
			if shouldRetryError(attempt, err) {
				continue
			}
			break
		}

		if shouldRetryHttpResponse(attempt, resp) {
			resp.Body.Close()
			continue
		}

		defer resp.Body.Close()

		// check return code, error on anything !200
		if resp.StatusCode != 200 {
			return "", fmt.Errorf(errorPrefix+"store server returned status %d", resp.StatusCode)
		}

		dec := json.NewDecoder(resp.Body)
		if err = dec.Decode(&responseData); err != nil {
			if shouldRetryError(attempt, err) {
				continue
			} // else we will error-out and break the retry loop below
		}

		break
	}

	if err != nil {
		return "", fmt.Errorf(errorPrefix+"%v", err)
	}
	if responseData.Nonce == "" {
		return "", fmt.Errorf(errorPrefix + "empty nonce returned")
	}
	return responseData.Nonce, nil
}

// requestDeviceSession requests a device session macaroon from the store.
func requestDeviceSession(serialAssertion, sessionRequest, previousSession string) (string, error) {
	const errorPrefix = "cannot get device session from store: "

	data := map[string]string{
		"serial-assertion":       serialAssertion,
		"device-session-request": sessionRequest,
	}
	var err error
	deviceJSONData, err := json.Marshal(data)
	if err != nil {
		return "", fmt.Errorf(errorPrefix+"%v", err)
	}

<<<<<<< HEAD
	var responseData struct {
		Macaroon string `json:"macaroon"`
=======
	req, err := http.NewRequest("POST", MyAppsDeviceSessionAPI, bytes.NewReader(deviceJSONData))
	if err != nil {
		return "", fmt.Errorf(errorPrefix+"%v", err)
	}
	req.Header.Set("User-Agent", httputil.UserAgent())
	req.Header.Set("Accept", "application/json")
	req.Header.Set("Content-Type", "application/json")
	if previousSession != "" {
		req.Header.Set("X-Device-Authorization", fmt.Sprintf(`Macaroon root="%s"`, previousSession))
>>>>>>> 2bd08110
	}

	for attempt := retry.Start(defaultRetryStrategy, nil); attempt.Next(); {
		req, err := http.NewRequest("POST", MyAppsDeviceSessionAPI, bytes.NewReader(deviceJSONData))

		if err != nil {
			return "", fmt.Errorf(errorPrefix+"%v", err)
		}
		req.Header.Set("User-Agent", userAgent)
		req.Header.Set("Accept", "application/json")
		req.Header.Set("Content-Type", "application/json")
		if previousSession != "" {
			req.Header.Set("X-Device-Authorization", fmt.Sprintf(`Macaroon root="%s"`, previousSession))
		}

		resp, err := httpClient.Do(req)
		if err != nil {
			if shouldRetryError(attempt, err) {
				continue
			}
			break
		}

		if shouldRetryHttpResponse(attempt, resp) {
			resp.Body.Close()
			continue
		}

		defer resp.Body.Close()

		// check return code, error on anything !200
		if resp.StatusCode != 200 {
			body, _ := ioutil.ReadAll(io.LimitReader(resp.Body, 1e6)) // do our best to read the body
			return "", fmt.Errorf(errorPrefix+"store server returned status %d and body %q", resp.StatusCode, body)
		}

		dec := json.NewDecoder(resp.Body)
		if err = dec.Decode(&responseData); err != nil {
			if shouldRetryError(attempt, err) {
				continue
			} // else we will error-out and break the retry loop below
		}
		break
	}

	if err != nil {
		return "", fmt.Errorf(errorPrefix+"%v", err)
	}

	if responseData.Macaroon == "" {
		return "", fmt.Errorf(errorPrefix + "empty session returned")
	}

	return responseData.Macaroon, nil
}<|MERGE_RESOLUTION|>--- conflicted
+++ resolved
@@ -28,12 +28,9 @@
 	"net/http"
 
 	"gopkg.in/macaroon.v1"
-<<<<<<< HEAD
 	"gopkg.in/retry.v1"
-=======
 
 	"github.com/snapcore/snapd/httputil"
->>>>>>> 2bd08110
 )
 
 var (
@@ -101,19 +98,13 @@
 	var responseData struct {
 		Macaroon string `json:"macaroon"`
 	}
-<<<<<<< HEAD
-=======
-	req.Header.Set("User-Agent", httputil.UserAgent())
-	req.Header.Set("Accept", "application/json")
-	req.Header.Set("Content-Type", "application/json")
->>>>>>> 2bd08110
 
 	for attempt := retry.Start(defaultRetryStrategy, nil); attempt.Next(); {
 		req, err := http.NewRequest("POST", MyAppsMacaroonACLAPI, bytes.NewReader(macaroonJSONData))
 		if err != nil {
 			return "", fmt.Errorf(errorPrefix+"%v", err)
 		}
-		req.Header.Set("User-Agent", userAgent)
+		req.Header.Set("User-Agent", httputil.UserAgent())
 		req.Header.Set("Accept", "application/json")
 		req.Header.Set("Content-Type", "application/json")
 
@@ -165,22 +156,8 @@
 		return "", fmt.Errorf(errorPrefix+"%v", err)
 	}
 
-<<<<<<< HEAD
 	var responseData struct {
 		Macaroon string `json:"discharge_macaroon"`
-=======
-	req, err := http.NewRequest("POST", endpoint, bytes.NewReader(dischargeJSONData))
-	if err != nil {
-		return "", fmt.Errorf(errorPrefix+"%v", err)
-	}
-	req.Header.Set("User-Agent", httputil.UserAgent())
-	req.Header.Set("Accept", "application/json")
-	req.Header.Set("Content-Type", "application/json")
-
-	resp, err := httpClient.Do(req)
-	if err != nil {
-		return "", fmt.Errorf(errorPrefix+"%v", err)
->>>>>>> 2bd08110
 	}
 
 	for attempt := retry.Start(defaultRetryStrategy, nil); attempt.Next(); {
@@ -188,7 +165,7 @@
 		if err != nil {
 			return "", fmt.Errorf(errorPrefix+"%v", err)
 		}
-		req.Header.Set("User-Agent", userAgent)
+		req.Header.Set("User-Agent", httputil.UserAgent())
 		req.Header.Set("Accept", "application/json")
 		req.Header.Set("Content-Type", "application/json")
 
@@ -286,11 +263,6 @@
 	var responseData struct {
 		Nonce string `json:"nonce"`
 	}
-<<<<<<< HEAD
-=======
-	req.Header.Set("User-Agent", httputil.UserAgent())
-	req.Header.Set("Accept", "application/json")
->>>>>>> 2bd08110
 
 	var err error
 	for attempt := retry.Start(defaultRetryStrategy, nil); attempt.Next(); {
@@ -298,7 +270,8 @@
 		if err != nil {
 			return "", fmt.Errorf(errorPrefix+"%v", err)
 		}
-		req.Header.Set("User-Agent", userAgent)
+
+		req.Header.Set("User-Agent", httputil.UserAgent())
 		req.Header.Set("Accept", "application/json")
 
 		resp, err := httpClient.Do(req)
@@ -354,20 +327,8 @@
 		return "", fmt.Errorf(errorPrefix+"%v", err)
 	}
 
-<<<<<<< HEAD
 	var responseData struct {
 		Macaroon string `json:"macaroon"`
-=======
-	req, err := http.NewRequest("POST", MyAppsDeviceSessionAPI, bytes.NewReader(deviceJSONData))
-	if err != nil {
-		return "", fmt.Errorf(errorPrefix+"%v", err)
-	}
-	req.Header.Set("User-Agent", httputil.UserAgent())
-	req.Header.Set("Accept", "application/json")
-	req.Header.Set("Content-Type", "application/json")
-	if previousSession != "" {
-		req.Header.Set("X-Device-Authorization", fmt.Sprintf(`Macaroon root="%s"`, previousSession))
->>>>>>> 2bd08110
 	}
 
 	for attempt := retry.Start(defaultRetryStrategy, nil); attempt.Next(); {
@@ -376,7 +337,8 @@
 		if err != nil {
 			return "", fmt.Errorf(errorPrefix+"%v", err)
 		}
-		req.Header.Set("User-Agent", userAgent)
+
+		req.Header.Set("User-Agent", httputil.UserAgent())
 		req.Header.Set("Accept", "application/json")
 		req.Header.Set("Content-Type", "application/json")
 		if previousSession != "" {
