--- conflicted
+++ resolved
@@ -276,17 +276,10 @@
 	return filepath.Join(rootdir, snappyDir, "save")
 }
 
-<<<<<<< HEAD
-// SnapSaveFDEDirUnder returns the path to full disk encryption state directory
-// inside save under rootdir.
-func SnapSaveFDEDirUnder(rootdir string) string {
-	return filepath.Join(SnapSaveDirUnder(rootdir), "device/fde")
-=======
 // SnapFDEDirUnderSave returns the path to full disk encryption state directory
 // inside the given save tree dir.
 func SnapFDEDirUnderSave(savedir string) string {
 	return filepath.Join(savedir, "device/fde")
->>>>>>> 6e6c13a1
 }
 
 // AddRootDirCallback registers a callback for whenever the global root
