// -*- Mode: Go; indent-tabs-mode: t -*-

/*
 * Copyright (C) 2015 Canonical Ltd
 *
 * This program is free software: you can redistribute it and/or modify
 * it under the terms of the GNU General Public License version 3 as
 * published by the Free Software Foundation.
 *
 * This program is distributed in the hope that it will be useful,
 * but WITHOUT ANY WARRANTY; without even the implied warranty of
 * MERCHANTABILITY or FITNESS FOR A PARTICULAR PURPOSE.  See the
 * GNU General Public License for more details.
 *
 * You should have received a copy of the GNU General Public License
 * along with this program.  If not, see <http://www.gnu.org/licenses/>.
 *
 */

package main

import (
	"fmt"
	"os"
	"os/signal"
	"syscall"
	"time"

	"github.com/snapcore/snapd/cmd"
	"github.com/snapcore/snapd/daemon"
	"github.com/snapcore/snapd/errtracker"
	"github.com/snapcore/snapd/httputil"
	"github.com/snapcore/snapd/logger"
	"github.com/snapcore/snapd/osutil"
	"github.com/snapcore/snapd/selftest"
	"github.com/snapcore/snapd/systemd"
)

var (
	selftestRun = selftest.Run
)

func init() {
	err := logger.SimpleSetup()
	if err != nil {
		fmt.Fprintf(os.Stderr, "WARNING: failed to activate logging: %s\n", err)
	}
	// set here to avoid accidental submits in e.g. unit tests
	errtracker.CrashDbURLBase = "https://daisy.ubuntu.com/"
	errtracker.SnapdVersion = cmd.Version
}

func main() {
<<<<<<< HEAD
	cmd.ExecInCoreSnap()

	ch := make(chan os.Signal, 2)
	signal.Notify(ch, syscall.SIGINT, syscall.SIGTERM)
	if err := run(ch); err != nil {
=======
	cmd.ExecInSnapdOrCoreSnap()
	if err := run(); err != nil {
>>>>>>> bd2705cd
		fmt.Fprintf(os.Stderr, "error: %v\n", err)
		os.Exit(1)
	}
}

func runWatchdog(d *daemon.Daemon) (*time.Ticker, error) {
	// not running under systemd
	if os.Getenv("WATCHDOG_USEC") == "" {
		return nil, nil
	}
	usec := osutil.GetenvInt64("WATCHDOG_USEC")
	if usec == 0 {
		return nil, fmt.Errorf("cannot parse WATCHDOG_USEC: %q", os.Getenv("WATCHDOG_USEC"))
	}
	dur := time.Duration(usec/2) * time.Microsecond
	logger.Debugf("Setting up sd_notify() watchdog timer every %s", dur)
	wt := time.NewTicker(dur)

	go func() {
		for {
			select {
			case <-wt.C:
				// TODO: poke the snapd API here and
				//       only report WATCHDOG=1 if it
				//       replies with valid data
				systemd.SdNotify("WATCHDOG=1")
			case <-d.Dying():
				break
			}
		}
	}()

	return wt, nil
}

func run(ch chan os.Signal) error {
	t0 := time.Now().Truncate(time.Millisecond)
	httputil.SetUserAgentFromVersion(cmd.Version)

	d, err := daemon.New()
	if err != nil {
		return err
	}
	if err := d.Init(); err != nil {
		return err
	}

	// Run selftest now, if anything goes wrong with the selftest we go
	// into "degraded" mode where we always report the given error to
	// any snap client.
	if err := selftestRun(); err != nil {
		degradedErr := fmt.Errorf("selftest failed with: %s", err)
		logger.Noticef("%s", degradedErr)
		logger.Noticef("entering degraded mode")
		d.DegradedMode(degradedErr)
	}

	d.Version = cmd.Version

	d.Start()

	watchdog, err := runWatchdog(d)
	if err != nil {
		return fmt.Errorf("cannot run software watchdog: %v", err)
	}
	if watchdog != nil {
		defer watchdog.Stop()
	}

	logger.Debugf("activation done in %v", time.Now().Truncate(time.Millisecond).Sub(t0))

	select {
	case sig := <-ch:
		logger.Noticef("Exiting on %s signal.\n", sig)
	case <-d.Dying():
		// something called Stop()
	}

	return d.Stop(ch)
}<|MERGE_RESOLUTION|>--- conflicted
+++ resolved
@@ -51,16 +51,11 @@
 }
 
 func main() {
-<<<<<<< HEAD
-	cmd.ExecInCoreSnap()
+	cmd.ExecInSnapdOrCoreSnap()
 
 	ch := make(chan os.Signal, 2)
 	signal.Notify(ch, syscall.SIGINT, syscall.SIGTERM)
 	if err := run(ch); err != nil {
-=======
-	cmd.ExecInSnapdOrCoreSnap()
-	if err := run(); err != nil {
->>>>>>> bd2705cd
 		fmt.Fprintf(os.Stderr, "error: %v\n", err)
 		os.Exit(1)
 	}
