// -*- Mode: Go; indent-tabs-mode: t -*-
// +build nosecboot

/*
 * Copyright (C) 2019-2020 Canonical Ltd
 *
 * This program is free software: you can redistribute it and/or modify
 * it under the terms of the GNU General Public License version 3 as
 * published by the Free Software Foundation.
 *
 * This program is distributed in the hope that it will be useful,
 * but WITHOUT ANY WARRANTY; without even the implied warranty of
 * MERCHANTABILITY or FITNESS FOR A PARTICULAR PURPOSE.  See the
 * GNU General Public License for more details.
 *
 * You should have received a copy of the GNU General Public License
 * along with this program.  If not, see <http://www.gnu.org/licenses/>.
 *
 */

package main

import (
	"errors"

	"github.com/snapcore/snapd/asserts"
	"github.com/snapcore/snapd/osutil/disks"
	"github.com/snapcore/snapd/secboot"
)

var (
	errNotImplemented = errors.New("not implemented")
)

func init() {
	secbootMeasureSnapSystemEpochWhenPossible = func() error {
		return errNotImplemented
	}
	secbootMeasureSnapModelWhenPossible = func(_ func() (*asserts.Model, error)) error {
		return errNotImplemented
	}
	secbootUnlockVolumeUsingSealedKeyIfEncrypted = func(disk disks.Disk, name string, encryptionKeyFile string, opts *secboot.UnlockVolumeUsingSealedKeyOptions) (secboot.UnlockResult, error) {
<<<<<<< HEAD
		return "", false, errNotImplemented
=======
		return secboot.UnlockResult{}, errNotImplemented
>>>>>>> ba66a234
	}
	secbootUnlockEncryptedVolumeUsingKey = func(disk disks.Disk, name string, key []byte) (string, error) {
		return "", errNotImplemented
	}

	secbootLockTPMSealedKeys = func() error {
		return errNotImplemented
	}
}<|MERGE_RESOLUTION|>--- conflicted
+++ resolved
@@ -39,12 +39,8 @@
 	secbootMeasureSnapModelWhenPossible = func(_ func() (*asserts.Model, error)) error {
 		return errNotImplemented
 	}
-	secbootUnlockVolumeUsingSealedKeyIfEncrypted = func(disk disks.Disk, name string, encryptionKeyFile string, opts *secboot.UnlockVolumeUsingSealedKeyOptions) (secboot.UnlockResult, error) {
-<<<<<<< HEAD
-		return "", false, errNotImplemented
-=======
+	secbootUnlockVolumeUsingSealedKeyIfEncrypted = func(disk disks.Disk, name string, sealedEncryptionKeyFile string, opts *secboot.UnlockVolumeUsingSealedKeyOptions) (secboot.UnlockResult, error) {
 		return secboot.UnlockResult{}, errNotImplemented
->>>>>>> ba66a234
 	}
 	secbootUnlockEncryptedVolumeUsingKey = func(disk disks.Disk, name string, key []byte) (string, error) {
 		return "", errNotImplemented
