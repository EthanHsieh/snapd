--- conflicted
+++ resolved
@@ -327,13 +327,8 @@
 		return err
 	}
 	if !isDataMounted {
-<<<<<<< HEAD
-		device, err := unlockIfEncrypted("ubuntu-data")
-=======
-		name := filepath.Base(boot.InitramfsUbuntuDataDir)
 		const lockKeysForLast = true
-		device, err := unlockIfEncrypted(name, lockKeysForLast)
->>>>>>> c80545cd
+		device, err := unlockIfEncrypted("ubuntu-data", lockKeysForLast)
 		if err != nil {
 			return err
 		}
