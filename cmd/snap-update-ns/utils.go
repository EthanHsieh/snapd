// -*- Mode: Go; indent-tabs-mode: t -*-

/*
 * Copyright (C) 2017 Canonical Ltd
 *
 * This program is free software: you can redistribute it and/or modify
 * it under the terms of the GNU General Public License version 3 as
 * published by the Free Software Foundation.
 *
 * This program is distributed in the hope that it will be useful,
 * but WITHOUT ANY WARRANTY; without even the implied warranty of
 * MERCHANTABILITY or FITNESS FOR A PARTICULAR PURPOSE.  See the
 * GNU General Public License for more details.
 *
 * You should have received a copy of the GNU General Public License
 * along with this program.  If not, see <http://www.gnu.org/licenses/>.
 *
 */

package main

import (
	"fmt"
	"io/ioutil"
	"os"
	"path/filepath"
	"strings"
	"syscall"

	"github.com/snapcore/snapd/interfaces/mount"
	"github.com/snapcore/snapd/logger"
)

// not available through syscall
const (
	umountNoFollow = 8
)

// For mocking everything during testing.
var (
	osLstat    = os.Lstat
	osReadlink = os.Readlink

	sysClose   = syscall.Close
	sysMkdirat = syscall.Mkdirat
	sysMount   = syscall.Mount
	sysOpen    = syscall.Open
	sysOpenat  = syscall.Openat
	sysUnmount = syscall.Unmount
	sysFchown  = syscall.Fchown

	ioutilReadDir = ioutil.ReadDir
)

// ReadOnlyFsError is an error encapsulating encountered EROFS.
type ReadOnlyFsError struct {
	Path string
}

func (e *ReadOnlyFsError) Error() string {
	return fmt.Sprintf("cannot operate on read-only filesystem at %s", e.Path)
}

// Create directories for all but the last segments and return the file
// descriptor to the leaf directory. This function is a base for secure
// variants of mkdir, touch and symlink.
func secureMkPrefix(segments []string, perm os.FileMode, uid, gid int) (int, error) {
	logger.Debugf("secure-mk-prefix %q %v %d %d -> ...", segments, perm, uid, gid)

	// Declare var and don't assign-declare below to ensure we don't swallow
	// any errors by mistake.
	var err error
	var fd int

	const openFlags = syscall.O_NOFOLLOW | syscall.O_CLOEXEC | syscall.O_DIRECTORY

	// Open the root directory and start there.
	fd, err = sysOpen("/", openFlags, 0)
	if err != nil {
		return -1, fmt.Errorf("cannot open root directory: %v", err)
	}
	if len(segments) > 1 {
		defer sysClose(fd)
	}

	if len(segments) > 0 {
		// Process all but the last segment.
		for i := range segments[:len(segments)-1] {
			fd, err = secureMkDir(fd, segments, i, perm, uid, gid)
			if err != nil {
				return -1, err
			}
			// Keep the final FD open (caller needs to close it).
			if i < len(segments)-2 {
				defer sysClose(fd)
			}
		}
	}

	logger.Debugf("secure-mk-prefix %q %v %d %d -> %d", segments, perm, uid, gid, fd)
	return fd, nil
}

// secureMkDir creates a directory at i-th entry of absolute path represented
// by segments. This function can be used to construct subsequent elements of
// the constructed path. The return value contains the newly created file
// descriptor or -1 on error.
func secureMkDir(fd int, segments []string, i int, perm os.FileMode, uid, gid int) (int, error) {
	logger.Debugf("secure-mk-dir %d %q %d %v %d %d -> ...", fd, segments, i, perm, uid, gid)

	segment := segments[i]
	made := true
	var err error
	var newFd int

	const openFlags = syscall.O_NOFOLLOW | syscall.O_CLOEXEC | syscall.O_DIRECTORY

	if err = sysMkdirat(fd, segment, uint32(perm.Perm())); err != nil {
		switch err {
		case syscall.EEXIST:
			made = false
		case syscall.EROFS:
			// Treat EROFS specially: this is a hint that we have to poke a
			// hole using tmpfs. The path below is the location where we
			// need to poke the hole.
			p := "/" + strings.Join(segments[:i], "/")
			return -1, &ReadOnlyFsError{Path: p}
		default:
			return -1, fmt.Errorf("cannot mkdir path segment %q: %v", segment, err)
		}
	}
	newFd, err = sysOpenat(fd, segment, openFlags, 0)
	if err != nil {
		return -1, fmt.Errorf("cannot open path segment %q (got up to %q): %v", segment,
			"/"+strings.Join(segments[:i], "/"), err)
	}
	if made {
		// Chown each segment that we made.
		if err := sysFchown(newFd, uid, gid); err != nil {
			// Close the FD we opened if we fail here since the caller will get
			// an error and won't assume responsibility for the FD.
			sysClose(newFd)
			return -1, fmt.Errorf("cannot chown path segment %q to %d.%d (got up to %q): %v", segment, uid, gid,
				"/"+strings.Join(segments[:i], "/"), err)
		}
	}
	logger.Debugf("secure-mk-dir %d %q %d %v %d %d -> %d", fd, segments, i, perm, uid, gid, newFd)
	return newFd, err
}

// secureMkFile creates a file at i-th entry of absolute path represented by
// segments. This function is meant to be used to create the leaf file as a
// preparation for a mount point. Existing files are reused without errors.
// Newly created files have the specified mode and ownership.
func secureMkFile(fd int, segments []string, i int, perm os.FileMode, uid, gid int) error {
	logger.Debugf("secure-mk-file %d %q %d %v %d %d", fd, segments, i, perm, uid, gid)
	segment := segments[i]
	made := true
	var newFd int
	var err error

	// NOTE: Tests don't show O_RDONLY as has a value of 0 and is not
	// translated to textual form. It is added here for explicitness.
	const openFlags = syscall.O_NOFOLLOW | syscall.O_CLOEXEC | syscall.O_RDONLY

	// Open the final path segment as a file. Try to create the file (so that
	// we know if we need to chown it) but fall back to just opening an
	// existing one.

	newFd, err = sysOpenat(fd, segment, openFlags|syscall.O_CREAT|syscall.O_EXCL, uint32(perm.Perm()))
	if err != nil {
		switch err {
		case syscall.EEXIST:
			// If the file exists then just open it without O_CREAT and O_EXCL
			newFd, err = sysOpenat(fd, segment, openFlags, 0)
			if err != nil {
				return fmt.Errorf("cannot open file %q: %v", segment, err)
			}
			made = false
		case syscall.EROFS:
			// Treat EROFS specially: this is a hint that we have to poke a
			// hole using tmpfs. The path below is the location where we
			// need to poke the hole.
			p := "/" + strings.Join(segments[:i], "/")
			return &ReadOnlyFsError{Path: p}
		default:
			return fmt.Errorf("cannot open file %q: %v", segment, err)
		}
	}
	defer sysClose(newFd)

	if made {
		// Chown the file if we made it.
		if err := sysFchown(newFd, uid, gid); err != nil {
			return fmt.Errorf("cannot chown file %q to %d.%d: %v", segment, uid, gid, err)
		}
	}

	return nil
}

func splitIntoSegments(name string) ([]string, error) {
	if name != filepath.Clean(name) {
		return nil, fmt.Errorf("cannot split unclean path %q", name)
	}
	segments := strings.FieldsFunc(filepath.Clean(name), func(c rune) bool { return c == '/' })
	return segments, nil
}

// SecureMkdirAll is the secure variant of os.MkdirAll.
//
// Unlike the regular version this implementation does not follow any symbolic
// links. At all times the new directory segment is created using mkdirat(2)
// while holding an open file descriptor to the parent directory.
//
// The only handled error is mkdirat(2) that fails with EEXIST. All other
// errors are fatal but there is no attempt to undo anything that was created.
//
// The uid and gid are used for the fchown(2) system call which is performed
// after each segment is created and opened. The special value -1 may be used
// to request that ownership is not changed.
func secureMkdirAll(name string, perm os.FileMode, uid, gid int) error {
	logger.Debugf("secure-mkdir-all %q %v %d %d", name, perm, uid, gid)

	// Only support absolute paths to avoid bugs in snap-confine when
	// called from anywhere.
	if !filepath.IsAbs(name) {
		return fmt.Errorf("cannot create directory with relative path: %q", name)
	}

	// Split the path into segments.
	segments, err := splitIntoSegments(name)
	if err != nil {
		return err
	}

	// Create the prefix.
	fd, err := secureMkPrefix(segments, perm, uid, gid)
	if err != nil {
		return err
	}
	defer sysClose(fd)

	if len(segments) > 0 {
		// Create the final segment as a directory.
		fd, err = secureMkDir(fd, segments, len(segments)-1, perm, uid, gid)
		if err != nil {
			return err
		}
		defer sysClose(fd)
	}

	return nil
}

<<<<<<< HEAD
func planWritableMimic(dir string) ([]*Change, error) {
	// We need a place for "safe keeping" of what is present in the original
	// directory as we are about to attach a tmpfs there, which will hide
	// everything inside.
	logger.Debugf("create-writable-mimic %q", dir)
	safeKeepingDir := filepath.Join("/tmp/.snap/", dir)

	var changes []*Change

	// Bind mount the original directory elsewhere for safe-keeping.
	changes = append(changes, &Change{
		Action: Mount, Entry: mount.Entry{
			// XXX: should we rbind here?
			Name: dir, Dir: safeKeepingDir, Options: []string{"bind"}},
	})
	// Mount tmpfs over the original directory, hiding its contents.
	changes = append(changes, &Change{
		Action: Mount, Entry: mount.Entry{Name: "none", Dir: dir, Type: "tmpfs"},
	})
	// Iterate over the items in the original directory (nothing is mounted _yet_).
	entries, err := ioutilReadDir(dir)
	if err != nil {
		return nil, err
	}
	for _, fi := range entries {
		ch := &Change{Action: Mount, Entry: mount.Entry{
			Name: filepath.Join(safeKeepingDir, fi.Name()),
			Dir:  filepath.Join(dir, fi.Name()),
			// XXX: should we rbind here?
			Options: []string{"bind", "ro"},
		}}
		// Bind mount each element from the safe-keeping directory into the
		// tmpfs. Our Change.Perform() engine can create the missing
		// directories automatically so we don't bother creating those.
		m := fi.Mode()
		switch {
		case m.IsDir():
			changes = append(changes, ch)
		case m.IsRegular():
			ch.Entry.Options = append(ch.Entry.Options, "x-snapd.kind=file")
			changes = append(changes, ch)
		case m&os.ModeSymlink != 0:
			if target, err := osReadlink(filepath.Join(dir, fi.Name())); err == nil {
				ch.Entry.Options = append(ch.Entry.Options, "x-snapd.kind=symlink", fmt.Sprintf("x-snapd.symlink=%s", target))
				changes = append(changes, ch)
			}
		default:
			logger.Noticef("skipping unsupported thing %s", fi)
		}
	}
	// Finally unbind the safe-keeping directory as we don't need it anymore.
	changes = append(changes, &Change{
		Action: Unmount, Entry: mount.Entry{Name: "none", Dir: safeKeepingDir},
	})
	return changes, nil
=======
// secureMkfileAll is a secure implementation of "mkdir -p $(dirname $1) && touch $1".
//
// This function is like secureMkdirAll but it creates an empty file instead of
// a directory for the final path component. Each created directory component
// is chowned to the desired user and group.
func secureMkfileAll(name string, perm os.FileMode, uid, gid int) error {
	logger.Debugf("secure-mkfile-all %q %q %d %d", name, perm, uid, gid)

	// Only support absolute paths to avoid bugs in snap-confine when
	// called from anywhere.
	if !filepath.IsAbs(name) {
		return fmt.Errorf("cannot create file with relative path: %q", name)
	}
	// Only support file names, not directory names.
	if strings.HasSuffix(name, "/") {
		return fmt.Errorf("cannot create non-file path: %q", name)
	}

	// Split the path into segments.
	segments, err := splitIntoSegments(name)
	if err != nil {
		return err
	}

	// Create the prefix.
	fd, err := secureMkPrefix(segments, perm, uid, gid)
	if err != nil {
		return err
	}
	defer sysClose(fd)

	if len(segments) > 0 {
		// Create the final segment as a file.
		err = secureMkFile(fd, segments, len(segments)-1, perm, uid, gid)
	}
	return err
>>>>>>> db1fc27c
}

func ensureMountPoint(path string, mode os.FileMode, uid int, gid int) error {
	// If the mount point is not present then create a directory in its
	// place.  This is very naive, doesn't handle read-only file systems
	// but it is a good starting point for people working with things like
	// $SNAP_DATA/subdirectory.
	//
	// We use lstat to ensure that we don't follow the symlink in case one
	// was set up by the snap. Note that at the time this is run, all the
	// snap's processes are frozen.
	fi, err := osLstat(path)
	switch {
	case err != nil && os.IsNotExist(err):
		return secureMkdirAll(path, mode, uid, gid)
	case err != nil:
		return fmt.Errorf("cannot inspect %q: %v", path, err)
	case err == nil:
		// Ensure that mount point is a directory.
		if !fi.IsDir() {
			return fmt.Errorf("cannot use %q for mounting, not a directory", path)
		}
	}
	return nil
}<|MERGE_RESOLUTION|>--- conflicted
+++ resolved
@@ -253,7 +253,44 @@
 	return nil
 }
 
-<<<<<<< HEAD
+// secureMkfileAll is a secure implementation of "mkdir -p $(dirname $1) && touch $1".
+//
+// This function is like secureMkdirAll but it creates an empty file instead of
+// a directory for the final path component. Each created directory component
+// is chowned to the desired user and group.
+func secureMkfileAll(name string, perm os.FileMode, uid, gid int) error {
+	logger.Debugf("secure-mkfile-all %q %q %d %d", name, perm, uid, gid)
+
+	// Only support absolute paths to avoid bugs in snap-confine when
+	// called from anywhere.
+	if !filepath.IsAbs(name) {
+		return fmt.Errorf("cannot create file with relative path: %q", name)
+	}
+	// Only support file names, not directory names.
+	if strings.HasSuffix(name, "/") {
+		return fmt.Errorf("cannot create non-file path: %q", name)
+	}
+
+	// Split the path into segments.
+	segments, err := splitIntoSegments(name)
+	if err != nil {
+		return err
+	}
+
+	// Create the prefix.
+	fd, err := secureMkPrefix(segments, perm, uid, gid)
+	if err != nil {
+		return err
+	}
+	defer sysClose(fd)
+
+	if len(segments) > 0 {
+		// Create the final segment as a file.
+		err = secureMkFile(fd, segments, len(segments)-1, perm, uid, gid)
+	}
+	return err
+}
+
 func planWritableMimic(dir string) ([]*Change, error) {
 	// We need a place for "safe keeping" of what is present in the original
 	// directory as we are about to attach a tmpfs there, which will hide
@@ -309,44 +346,6 @@
 		Action: Unmount, Entry: mount.Entry{Name: "none", Dir: safeKeepingDir},
 	})
 	return changes, nil
-=======
-// secureMkfileAll is a secure implementation of "mkdir -p $(dirname $1) && touch $1".
-//
-// This function is like secureMkdirAll but it creates an empty file instead of
-// a directory for the final path component. Each created directory component
-// is chowned to the desired user and group.
-func secureMkfileAll(name string, perm os.FileMode, uid, gid int) error {
-	logger.Debugf("secure-mkfile-all %q %q %d %d", name, perm, uid, gid)
-
-	// Only support absolute paths to avoid bugs in snap-confine when
-	// called from anywhere.
-	if !filepath.IsAbs(name) {
-		return fmt.Errorf("cannot create file with relative path: %q", name)
-	}
-	// Only support file names, not directory names.
-	if strings.HasSuffix(name, "/") {
-		return fmt.Errorf("cannot create non-file path: %q", name)
-	}
-
-	// Split the path into segments.
-	segments, err := splitIntoSegments(name)
-	if err != nil {
-		return err
-	}
-
-	// Create the prefix.
-	fd, err := secureMkPrefix(segments, perm, uid, gid)
-	if err != nil {
-		return err
-	}
-	defer sysClose(fd)
-
-	if len(segments) > 0 {
-		// Create the final segment as a file.
-		err = secureMkFile(fd, segments, len(segments)-1, perm, uid, gid)
-	}
-	return err
->>>>>>> db1fc27c
 }
 
 func ensureMountPoint(path string, mode os.FileMode, uid int, gid int) error {
